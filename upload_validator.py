--- conflicted
+++ resolved
@@ -1,4 +1,3 @@
-<<<<<<< HEAD
 """Compatibility wrapper around :class:`UnifiedUploadValidator`."""
 from __future__ import annotations
 
@@ -6,18 +5,12 @@
 
 from config.dynamic_config import dynamic_config
 from core.protocols import ConfigurationProtocol
-=======
-"""Validation helpers for uploaded files."""
 
-from __future__ import annotations
-
->>>>>>> 36f8436c
 from services.data_processing.unified_upload_validator import UnifiedUploadValidator
 from upload_types import ValidationResult
 
 UploadValidator = UnifiedUploadValidator
 
-<<<<<<< HEAD
 class UploadValidator(UnifiedUploadValidator):
     """Thin wrapper preserving the old ``UploadValidator`` API."""
 
@@ -27,6 +20,3 @@
         config: ConfigurationProtocol = dynamic_config,
     ) -> None:
         super().__init__(max_size_mb=max_size_mb, config=config)
-=======
-__all__ = ["UploadValidator", "ValidationResult"]
->>>>>>> 36f8436c
