--- conflicted
+++ resolved
@@ -115,11 +115,8 @@
           path: secret-scan-report.json
 
   release:
-<<<<<<< HEAD
     needs: [trivy-scan, snyk-scan, security-scan]
-=======
-    needs: [trivy-scan, snyk-scan, secret-scan]
->>>>>>> 049d7d5a
+
     if: github.ref == 'refs/heads/main'
     runs-on: ubuntu-latest
     steps:
