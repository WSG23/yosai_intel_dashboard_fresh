--- conflicted
+++ resolved
@@ -102,7 +102,6 @@
       - name: Configure kubeconfig
         run: |
           echo "${{ secrets.KUBE_CONFIG }}" | base64 -d > "$HOME/.kube/config"
-<<<<<<< HEAD
       - name: Deploy canary
         run: |
           kubectl apply -f k8s/canary
@@ -113,11 +112,7 @@
         run: |
           kubectl wait --for=condition=ready pod -l app=yosai-dashboard,track=canary --timeout=60s
       - name: Promote canary to production
-=======
-      - name: Run migrations
-        run: python scripts/db_migration_cli.py upgrade
-      - name: Deploy to cluster
->>>>>>> 65ff3b52
+
         run: |
           kubectl apply -f k8s/base
           kubectl apply -f k8s/production
