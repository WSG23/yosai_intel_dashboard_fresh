--- conflicted
+++ resolved
@@ -16,17 +16,11 @@
         run: black --check . --line-length 88
       - name: Flake8 lint
         run: flake8 . --max-line-length 88
-<<<<<<< HEAD
       - name: PyTest
         run: pytest --maxfail=1 --disable-warnings -q --cov=.
       - name: Upload coverage
         uses: actions/upload-artifact@v4
-=======
-      - name: Run tests
-        run: pytest --maxfail=1 --disable-warnings -q --cov=./
-      - name: Upload coverage report
-        uses: actions/upload-artifact@v3
->>>>>>> d7496dfa
+
         with:
           name: coverage-report
           path: htmlcov/