--- conflicted
+++ resolved
@@ -8,11 +8,8 @@
 
 	"github.com/WSG23/yosai-gateway/internal/handlers"
 	"github.com/WSG23/yosai-gateway/internal/proxy"
-<<<<<<< HEAD
 	"github.com/WSG23/yosai-gateway/internal/rbac"
-=======
-	"github.com/WSG23/yosai-gateway/plugins"
->>>>>>> 76355655
+
 )
 
 // Gateway represents the HTTP gateway service.
@@ -39,7 +36,6 @@
 	return g, nil
 }
 
-<<<<<<< HEAD
 // UseAuth enables auth middleware.
 func (g *Gateway) UseAuth() {
 	g.router.Use(middleware.Auth)
@@ -55,8 +51,6 @@
 	g.router.Use(middleware.RequirePermission(s, perm))
 }
 
-=======
->>>>>>> 76355655
 // Handler returns the root HTTP handler.
 func (g *Gateway) Handler() http.Handler {
 	return g.plugins.BuildMiddlewareChain(g.router)
