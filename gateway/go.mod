--- conflicted
+++ resolved
@@ -16,10 +16,6 @@
 	go.opentelemetry.io/otel v1.37.0
 	go.opentelemetry.io/otel/exporters/jaeger v1.17.0
 	go.opentelemetry.io/otel/sdk v1.37.0
-<<<<<<< HEAD
-=======
-
->>>>>>> 8d9630b7
 
 )
 
@@ -31,10 +27,6 @@
 	github.com/go-logr/logr v1.4.3 // indirect
 	github.com/go-logr/stdr v1.2.2 // indirect
 	github.com/google/uuid v1.6.0 // indirect
-<<<<<<< HEAD
-=======
-
->>>>>>> 8d9630b7
 	github.com/munnerz/goautoneg v0.0.0-20191010083416-a7dc8b61c822 // indirect
 	github.com/prometheus/client_model v0.6.1 // indirect
 	github.com/prometheus/common v0.62.0 // indirect
@@ -46,9 +38,5 @@
 	go.opentelemetry.io/otel/metric v1.37.0 // indirect
 	go.opentelemetry.io/otel/trace v1.37.0 // indirect
 	golang.org/x/sys v0.33.0 // indirect
-<<<<<<< HEAD
-=======
-
->>>>>>> 8d9630b7
 	google.golang.org/protobuf v1.36.5 // indirect
 )