--- conflicted
+++ resolved
@@ -103,18 +103,10 @@
 	golang.org/x/net v0.42.0 // indirect
 	golang.org/x/sync v0.16.0 // indirect
 	golang.org/x/sys v0.34.0 // indirect
-<<<<<<< HEAD
 	golang.org/x/text v0.27.0 // indirect
 	golang.org/x/tools v0.35.0 // indirect
 	google.golang.org/protobuf v1.36.6 // indirect
 	gopkg.in/yaml.v2 v2.4.0 // indirect
-=======
-	golang.org/x/text v0.26.0 // indirect
-	google.golang.org/genproto/googleapis/api v0.0.0-20250811230008-5f3141c8851a // indirect
-	google.golang.org/genproto/googleapis/rpc v0.0.0-20250811230008-5f3141c8851a // indirect
-	google.golang.org/grpc v1.73.0 // indirect
-	google.golang.org/protobuf v1.36.7 // indirect
->>>>>>> a8e798f7
 )
 
 replace github.com/WSG23/yosai-framework => ../go/framework
