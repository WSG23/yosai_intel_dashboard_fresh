--- conflicted
+++ resolved
@@ -4,10 +4,6 @@
 	"context"
 	"encoding/json"
 	"log"
-<<<<<<< HEAD
-=======
-
->>>>>>> df5ef7ff
 	"time"
 
 	"github.com/confluentinc/confluent-kafka-go/kafka"
@@ -63,7 +59,6 @@
 	}
 	event.AccessResult = dec.Decision
 
-<<<<<<< HEAD
 	// compute decision according to access rules - not implemented here
 
 	// store decision in cache if available
@@ -76,10 +71,7 @@
 			// log failure but continue so access events are not lost
 			log.Printf("failed to cache decision: %v", err)
 		}
-=======
-	if err := event.Validate(); err != nil {
-		return err
->>>>>>> df5ef7ff
+
 	}
 
 	event.ProcessedAt = time.Now()
