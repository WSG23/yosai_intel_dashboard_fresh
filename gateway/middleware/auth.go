package middleware

import (
	"context"
	"crypto/rsa"
	"crypto/x509"
	"encoding/json"
	"encoding/pem"
	"errors"
	"io"
	"net/http"
	"strings"
	"sync"
	"time"

	"github.com/bits-and-blooms/bloom/v3"
	"github.com/golang-jwt/jwt/v5"
	"github.com/prometheus/client_golang/prometheus"
	"github.com/redis/go-redis/v9"
	"github.com/sony/gobreaker"

	xerrors "github.com/WSG23/errors"

	"github.com/WSG23/yosai-gateway/internal/auth"
	"github.com/WSG23/yosai-gateway/internal/tracing"
)

// JWTConfig holds configuration for JWT validation and refresh.
type JWTConfig struct {
	PublicKeys    []string      // PEM encoded RSA public keys
	RefreshURL    string        // optional token refresh endpoint
	RefreshBefore time.Duration // duration before expiry to trigger refresh
	MaxJSONBytes  int64         // max bytes to read from JSON responses; 0 for unlimited
	Client        *http.Client  // HTTP client used for refresh requests
	Audience      string        // expected audience for tokens (optional)
}

// TokenCache caches validated tokens and tracks blacklisted JTIs.
type TokenCache struct {
	redis    *redis.Client
	blFilter *bloom.BloomFilter
	mu       sync.RWMutex
}

// NewTokenCache creates a TokenCache using the given redis client.
func NewTokenCache(rdb *redis.Client) *TokenCache {
	// Estimate capacity for blacklisted JTIs. False positive rate 1%.
	// The bloom filter prevents unnecessary Redis lookups for tokens that
	// have never been blacklisted.
	filter := bloom.NewWithEstimates(100000, 0.01)
	return &TokenCache{redis: rdb, blFilter: filter}
}

func (tc *TokenCache) cacheKey(token string) string   { return "jwt:" + token }
func (tc *TokenCache) blacklistKey(jti string) string { return "bl:" + jti }

// CachedClaims returns cached claims for token if present.
func (tc *TokenCache) CachedClaims(ctx context.Context, token string) (*auth.EnhancedClaims, error) {
	val, err := tc.redis.Get(ctx, tc.cacheKey(token)).Result()
	if err != nil {
		if err == redis.Nil {
			return nil, nil
		}
		return nil, err
	}
	var c auth.EnhancedClaims
	if err := json.Unmarshal([]byte(val), &c); err != nil {
		return nil, err
	}
	return &c, nil
}

// StoreClaims caches claims for token with ttl.
func (tc *TokenCache) StoreClaims(ctx context.Context, token string, claims *auth.EnhancedClaims, ttl time.Duration) error {
	data, err := json.Marshal(claims)
	if err != nil {
		return err
	}
	return tc.redis.Set(ctx, tc.cacheKey(token), data, ttl).Err()
}

// IsBlacklisted checks whether jti is blacklisted.
func (tc *TokenCache) IsBlacklisted(ctx context.Context, jti string) (bool, error) {
	if jti == "" {
		return false, nil
	}
	tc.mu.RLock()
	inFilter := tc.blFilter.TestString(jti)
	tc.mu.RUnlock()
	if !inFilter {
		return false, nil
	}
	res, err := tc.redis.Exists(ctx, tc.blacklistKey(jti)).Result()
	if err != nil {
		return false, err
	}
	return res > 0, nil
}

// Blacklist marks jti as invalid for ttl duration.
func (tc *TokenCache) Blacklist(ctx context.Context, jti string, ttl time.Duration) error {
	if jti == "" {
		return nil
	}
	tc.mu.Lock()
	tc.blFilter.AddString(jti)
	tc.mu.Unlock()
	return tc.redis.Set(ctx, tc.blacklistKey(jti), 1, ttl).Err()
}

var (
	authFailures = prometheus.NewCounter(prometheus.CounterOpts{
		Name: "auth_failures_total",
		Help: "Number of failed authentication attempts",
	})
)

func init() {
	prometheus.MustRegister(authFailures)
}

// AuthMiddleware implements JWT authentication with caching and rate limiting.
type AuthMiddleware struct {
	cfg     JWTConfig
	keys    []*rsa.PublicKey
	cache   *TokenCache
	limiter *RateLimiter
	breaker *gobreaker.CircuitBreaker
}

// NewAuthMiddleware creates a configured AuthMiddleware.
func NewAuthMiddleware(cfg JWTConfig, cache *TokenCache, rl *RateLimiter, settings gobreaker.Settings) (*AuthMiddleware, error) {
	if cfg.Client == nil {
		cfg.Client = http.DefaultClient
	}
	am := &AuthMiddleware{cfg: cfg, cache: cache, limiter: rl, breaker: gobreaker.NewCircuitBreaker(settings)}
	for _, pemStr := range cfg.PublicKeys {
		block, _ := pem.Decode([]byte(pemStr))
		if block == nil {
			return nil, errors.New("invalid public key")
		}
		pub, err := x509.ParsePKIXPublicKey(block.Bytes)
		if err != nil {
			return nil, err
		}
		rsaKey, ok := pub.(*rsa.PublicKey)
		if !ok {
			return nil, errors.New("not RSA public key")
		}
		am.keys = append(am.keys, rsaKey)
	}
	if len(am.keys) == 0 {
		return nil, errors.New("no public keys provided")
	}
	return am, nil
}

func (am *AuthMiddleware) keyFunc(_ *jwt.Token) (interface{}, error) {
	return am.keys[0], nil
}

func (am *AuthMiddleware) parser() *jwt.Parser {
	opts := []jwt.ParserOption{jwt.WithValidMethods([]string{jwt.SigningMethodRS256.Alg()})}
	if am.cfg.Audience != "" {
		opts = append(opts, jwt.WithAudience(am.cfg.Audience))
	}
	return jwt.NewParser(opts...)
}

func reasonFromError(err error) string {
	switch {
	case errors.Is(err, jwt.ErrTokenExpired):
		return "expired"
	case errors.Is(err, jwt.ErrTokenInvalidAudience):
		return "invalid_aud"
	case errors.Is(err, jwt.ErrTokenSignatureInvalid):
		return "invalid_signature"
	case errors.Is(err, jwt.ErrTokenNotValidYet):
		return "not_yet_valid"
	case errors.Is(err, jwt.ErrTokenInvalidIssuer):
		return "invalid_iss"
	case errors.Is(err, jwt.ErrTokenMalformed):
		return "malformed"
	default:
		return "invalid"
	}
}

// refresh exchanges token using the configured refresh URL.
func (am *AuthMiddleware) refresh(ctx context.Context, token string) (string, *auth.EnhancedClaims, error) {
	if am.cfg.RefreshURL == "" {
		return token, nil, nil
	}
	var newToken string
	_, err := am.breaker.Execute(func() (interface{}, error) {
		req, err := http.NewRequestWithContext(ctx, http.MethodPost, am.cfg.RefreshURL, nil)
		if err != nil {
			return nil, err
		}
		req.Header.Set("Authorization", "Bearer "+token)
		resp, err := am.cfg.Client.Do(req)
		if err != nil {
			return nil, err
		}
		defer resp.Body.Close()
		if resp.StatusCode != http.StatusOK {
			return nil, xerrors.Errorf("refresh failed: %s", resp.Status)
		}
		var reader io.Reader = resp.Body
		if am.cfg.MaxJSONBytes > 0 {
			reader = io.LimitReader(resp.Body, am.cfg.MaxJSONBytes)
		}
		body, err := io.ReadAll(reader)
		if err != nil {
			return nil, err
		}
		newToken = strings.TrimSpace(string(body))
		return nil, nil
	})
	if err != nil {
		return token, nil, err
	}
	claims := &auth.EnhancedClaims{}
	parser := am.parser()
	if _, err := parser.ParseWithClaims(newToken, claims, am.keyFunc); err != nil {
		return token, nil, err
	}
	return newToken, claims, nil
}

// Middleware returns an http.Handler performing authentication.
func (am *AuthMiddleware) Middleware(next http.Handler) http.Handler {
	if am.limiter != nil {
		next = am.limiter.Middleware(next)
	}
	return http.HandlerFunc(func(w http.ResponseWriter, r *http.Request) {
		if r.Method == http.MethodOptions && r.Header.Get("Access-Control-Request-Method") != "" {
			next.ServeHTTP(w, r)
			return
		}
		authHdr := r.Header.Get("Authorization")
		if authHdr == "" {
			authFailures.Inc()
<<<<<<< HEAD
			tracing.Logger.WithField("reason", "missing").Warn("authorization failed")
                    xerrors.WriteJSON(w, http.StatusUnauthorized, xerrors.Unauthorized, "unauthorized", map[string]string{"reason": "missing"})
=======
			tracing.Logger.WithContext(r.Context()).WithField("reason", "missing").Warn("authorization failed")
			sharederrors.WriteJSON(w, http.StatusUnauthorized, sharederrors.Unauthorized, "unauthorized", map[string]string{"reason": "missing"})
>>>>>>> 403dafb7
			return
		}
		parts := strings.Fields(authHdr)
		if len(parts) != 2 || !strings.EqualFold(parts[0], "Bearer") {
			authFailures.Inc()
<<<<<<< HEAD
			tracing.Logger.WithField("reason", "invalid_header").Warn("authorization failed")
                    xerrors.WriteJSON(w, http.StatusUnauthorized, xerrors.Unauthorized, "unauthorized", map[string]string{"reason": "invalid_header"})
=======
			tracing.Logger.WithContext(r.Context()).WithField("reason", "invalid_header").Warn("authorization failed")
			sharederrors.WriteJSON(w, http.StatusUnauthorized, sharederrors.Unauthorized, "unauthorized", map[string]string{"reason": "invalid_header"})
>>>>>>> 403dafb7
			return
		}
		tokenStr := parts[1]
		ctx := r.Context()
		// cached token
		if am.cache != nil {
			if c, err := am.cache.CachedClaims(ctx, tokenStr); err == nil && c != nil {
				if c.ExpiresAt == nil || c.ExpiresAt.After(time.Now()) {
					r.Header.Set("X-User-ID", c.Subject)
					ctx = auth.NewContext(ctx, c)
					next.ServeHTTP(w, r.WithContext(ctx))
					return
				}
			}
		}
		claims := &auth.EnhancedClaims{}
		parser := am.parser()
		token, err := parser.ParseWithClaims(tokenStr, claims, am.keyFunc)
		if err != nil || !token.Valid {
			reason := reasonFromError(err)
			tracing.Logger.WithContext(ctx).WithError(err).WithField("reason", reason).Warn("invalid token")
			authFailures.Inc()
                    xerrors.WriteJSON(w, http.StatusUnauthorized, xerrors.Unauthorized, "unauthorized", map[string]string{"reason": reason})
			return
		}
		if am.cache != nil {
			black, err := am.cache.IsBlacklisted(ctx, claims.ID)
			if err == nil && black {
				authFailures.Inc()
<<<<<<< HEAD
				tracing.Logger.WithField("reason", "blacklisted").Warn("token blacklisted")
                            xerrors.WriteJSON(w, http.StatusForbidden, xerrors.Unauthorized, "forbidden", map[string]string{"reason": "blacklisted"})
=======
				tracing.Logger.WithContext(ctx).WithField("reason", "blacklisted").Warn("token blacklisted")
				sharederrors.WriteJSON(w, http.StatusForbidden, sharederrors.Unauthorized, "forbidden", map[string]string{"reason": "blacklisted"})
>>>>>>> 403dafb7
				return
			}
		}

		if am.cfg.RefreshBefore > 0 && claims.ExpiresAt != nil && time.Until(claims.ExpiresAt.Time) < am.cfg.RefreshBefore {
			if newTok, newClaims, err := am.refresh(ctx, tokenStr); err == nil && newClaims != nil {
				tokenStr = newTok
				claims = newClaims
			} else if err != nil {
				tracing.Logger.WithContext(ctx).WithError(err).Warn("token refresh failed")
			}
		}

		if am.cache != nil {
			ttl := time.Hour
			if claims.ExpiresAt != nil {
				ttl = time.Until(claims.ExpiresAt.Time)
			}
			_ = am.cache.StoreClaims(ctx, tokenStr, claims, ttl)
		}

		r.Header.Set("X-User-ID", claims.Subject)
		ctx = auth.NewContext(ctx, claims)
		next.ServeHTTP(w, r.WithContext(ctx))
	})
}<|MERGE_RESOLUTION|>--- conflicted
+++ resolved
@@ -241,25 +241,16 @@
 		authHdr := r.Header.Get("Authorization")
 		if authHdr == "" {
 			authFailures.Inc()
-<<<<<<< HEAD
 			tracing.Logger.WithField("reason", "missing").Warn("authorization failed")
                     xerrors.WriteJSON(w, http.StatusUnauthorized, xerrors.Unauthorized, "unauthorized", map[string]string{"reason": "missing"})
-=======
-			tracing.Logger.WithContext(r.Context()).WithField("reason", "missing").Warn("authorization failed")
-			sharederrors.WriteJSON(w, http.StatusUnauthorized, sharederrors.Unauthorized, "unauthorized", map[string]string{"reason": "missing"})
->>>>>>> 403dafb7
 			return
 		}
 		parts := strings.Fields(authHdr)
 		if len(parts) != 2 || !strings.EqualFold(parts[0], "Bearer") {
 			authFailures.Inc()
-<<<<<<< HEAD
 			tracing.Logger.WithField("reason", "invalid_header").Warn("authorization failed")
                     xerrors.WriteJSON(w, http.StatusUnauthorized, xerrors.Unauthorized, "unauthorized", map[string]string{"reason": "invalid_header"})
-=======
-			tracing.Logger.WithContext(r.Context()).WithField("reason", "invalid_header").Warn("authorization failed")
-			sharederrors.WriteJSON(w, http.StatusUnauthorized, sharederrors.Unauthorized, "unauthorized", map[string]string{"reason": "invalid_header"})
->>>>>>> 403dafb7
+
 			return
 		}
 		tokenStr := parts[1]
@@ -289,13 +280,9 @@
 			black, err := am.cache.IsBlacklisted(ctx, claims.ID)
 			if err == nil && black {
 				authFailures.Inc()
-<<<<<<< HEAD
 				tracing.Logger.WithField("reason", "blacklisted").Warn("token blacklisted")
                             xerrors.WriteJSON(w, http.StatusForbidden, xerrors.Unauthorized, "forbidden", map[string]string{"reason": "blacklisted"})
-=======
-				tracing.Logger.WithContext(ctx).WithField("reason", "blacklisted").Warn("token blacklisted")
-				sharederrors.WriteJSON(w, http.StatusForbidden, sharederrors.Unauthorized, "forbidden", map[string]string{"reason": "blacklisted"})
->>>>>>> 403dafb7
+
 				return
 			}
 		}
