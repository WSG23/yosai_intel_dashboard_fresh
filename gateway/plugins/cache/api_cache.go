package cache

import (
	"bytes"
	"context"
	"crypto/sha256"
	"encoding/hex"
	"encoding/json"
	"io"
	"net/http"
	"net/http/httptest"
	"time"

	"github.com/prometheus/client_golang/prometheus"
	"github.com/redis/go-redis/v9"
)

// CacheRule defines caching behaviour for a specific path.
type CacheRule struct {
	Path            string        // path to cache
	TTL             time.Duration // TTL for cached entries
	VaryHeaders     []string      // request headers that affect the cache key
	VaryParams      []string      // query params that affect the cache key
	InvalidatePaths []string      // paths that when requested invalidate this cache
}

// cachedResponse represents the stored response payload.
type cachedResponse struct {
	StatusCode int
	Headers    http.Header
	Body       []byte
}

// CachePlugin is an HTTP middleware caching GET/HEAD responses in Redis.
type CachePlugin struct {
	redis *redis.Client
	rules []CacheRule
}

<<<<<<< HEAD
// NewCachePlugin creates a CachePlugin using the provided Redis client and rules.
func NewCachePlugin(client *redis.Client, rules []CacheRule) *CachePlugin {
	return &CachePlugin{redis: client, rules: rules}
}

var (
	apiCacheHits = prometheus.NewCounter(prometheus.CounterOpts{
		Name: "gateway_api_cache_hits_total",
		Help: "Number of API cache hits",
	})
	apiCacheMisses = prometheus.NewCounter(prometheus.CounterOpts{
		Name: "gateway_api_cache_misses_total",
		Help: "Number of API cache misses",
	})
)

func init() {
	prometheus.MustRegister(apiCacheHits, apiCacheMisses)
}

func (c *CachePlugin) Name() string                        { return "api-cache" }
func (c *CachePlugin) Priority() int                       { return 50 }
func (c *CachePlugin) Init(_ map[string]interface{}) error { return nil }
=======
func (c *CachePlugin) Name() string  { return "api-cache" }
func (c *CachePlugin) Priority() int { return 50 }
func (c *CachePlugin) Init(cfg map[string]interface{}) error {
	c.redis = redis.NewClient(&redis.Options{Addr: "localhost:6379"})
	if rules, ok := cfg["rules"].([]interface{}); ok {
		for _, val := range rules {
			m, ok := val.(map[string]interface{})
			if !ok {
				continue
			}
			rule := CacheRule{}
			if v, ok := m["path"].(string); ok {
				rule.Path = v
			}
			if v, ok := m["ttl"].(string); ok {
				if d, err := time.ParseDuration(v); err == nil {
					rule.TTL = d
				}
			}
			c.rules = append(c.rules, rule)
		}
	}
	return nil
}
>>>>>>> 80bad2b8

// invalidate removes cached entries for the given rule.
func (c *CachePlugin) invalidate(ctx context.Context, rule CacheRule) {
	pattern := "cache:" + rule.Path + ":*"
	iter := c.redis.Scan(ctx, 0, pattern, 0).Iterator()
	for iter.Next(ctx) {
		c.redis.Del(ctx, iter.Val())
	}
}

// Process implements the middleware logic.
func (c *CachePlugin) Process(ctx context.Context, req *http.Request, resp http.ResponseWriter, next http.Handler) {
	for _, r := range c.rules {
		// Invalidate cache if this request matches an invalidation path
		for _, p := range r.InvalidatePaths {
			if p == req.URL.Path {
				c.invalidate(ctx, r)
			}
		}

		// Handle caching for matching path and GET/HEAD methods
		if r.Path == req.URL.Path && (req.Method == http.MethodGet || req.Method == http.MethodHead) {
			key := cacheKey(req, r)
			val, err := c.redis.Get(ctx, key).Result()
			if err == nil {
				var cr cachedResponse
				if json.Unmarshal([]byte(val), &cr) == nil {
					for k, v := range cr.Headers {
						resp.Header()[k] = v
					}
					resp.Header().Set("X-Cache", "HIT")
					apiCacheHits.Inc()
					resp.WriteHeader(cr.StatusCode)
					if req.Method != http.MethodHead {
						resp.Write(cr.Body)
					}
					return
				}
			}

			apiCacheMisses.Inc()
			recorder := httptest.NewRecorder()
			next.ServeHTTP(recorder, req)
			res := recorder.Result()
			body, _ := io.ReadAll(res.Body)
			res.Body.Close()

			if res.StatusCode < 300 {
				data, _ := json.Marshal(cachedResponse{StatusCode: res.StatusCode, Headers: res.Header, Body: body})
				c.redis.Set(ctx, key, data, r.TTL)
			}

			for k, v := range res.Header {
				resp.Header()[k] = v
			}
			resp.Header().Set("X-Cache", "MISS")
			resp.WriteHeader(res.StatusCode)
			if req.Method != http.MethodHead {
				resp.Write(body)
			}
			return
		}
	}

	// No rule matched, just pass through
	next.ServeHTTP(resp, req)
}

// cacheKey builds a cache key for the request respecting vary options.
func cacheKey(req *http.Request, rule CacheRule) string {
	var b bytes.Buffer
	b.WriteString(req.Method)
	for _, h := range rule.VaryHeaders {
		b.WriteString("|")
		b.WriteString(req.Header.Get(h))
	}
	q := req.URL.Query()
	for _, p := range rule.VaryParams {
		b.WriteString("|")
		b.WriteString(q.Get(p))
	}
	sum := sha256.Sum256(b.Bytes())
	return "cache:" + rule.Path + ":" + hex.EncodeToString(sum[:])
}<|MERGE_RESOLUTION|>--- conflicted
+++ resolved
@@ -37,7 +37,6 @@
 	rules []CacheRule
 }
 
-<<<<<<< HEAD
 // NewCachePlugin creates a CachePlugin using the provided Redis client and rules.
 func NewCachePlugin(client *redis.Client, rules []CacheRule) *CachePlugin {
 	return &CachePlugin{redis: client, rules: rules}
@@ -61,32 +60,7 @@
 func (c *CachePlugin) Name() string                        { return "api-cache" }
 func (c *CachePlugin) Priority() int                       { return 50 }
 func (c *CachePlugin) Init(_ map[string]interface{}) error { return nil }
-=======
-func (c *CachePlugin) Name() string  { return "api-cache" }
-func (c *CachePlugin) Priority() int { return 50 }
-func (c *CachePlugin) Init(cfg map[string]interface{}) error {
-	c.redis = redis.NewClient(&redis.Options{Addr: "localhost:6379"})
-	if rules, ok := cfg["rules"].([]interface{}); ok {
-		for _, val := range rules {
-			m, ok := val.(map[string]interface{})
-			if !ok {
-				continue
-			}
-			rule := CacheRule{}
-			if v, ok := m["path"].(string); ok {
-				rule.Path = v
-			}
-			if v, ok := m["ttl"].(string); ok {
-				if d, err := time.ParseDuration(v); err == nil {
-					rule.TTL = d
-				}
-			}
-			c.rules = append(c.rules, rule)
-		}
-	}
-	return nil
-}
->>>>>>> 80bad2b8
+
 
 // invalidate removes cached entries for the given rule.
 func (c *CachePlugin) invalidate(ctx context.Context, rule CacheRule) {
