package main

import (
	"context"
	"database/sql"
	"fmt"

	"net"
	"net/http"
	"os"
	"os/signal"
	"syscall"
	"time"

	_ "github.com/lib/pq"

	"github.com/WSG23/yosai-gateway/events"
	"github.com/WSG23/yosai-gateway/internal/cache"
	cbcfg "github.com/WSG23/yosai-gateway/internal/config"
	gwconfig "github.com/WSG23/yosai-gateway/internal/config"
	"github.com/WSG23/yosai-gateway/internal/engine"
	"github.com/WSG23/yosai-gateway/internal/gateway"
	"github.com/WSG23/yosai-gateway/internal/rbac"
	reg "github.com/WSG23/yosai-gateway/internal/registry"
	"github.com/WSG23/yosai-gateway/internal/tracing"
<<<<<<< HEAD
	apicache "github.com/WSG23/yosai-gateway/plugins/cache"
	"github.com/redis/go-redis/v9"
=======
	"github.com/WSG23/yosai-gateway/plugins/transform"

>>>>>>> 80bad2b8
	"github.com/sony/gobreaker"
)

func main() {
	shutdown, err := tracing.InitTracing("gateway")
	if err != nil {
		tracing.Logger.Fatalf("failed to init tracing: %v", err)
	}
	defer shutdown(context.Background())

	brokers := os.Getenv("KAFKA_BROKERS")
	if brokers == "" {
		brokers = "localhost:9092"

	}
	cacheSvc := cache.NewRedisCache()
	rbacSvc := rbac.New(time.Minute)

	cbConf, err := cbcfg.Load(os.Getenv("CIRCUIT_BREAKER_CONFIG"))
	if err != nil {
		tracing.Logger.WithError(err).Warn("failed to load circuit breaker config, using defaults")
		cbConf = &cbcfg.Config{}
	}

	dbName := os.Getenv("DB_GATEWAY_NAME")
	if dbName == "" {
		dbName = os.Getenv("DB_NAME")
	}
	dsn := fmt.Sprintf("host=%s port=%s user=%s dbname=%s password=%s sslmode=disable",
		os.Getenv("DB_HOST"), os.Getenv("DB_PORT"), os.Getenv("DB_USER"), dbName, os.Getenv("DB_PASSWORD"))
	db, err := sql.Open("postgres", dsn)
	if err != nil {
		tracing.Logger.Fatalf("failed to connect db: %v", err)
	}
	dbSettings := gobreaker.Settings{
		Name:    "rule-engine",
		Timeout: cbConf.Database.Timeout(),
		ReadyToTrip: func(c gobreaker.Counts) bool {
			t := cbConf.Database.FailureThreshold
			if t <= 0 {
				t = 5
			}
			return c.ConsecutiveFailures >= uint32(t)
		},
	}
	engCore, err := engine.NewRuleEngineWithSettings(db, dbSettings)
	if err != nil {
		tracing.Logger.Fatalf("failed to init rule engine: %v", err)
	}
	ruleEngine := &engine.CachedRuleEngine{Engine: engCore, Cache: cacheSvc}

	epSettings := gobreaker.Settings{
		Name:    "event-processor",
		Timeout: cbConf.EventProcessor.Timeout(),
		ReadyToTrip: func(c gobreaker.Counts) bool {
			t := cbConf.EventProcessor.FailureThreshold
			if t <= 0 {
				t = 10
			}
			return c.ConsecutiveFailures >= uint32(t)
		},
	}
	processor, err := events.NewEventProcessor(brokers, cacheSvc, ruleEngine, epSettings)
	if err != nil {
		tracing.Logger.Fatalf("failed to init event processor: %v", err)
	}
	defer processor.Close()

	registryAddr := os.Getenv("SERVICE_REGISTRY_URL")
	r, err := reg.NewConsulRegistry(registryAddr)
	if err == nil {
		if analyticsAddr, err := r.ResolveService(context.Background(), "analytics"); err == nil && analyticsAddr != "" {
			if host, port, err2 := net.SplitHostPort(analyticsAddr); err2 == nil {
				os.Setenv("APP_HOST", host)
				os.Setenv("APP_PORT", port)
			}
		}
	}

	g, err := gateway.New()
	if err != nil {
		tracing.Logger.Fatalf("failed to create gateway: %v", err)
	}

<<<<<<< HEAD
	// Load plugin configuration and register plugins
	gwConf, err := gwconfig.LoadGateway(os.Getenv("GATEWAY_CONFIG"))
	if err != nil {
		tracing.Logger.Fatalf("failed to load gateway config: %v", err)
	}
	for _, pc := range gwConf.Gateway.Plugins {
		if !pc.Enabled {
			continue
		}
		switch pc.Name {
		case "cache":
			host := os.Getenv("REDIS_HOST")
			if host == "" {
				host = "localhost"
			}
			port := os.Getenv("REDIS_PORT")
			if port == "" {
				port = "6379"
			}
			client := redis.NewClient(&redis.Options{Addr: host + ":" + port})
			var rules []apicache.CacheRule
			for _, r := range pc.Config.Rules {
				rules = append(rules, apicache.CacheRule{
					Path:            r.Path,
					TTL:             r.TTL,
					VaryHeaders:     r.VaryHeaders,
					VaryParams:      r.VaryParams,
					InvalidatePaths: r.InvalidatePaths,
				})
			}
			g.RegisterPlugin(apicache.NewCachePlugin(client, rules))
		}
	}
=======
	// register example transform plugin
	g.RegisterPlugin(&transform.TransformPlugin{})
>>>>>>> 80bad2b8

	// enable middleware based on env vars
	if os.Getenv("ENABLE_AUTH") == "1" {
		g.UseAuth()

	}
	if os.Getenv("ENABLE_RATELIMIT") == "1" {
		g.UseRateLimit()

	}

	addr := ":8080"
	if port := os.Getenv("PORT"); port != "" {
		addr = ":" + port
	}

	srv := &http.Server{Addr: addr, Handler: g.Handler()}

	go func() {
		tracing.Logger.Infof("starting gateway on %s", addr)
		if err := srv.ListenAndServe(); err != nil && err != http.ErrServerClosed {
			tracing.Logger.Fatalf("server error: %v", err)
		}
	}()

	stop := make(chan os.Signal, 1)
	signal.Notify(stop, os.Interrupt, syscall.SIGTERM)
	<-stop

	ctx, cancel := context.WithTimeout(context.Background(), 5*time.Second)
	defer cancel()
	if err := srv.Shutdown(ctx); err != nil {
		tracing.Logger.Errorf("shutdown error: %v", err)
	}
}<|MERGE_RESOLUTION|>--- conflicted
+++ resolved
@@ -23,13 +23,9 @@
 	"github.com/WSG23/yosai-gateway/internal/rbac"
 	reg "github.com/WSG23/yosai-gateway/internal/registry"
 	"github.com/WSG23/yosai-gateway/internal/tracing"
-<<<<<<< HEAD
 	apicache "github.com/WSG23/yosai-gateway/plugins/cache"
 	"github.com/redis/go-redis/v9"
-=======
-	"github.com/WSG23/yosai-gateway/plugins/transform"
 
->>>>>>> 80bad2b8
 	"github.com/sony/gobreaker"
 )
 
@@ -114,7 +110,6 @@
 		tracing.Logger.Fatalf("failed to create gateway: %v", err)
 	}
 
-<<<<<<< HEAD
 	// Load plugin configuration and register plugins
 	gwConf, err := gwconfig.LoadGateway(os.Getenv("GATEWAY_CONFIG"))
 	if err != nil {
@@ -148,10 +143,7 @@
 			g.RegisterPlugin(apicache.NewCachePlugin(client, rules))
 		}
 	}
-=======
-	// register example transform plugin
-	g.RegisterPlugin(&transform.TransformPlugin{})
->>>>>>> 80bad2b8
+
 
 	// enable middleware based on env vars
 	if os.Getenv("ENABLE_AUTH") == "1" {
