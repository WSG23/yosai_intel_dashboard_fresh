package main

import (
	"context"
	"database/sql"
	"fmt"

	"net"
	"net/http"
	"os"
	"os/signal"
	"syscall"
	"time"

	_ "github.com/lib/pq"

	"github.com/WSG23/yosai-gateway/events"
	"github.com/WSG23/yosai-gateway/internal/cache"
	cfg "github.com/WSG23/yosai-gateway/internal/config"
	"github.com/WSG23/yosai-gateway/internal/engine"
	"github.com/WSG23/yosai-gateway/internal/gateway"
	"github.com/WSG23/yosai-gateway/internal/rbac"
	reg "github.com/WSG23/yosai-gateway/internal/registry"
	"github.com/WSG23/yosai-gateway/internal/tracing"
	"github.com/WSG23/yosai-gateway/plugins"
	"github.com/sony/gobreaker"
)

func main() {
	shutdown, err := tracing.InitTracing("gateway")
	if err != nil {
		tracing.Logger.Fatalf("failed to init tracing: %v", err)
	}
	defer shutdown(context.Background())

	brokers := os.Getenv("KAFKA_BROKERS")
	if brokers == "" {
		brokers = "localhost:9092"

	}
	cacheSvc := cache.NewRedisCache()
	rbacSvc := rbac.New(time.Minute)

	cbConf, err := cfg.Load(os.Getenv("CIRCUIT_BREAKER_CONFIG"))
	if err != nil {
		tracing.Logger.WithError(err).Warn("failed to load circuit breaker config, using defaults")
		cbConf = &cfg.Config{}
	}

	dbName := os.Getenv("DB_GATEWAY_NAME")
	if dbName == "" {
		dbName = os.Getenv("DB_NAME")
	}
	dsn := fmt.Sprintf("host=%s port=%s user=%s dbname=%s password=%s sslmode=disable",
		os.Getenv("DB_HOST"), os.Getenv("DB_PORT"), os.Getenv("DB_USER"), dbName, os.Getenv("DB_PASSWORD"))
	db, err := sql.Open("postgres", dsn)
	if err != nil {
		tracing.Logger.Fatalf("failed to connect db: %v", err)
	}
	dbSettings := gobreaker.Settings{
		Name:    "rule-engine",
		Timeout: cbConf.Database.Timeout(),
		ReadyToTrip: func(c gobreaker.Counts) bool {
			t := cbConf.Database.FailureThreshold
			if t <= 0 {
				t = 5
			}
			return c.ConsecutiveFailures >= uint32(t)
		},
	}
	engCore, err := engine.NewRuleEngineWithSettings(db, dbSettings)
	if err != nil {
		tracing.Logger.Fatalf("failed to init rule engine: %v", err)
	}
	ruleEngine := &engine.CachedRuleEngine{Engine: engCore, Cache: cacheSvc}

	epSettings := gobreaker.Settings{
		Name:    "event-processor",
		Timeout: cbConf.EventProcessor.Timeout(),
		ReadyToTrip: func(c gobreaker.Counts) bool {
			t := cbConf.EventProcessor.FailureThreshold
			if t <= 0 {
				t = 10
			}
			return c.ConsecutiveFailures >= uint32(t)
		},
	}
	processor, err := events.NewEventProcessor(brokers, cacheSvc, ruleEngine, epSettings)
	if err != nil {
		tracing.Logger.Fatalf("failed to init event processor: %v", err)
	}
	defer processor.Close()

	registryAddr := os.Getenv("SERVICE_REGISTRY_URL")
	r, err := reg.NewConsulRegistry(registryAddr)
	if err == nil {
		if analyticsAddr, err := r.ResolveService(context.Background(), "analytics"); err == nil && analyticsAddr != "" {
			if host, port, err2 := net.SplitHostPort(analyticsAddr); err2 == nil {
				os.Setenv("APP_HOST", host)
				os.Setenv("APP_PORT", port)
			}
		}
	}

	g, err := gateway.New()
	if err != nil {
		tracing.Logger.Fatalf("failed to create gateway: %v", err)
	}

	// load plugins from configuration
	loaded, err := plugins.LoadPlugins("")
	if err != nil {
		tracing.Logger.WithError(err).Warn("failed to load gateway plugins")
	}
<<<<<<< HEAD
	if os.Getenv("ENABLE_RBAC") == "1" {
		g.UseRBAC(rbacSvc, "gateway.access")
	}
	if os.Getenv("ENABLE_RATELIMIT") == "1" {
		g.UseRateLimit()
=======
	for _, p := range loaded {
		g.RegisterPlugin(p)
>>>>>>> 76355655
	}

	addr := ":8080"
	if port := os.Getenv("PORT"); port != "" {
		addr = ":" + port
	}

	srv := &http.Server{Addr: addr, Handler: g.Handler()}

	go func() {
		tracing.Logger.Infof("starting gateway on %s", addr)
		if err := srv.ListenAndServe(); err != nil && err != http.ErrServerClosed {
			tracing.Logger.Fatalf("server error: %v", err)
		}
	}()

	stop := make(chan os.Signal, 1)
	signal.Notify(stop, os.Interrupt, syscall.SIGTERM)
	<-stop

	ctx, cancel := context.WithTimeout(context.Background(), 5*time.Second)
	defer cancel()
	if err := srv.Shutdown(ctx); err != nil {
		tracing.Logger.Errorf("shutdown error: %v", err)
	}
}<|MERGE_RESOLUTION|>--- conflicted
+++ resolved
@@ -112,16 +112,12 @@
 	if err != nil {
 		tracing.Logger.WithError(err).Warn("failed to load gateway plugins")
 	}
-<<<<<<< HEAD
 	if os.Getenv("ENABLE_RBAC") == "1" {
 		g.UseRBAC(rbacSvc, "gateway.access")
 	}
 	if os.Getenv("ENABLE_RATELIMIT") == "1" {
 		g.UseRateLimit()
-=======
-	for _, p := range loaded {
-		g.RegisterPlugin(p)
->>>>>>> 76355655
+
 	}
 
 	addr := ":8080"
