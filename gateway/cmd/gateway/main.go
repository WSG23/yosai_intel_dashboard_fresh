--- conflicted
+++ resolved
@@ -18,7 +18,6 @@
 	"github.com/WSG23/yosai-gateway/internal/cache"
 	"github.com/WSG23/yosai-gateway/internal/engine"
 	"github.com/WSG23/yosai-gateway/internal/gateway"
-<<<<<<< HEAD
 	"github.com/WSG23/yosai-gateway/internal/tracing"
 )
 
@@ -32,23 +31,7 @@
 	brokers := os.Getenv("KAFKA_BROKERS")
 	if brokers == "" {
 		brokers = "localhost:9092"
-=======
-	"github.com/WSG23/yosai-gateway/internal/registry"
-)
 
-func main() {
-	reg, err := registry.NewConsulRegistry(os.Getenv("CONSUL_ADDR"))
-	if err != nil {
-		log.Fatalf("failed to create registry: %v", err)
-	}
-
-	brokers, err := reg.ResolveService(context.Background(), "event-processor")
-	if err != nil || brokers == "" {
-		brokers = os.Getenv("KAFKA_BROKERS")
-		if brokers == "" {
-			brokers = "localhost:9092"
-		}
->>>>>>> 934caeee
 	}
 	cacheSvc := cache.NewRedisCache()
 
