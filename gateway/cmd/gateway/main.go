package main

import (
	"context"
	"database/sql"
	"fmt"
	"log"

	"net"
	"net/http"
	"os"
	"os/signal"
	"strconv"
	"strings"
	"syscall"
	"time"

	_ "github.com/lib/pq"

	"github.com/WSG23/yosai-gateway/events"
	"github.com/WSG23/yosai-gateway/internal/cache"
	cbcfg "github.com/WSG23/yosai-gateway/internal/config"
	gwconfig "github.com/WSG23/yosai-gateway/internal/config"
	"github.com/WSG23/yosai-gateway/internal/engine"
	"github.com/WSG23/yosai-gateway/internal/gateway"
	reg "github.com/WSG23/yosai-gateway/internal/registry"
	"github.com/WSG23/yosai-gateway/internal/tracing"
	mw "github.com/WSG23/yosai-gateway/middleware"
	apicache "github.com/WSG23/yosai-gateway/plugins/cache"
	"github.com/redis/go-redis/v9"

	framework "github.com/WSG23/yosai-framework"

	"github.com/sony/gobreaker"
)

func validateRequiredEnv(vars []string) {
	missing := []string{}
	for _, v := range vars {
		if os.Getenv(v) == "" {
			missing = append(missing, v)
		}
	}
	if len(missing) > 0 {
		log.Fatalf("missing required environment variables: %s", strings.Join(missing, ", "))
	}
}

func main() {
	svc, err := framework.NewBaseService("gateway", "")
	if err != nil {
		log.Fatalf("failed to init base service: %v", err)
	}
	go svc.Start()
	defer svc.Stop()

<<<<<<< HEAD
	validateRequiredEnv([]string{"DB_HOST", "DB_PORT", "DB_USER", "DB_PASSWORD", "DB_GATEWAY_NAME"})

=======
>>>>>>> e4deac7c
	shutdown, err := tracing.InitTracing("gateway")
	if err != nil {
		tracing.Logger.Fatalf("failed to init tracing: %v", err)
	}
	defer shutdown(context.Background())

	brokers := os.Getenv("KAFKA_BROKERS")
	if brokers == "" {
		brokers = "localhost:9092"

	}
	cacheSvc := cache.NewRedisCache()

	cbConf, err := cbcfg.Load(os.Getenv("CIRCUIT_BREAKER_CONFIG"))
	if err != nil {
		tracing.Logger.WithError(err).Warn("failed to load circuit breaker config, using defaults")
		cbConf = &cbcfg.Config{}
	}

	dbName := os.Getenv("DB_GATEWAY_NAME")
	if dbName == "" {
		dbName = os.Getenv("DB_NAME")
	}
	sslMode := os.Getenv("DB_SSLMODE")
	if sslMode == "" {
		sslMode = "require"
	}
	dsn := fmt.Sprintf("host=%s port=%s user=%s dbname=%s password=%s sslmode=%s",
		os.Getenv("DB_HOST"), os.Getenv("DB_PORT"), os.Getenv("DB_USER"), dbName, os.Getenv("DB_PASSWORD"), sslMode)
	db, err := sql.Open("postgres", dsn)
	if err != nil {
		tracing.Logger.Fatalf("failed to connect db: %v", err)
	}
	dbSettings := gobreaker.Settings{
		Name:    "rule-engine",
		Timeout: cbConf.Database.Timeout(),
		ReadyToTrip: func(c gobreaker.Counts) bool {
			t := cbConf.Database.FailureThreshold
			if t <= 0 {
				t = 5
			}
			return c.ConsecutiveFailures >= uint32(t)
		},
	}
	engCore, err := engine.NewRuleEngineWithSettings(db, dbSettings)
	if err != nil {
		tracing.Logger.Fatalf("failed to init rule engine: %v", err)
	}
	ruleEngine := &engine.CachedRuleEngine{Engine: engCore, Cache: cacheSvc}

	epSettings := gobreaker.Settings{
		Name:    "event-processor",
		Timeout: cbConf.EventProcessor.Timeout(),
		ReadyToTrip: func(c gobreaker.Counts) bool {
			t := cbConf.EventProcessor.FailureThreshold
			if t <= 0 {
				t = 10
			}
			return c.ConsecutiveFailures >= uint32(t)
		},
	}
	processor, err := events.NewEventProcessor(brokers, cacheSvc, ruleEngine, epSettings)
	if err != nil {
		tracing.Logger.Fatalf("failed to init event processor: %v", err)
	}
	defer processor.Close()

	registryAddr := os.Getenv("SERVICE_REGISTRY_URL")
	r, err := reg.NewConsulRegistry(registryAddr)
	if err == nil {
		if analyticsAddr, err := r.ResolveService(context.Background(), "analytics"); err == nil && analyticsAddr != "" {
			if host, port, err2 := net.SplitHostPort(analyticsAddr); err2 == nil {
				os.Setenv("APP_HOST", host)
				os.Setenv("APP_PORT", port)
			}
		}
	}

	g, err := gateway.New()
	if err != nil {
		tracing.Logger.Fatalf("failed to create gateway: %v", err)
	}

	// Load plugin configuration and register plugins
	gwConf, err := gwconfig.LoadGateway(os.Getenv("GATEWAY_CONFIG"))
	if err != nil {
		tracing.Logger.Fatalf("failed to load gateway config: %v", err)
	}
	for _, pc := range gwConf.Gateway.Plugins {
		if !pc.Enabled {
			continue
		}
		switch pc.Name {
		case "cache":
			host := os.Getenv("REDIS_HOST")
			if host == "" {
				host = "localhost"
			}
			port := os.Getenv("REDIS_PORT")
			if port == "" {
				port = "6379"
			}
			client := redis.NewClient(&redis.Options{Addr: host + ":" + port})
			var rules []apicache.CacheRule
			for _, r := range pc.Config.Rules {
				rules = append(rules, apicache.CacheRule{
					Path:            r.Path,
					TTL:             r.TTL,
					VaryHeaders:     r.VaryHeaders,
					VaryParams:      r.VaryParams,
					InvalidatePaths: r.InvalidatePaths,
				})
			}
			g.RegisterPlugin(apicache.NewCachePlugin(client, rules))
		}
	}

	// enable middleware based on env vars
	if os.Getenv("ENABLE_AUTH") == "1" {
		g.UseAuth()

	}

	rlConf, err := gwconfig.LoadRateLimit(os.Getenv("RATE_LIMIT_CONFIG"))
	if err != nil {
		tracing.Logger.WithError(err).Warn("failed to load rate limit config, using defaults")
		rlConf = &gwconfig.RateLimitSettings{}
	}
	if v := os.Getenv("RATE_LIMIT_BUCKET"); v != "" {
		if n, err := strconv.Atoi(v); err == nil && n > 0 {
			rlConf.Burst = n
		}
	}
	window := time.Minute
	if v := os.Getenv("RATE_LIMIT_INTERVAL_MS"); v != "" {
		if n, err := strconv.Atoi(v); err == nil && n > 0 {
			window = time.Duration(n) * time.Millisecond
		}
	}
	host := os.Getenv("REDIS_HOST")
	if host == "" {
		host = "localhost"
	}
	port := os.Getenv("REDIS_PORT")
	if port == "" {
		port = "6379"
	}
	rlClient := redis.NewClient(&redis.Options{Addr: host + ":" + port})
	limiter := mw.NewRateLimiter(rlClient, *rlConf)
	limiter.SetWindow(window)
	g.UseRateLimit(limiter)

	addr := ":8080"
	if port := os.Getenv("PORT"); port != "" {
		addr = ":" + port
	}

	srv := &http.Server{Addr: addr, Handler: g.Handler()}

	go func() {
		tracing.Logger.Infof("starting gateway on %s", addr)
		if err := srv.ListenAndServe(); err != nil && err != http.ErrServerClosed {
			tracing.Logger.Fatalf("server error: %v", err)
		}
	}()

	stop := make(chan os.Signal, 1)
	signal.Notify(stop, os.Interrupt, syscall.SIGTERM)
	<-stop

	ctx, cancel := context.WithTimeout(context.Background(), 5*time.Second)
	defer cancel()
	if err := srv.Shutdown(ctx); err != nil {
		tracing.Logger.Errorf("shutdown error: %v", err)
	}
}<|MERGE_RESOLUTION|>--- conflicted
+++ resolved
@@ -54,11 +54,9 @@
 	go svc.Start()
 	defer svc.Stop()
 
-<<<<<<< HEAD
 	validateRequiredEnv([]string{"DB_HOST", "DB_PORT", "DB_USER", "DB_PASSWORD", "DB_GATEWAY_NAME"})
 
-=======
->>>>>>> e4deac7c
+
 	shutdown, err := tracing.InitTracing("gateway")
 	if err != nil {
 		tracing.Logger.Fatalf("failed to init tracing: %v", err)
