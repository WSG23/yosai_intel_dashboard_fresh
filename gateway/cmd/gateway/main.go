--- conflicted
+++ resolved
@@ -39,7 +39,6 @@
 	"go.opentelemetry.io/contrib/instrumentation/net/http/otelhttp"
 )
 
-<<<<<<< HEAD
 const connectionTimeout = 5 * time.Second
 
 var (
@@ -104,8 +103,6 @@
 	return val, nil
 }
 
-=======
->>>>>>> 3546fdb9
 // @title           Yōsai Gateway API
 // @version         1.0
 // @description     API documentation for the Yōsai gateway service.
@@ -143,7 +140,6 @@
 	}
 
 	dsn := fmt.Sprintf("host=%s port=%s user=%s dbname=%s password=%s sslmode=%s",
-<<<<<<< HEAD
 		os.Getenv("DB_HOST"), os.Getenv("DB_PORT"), os.Getenv("DB_USER"), dbName, dbPassword, sslMode)
 
 	dbCtx, dbCancel := context.WithTimeout(context.Background(), connectionTimeout)
@@ -193,24 +189,7 @@
 			kafkaConnectionFailures.Inc()
 			tracing.Logger.Fatalf("failed to init kafka producer: %v", prodErr)
 		}
-=======
-		cfg.DBHost, cfg.DBPort, cfg.DBUser, cfg.DBName, cfg.DBPassword, cfg.DBSSLMode)
-	db, err := sql.Open("postgres", dsn)
-	if err != nil {
-		tracing.Logger.Fatalf("failed to connect db: %v", err)
-	}
-	if err := db.PingContext(context.Background()); err != nil {
-		tracing.Logger.Fatalf("failed to ping db: %v", err)
-	}
-	producer, err := ckafka.NewProducer(&ckafka.ConfigMap{
-		"bootstrap.servers":  brokers,
-		"enable.idempotence": true,
-		"acks":               "all",
-		"transactional.id":   "gateway-outbox",
-	})
-	if err != nil {
-		tracing.Logger.Fatalf("failed to init kafka producer: %v", err)
->>>>>>> 3546fdb9
+
 	}
 	defer producer.Close()
 	outbox := engine.NewOutbox(db)
