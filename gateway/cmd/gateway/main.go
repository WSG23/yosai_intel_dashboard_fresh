--- conflicted
+++ resolved
@@ -4,10 +4,8 @@
 	"context"
 	"database/sql"
 	"fmt"
-<<<<<<< HEAD
 	"log"
-=======
->>>>>>> 5744f8c2
+
 	"net/http"
 	"os"
 	"os/signal"
@@ -59,7 +57,6 @@
 	}
 	defer processor.Close()
 
-<<<<<<< HEAD
 	// Service registry integration is not yet wired in during tests.
 	// Once available the resolved analytics service address will be used to
 	// configure the gateway. Until then this block is intentionally
@@ -74,8 +71,7 @@
 	   }
 	*/
 
-=======
->>>>>>> 5744f8c2
+
 	g, err := gateway.New()
 	if err != nil {
 		tracing.Logger.Fatalf("failed to create gateway: %v", err)
