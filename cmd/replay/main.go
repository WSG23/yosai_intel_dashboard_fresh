--- conflicted
+++ resolved
@@ -8,10 +8,6 @@
 	"time"
 
 	ckafka "github.com/confluentinc/confluent-kafka-go/kafka"
-<<<<<<< HEAD
-=======
-	"github.com/prometheus/client_golang/prometheus"
->>>>>>> 7f4bb9d8
 )
 
 // Consumer defines the subset of kafka consumer methods used by replay.
@@ -86,7 +82,6 @@
 	}
 	defer consumer.Close()
 
-<<<<<<< HEAD
 	producer, err := ckafka.NewProducer(&ckafka.ConfigMap{
 		"bootstrap.servers":  *brokers,
 		"enable.idempotence": true,
@@ -100,32 +95,7 @@
 		producer.Flush(5000)
 		producer.Close()
 	}()
-=======
-	prodCtx, cancel := context.WithTimeout(context.Background(), connectionTimeout)
-	defer cancel()
-	prodCh := make(chan struct{})
-	var producer *ckafka.Producer
-	go func() {
-		producer, err = ckafka.NewProducer(&ckafka.ConfigMap{
-			"bootstrap.servers":  *brokers,
-			"enable.idempotence": true,
-			"acks":               "all",
-			"transactional.id":   "replay-" + *topic,
-		})
-		close(prodCh)
-	}()
-	select {
-	case <-prodCtx.Done():
-		kafkaConnectionFailures.Inc()
-		log.Fatalf("producer init timeout: %v", prodCtx.Err())
-	case <-prodCh:
-		if err != nil {
-			kafkaConnectionFailures.Inc()
-			log.Fatalf("producer init: %v", err)
-		}
-	}
-	defer producer.Close()
->>>>>>> 7f4bb9d8
+
 
 	if err := consumer.Subscribe(dlq, nil); err != nil {
 		log.Fatalf("subscribe: %v", err)
