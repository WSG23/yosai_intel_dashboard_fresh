--- conflicted
+++ resolved
@@ -8,7 +8,6 @@
     rev: 6.0.1
     hooks:
       - id: isort
-<<<<<<< HEAD
         args: ["--profile=black", "--line-length=88"]
   - repo: https://github.com/pycqa/flake8
     rev: 7.3.0
@@ -19,11 +18,3 @@
     rev: v1.16.1
     hooks:
       - id: mypy
-=======
-        args: ["--profile=black"]
-  - repo: https://github.com/psf/black
-    rev: 25.1.0
-    hooks:
-      - id: black
-        args: ["--line-length=88"]
->>>>>>> 4e4d74fd
