--- conflicted
+++ resolved
@@ -10,7 +10,6 @@
     rev: 24.10.0
     hooks:
       - id: black
-<<<<<<< HEAD
         files: ^(yosai_intel_dashboard/src/utils/dependency_checker.py|yosai_intel_dashboard/src/repository/requirements.py)
       - id: black
         name: black-services
@@ -25,28 +24,4 @@
     hooks:
       - id: mypy
         files: ^(services/|intel_analysis_service/)
-        args: [--ignore-missing-imports, --follow-imports=skip]
-=======
-        language_version: python3
-  - repo: https://github.com/pycqa/flake8
-    rev: 6.1.0
-    hooks:
-      - id: flake8
-        language_version: python3
-  - repo: https://github.com/PyCQA/pydocstyle
-    rev: 6.3.0
-    hooks:
-      - id: pydocstyle
-        args: ["--convention=google"]
-        files: ^start_api\.py$
-  - repo: https://github.com/pre-commit/mirrors-mypy
-    rev: v1.11.2
-    hooks:
-      - id: mypy
-        args: [--config-file=mypy.ini, --follow-imports=skip, --ignore-missing-imports]
-  - repo: https://github.com/PyCQA/bandit
-    rev: 1.7.9
-    hooks:
-      - id: bandit
-        args: [-ll]
->>>>>>> d7c8b69a
+        args: [--ignore-missing-imports, --follow-imports=skip]