--- conflicted
+++ resolved
@@ -1,17 +1,9 @@
 #!/usr/bin/env python3
-<<<<<<< HEAD
 from __future__ import annotations
 
 """File processing service - Core data processing without UI dependencies
 Handles Unicode surrogate characters safely"""
-=======
-"""
-File processing service - Core data processing without UI dependencies
-Handles Unicode surrogate characters safely
-"""
-from __future__ import annotations
 
->>>>>>> b3cc73d5
 import io
 import logging
 from pathlib import Path
