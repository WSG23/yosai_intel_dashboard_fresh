#!/usr/bin/env python3
"""
File processing service - Core data processing without UI dependencies
Handles Unicode surrogate characters safely
"""
import logging
import pandas as pd
import json
import io
import chardet
from typing import Optional, Dict, Any, List, Tuple, Union
from pathlib import Path

# Core processing imports only - NO UI COMPONENTS
from security.unicode_security_processor import sanitize_unicode_input
from config.config import get_analytics_config

def _get_max_display_rows() -> int:
    return get_analytics_config().max_display_rows or 10000
from core.unicode_processor import safe_format_number
from services.analytics_service import MAX_DISPLAY_ROWS

logger = logging.getLogger(__name__)


class UnicodeFileProcessor:
    """Handle Unicode surrogate characters in file processing"""

    @staticmethod
    def safe_decode_content(content: bytes) -> str:
        """Safely decode file content handling Unicode surrogates"""
        try:
            # Detect encoding
            detected = chardet.detect(content)
            encoding = detected.get('encoding') or 'utf-8'

            # Try detected encoding first
            try:
                return content.decode(encoding)
            except UnicodeDecodeError:
                # Fallback to utf-8 with error handling
                return content.decode('utf-8', errors='replace')
        except Exception as e:
            logger.warning(f"Unicode decode error: {e}")
            # Last resort: latin-1 can decode any byte sequence
            return content.decode('latin-1')

    @staticmethod
    def sanitize_dataframe_unicode(df: pd.DataFrame) -> pd.DataFrame:
        """Remove Unicode surrogate characters from DataFrame"""
        for col in df.select_dtypes(include=['object']).columns:
            df[col] = df[col].astype(str).apply(
                lambda x: sanitize_unicode_input(x) if isinstance(x, str) else x
            )
        return df

def process_uploaded_file(contents: str, filename: str) -> Dict[str, Any]:
    """
    Process uploaded file content safely
    Returns: Dict with 'data', 'filename', 'status', 'error'
    """
    try:
        # Decode base64 content
        import base64
        content_type, content_string = contents.split(',')
        decoded = base64.b64decode(content_string)

        # Safe Unicode processing
        text_content = UnicodeFileProcessor.safe_decode_content(decoded)

        # Process based on file type
        if filename.endswith('.csv'):
            df = pd.read_csv(io.StringIO(text_content))
        elif filename.endswith(('.xlsx', '.xls')):
            df = pd.read_excel(io.BytesIO(decoded))
        else:
            return {
                'status': 'error',
                'error': f'Unsupported file type: {filename}',
                'data': None,
                'filename': filename
            }

        # Sanitize Unicode in DataFrame
        df = UnicodeFileProcessor.sanitize_dataframe_unicode(df)

        return {
            'status': 'success',
            'data': df,
            'filename': filename,
            'error': None
        }

    except Exception as e:
        logger.error(f"File processing error for {filename}: {e}")
        return {
            'status': 'error',
            'error': str(e),
            'data': None,
            'filename': filename
        }

def create_file_preview(df: pd.DataFrame, max_rows: int | None = None) -> Dict[str, Any]:
    """Create safe preview data without UI components"""
    try:
<<<<<<< HEAD
        rows = max_rows or _get_max_display_rows()
        preview_df = df.head(rows)
=======
        df_limited = df.head(MAX_DISPLAY_ROWS) if len(df) > MAX_DISPLAY_ROWS else df
        preview_df = df_limited.head(max_rows)
>>>>>>> c3524ca5
        # Ensure all data is JSON serializable and Unicode-safe
        preview_data = []
        for _, row in preview_df.iterrows():
            safe_row = {}
            for col, val in row.items():
                if pd.isna(val):
                    safe_row[col] = None
                elif isinstance(val, (int, float)):
                    safe_row[col] = safe_format_number(val)
                else:
                    safe_row[col] = sanitize_unicode_input(str(val))
            preview_data.append(safe_row)

        return {
            'preview_data': preview_data,
            'columns': list(df.columns),
            'total_rows': len(df),
            'dtypes': {col: str(dtype) for col, dtype in df.dtypes.items()}
        }
    except Exception as e:
        logger.error(f"Preview creation error: {e}")
        return {
            'preview_data': [],
            'columns': [],
            'total_rows': 0,
            'dtypes': {}
        }

# For backwards compatibility expose ``UnicodeFileProcessor`` as ``FileProcessor``
FileProcessor = UnicodeFileProcessor

__all__ = [
    "UnicodeFileProcessor",
    "FileProcessor",
    "process_uploaded_file",
    "create_file_preview",
]
<|MERGE_RESOLUTION|>--- conflicted
+++ resolved
@@ -103,13 +103,9 @@
 def create_file_preview(df: pd.DataFrame, max_rows: int | None = None) -> Dict[str, Any]:
     """Create safe preview data without UI components"""
     try:
-<<<<<<< HEAD
         rows = max_rows or _get_max_display_rows()
         preview_df = df.head(rows)
-=======
-        df_limited = df.head(MAX_DISPLAY_ROWS) if len(df) > MAX_DISPLAY_ROWS else df
-        preview_df = df_limited.head(max_rows)
->>>>>>> c3524ca5
+
         # Ensure all data is JSON serializable and Unicode-safe
         preview_data = []
         for _, row in preview_df.iterrows():
