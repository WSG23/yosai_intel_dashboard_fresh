--- conflicted
+++ resolved
@@ -22,11 +22,7 @@
         return {}
 
 
-<<<<<<< HEAD
 from validation.unicode_validator import UnicodeValidator
-=======
-from validation import UnicodeValidator
->>>>>>> 4307a28a
 from services.interfaces import get_upload_data_service
 from utils.preview_utils import serialize_dataframe_preview
 
@@ -116,11 +112,8 @@
     """Return DataFrame sanitized for Unicode issues."""
     validator = UnicodeValidator()
     try:
-<<<<<<< HEAD
         return UnicodeValidator().validate_dataframe(df)
-=======
-        return validator.validate_dataframe(df)
->>>>>>> 4307a28a
+
     except Exception as exc:  # pragma: no cover - best effort
         logger.exception("Unicode sanitization failed: %s", exc)
         return df
