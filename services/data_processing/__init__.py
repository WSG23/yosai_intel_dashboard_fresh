--- conflicted
+++ resolved
@@ -1,11 +1,8 @@
 """Data processing utilities."""
 
 from .file_handler import FileHandler, process_file_simple, FileProcessingError
-<<<<<<< HEAD
 from .file_processor import FileProcessor, UnifiedFileValidator
-=======
-from .unified_file_validator import UnifiedFileValidator
->>>>>>> 20e98522
+
 
 # Analytics helpers are intentionally loaded lazily in environments where the
 # full analytics stack is unavailable. ``AI_SUGGESTIONS_AVAILABLE`` defaults to
@@ -50,10 +47,7 @@
 
 __all__ = [
     "FileHandler",
-<<<<<<< HEAD
     "FileProcessor",
-=======
->>>>>>> 20e98522
     "UnifiedFileValidator",
     "process_file_simple",
     "FileProcessingError",
