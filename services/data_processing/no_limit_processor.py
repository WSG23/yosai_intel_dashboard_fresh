#!/usr/bin/env python3
"""File processor that streams CSV data without imposing row limits."""

from __future__ import annotations

import logging
from pathlib import Path
from typing import Iterable, List

import pandas as pd

from config.dynamic_config import dynamic_config
<<<<<<< HEAD
from core.performance import get_performance_monitor
=======
from utils.memory_utils import check_memory_limit
>>>>>>> a1d31934

logger = logging.getLogger(__name__)


class UnlimitedFileProcessor:
    """Read CSV files in chunks and log progress."""

    def __init__(self, chunk_size: int | None = None) -> None:
        self.chunk_size = chunk_size or dynamic_config.analytics.chunk_size
        self.max_memory_mb = dynamic_config.analytics.max_memory_mb

    def read_csv_chunks(
        self, file_path: str | Path, encoding: str = "utf-8"
    ) -> Iterable[pd.DataFrame]:
        """Yield ``DataFrame`` chunks from ``file_path``."""
        path = Path(file_path)
        rows = 0
        monitor = get_performance_monitor()
        for chunk in pd.read_csv(path, chunksize=self.chunk_size, encoding=encoding):
            monitor.throttle_if_needed()
            rows += len(chunk)
            check_memory_limit(self.max_memory_mb, logger)
            logger.debug("Processed %s rows from %s", rows, path.name)
            yield chunk
        logger.info("Finished processing %s rows from %s", rows, path.name)

    def load_csv(self, file_path: str | Path, encoding: str = "utf-8") -> pd.DataFrame:
        """Return the combined dataframe from all chunks."""
        chunks: List[pd.DataFrame] = list(self.read_csv_chunks(file_path, encoding))
        if chunks:
            df = pd.concat(chunks, ignore_index=True)
        else:
            df = pd.DataFrame()
        self.validate_no_truncation(file_path, len(df))
        return df

    def validate_no_truncation(
        self, file_path: str | Path, processed_rows: int
    ) -> bool:
        """Check ``file_path`` line count matches ``processed_rows``."""
        try:
            with open(file_path, "rb") as fh:
                total_lines = sum(1 for _ in fh)
            # subtract header line
            expected = max(total_lines - 1, 0)
            if expected != processed_rows:
                logger.warning(
                    "Possible truncation reading %s: expected %s rows, got %s",
                    file_path,
                    expected,
                    processed_rows,
                )
                return False
            return True
        except Exception as exc:  # pragma: no cover - validation best effort
            logger.error("Validation failed for %s: %s", file_path, exc)
            return False


unlimited_processor = UnlimitedFileProcessor()

__all__ = ["UnlimitedFileProcessor", "unlimited_processor"]<|MERGE_RESOLUTION|>--- conflicted
+++ resolved
@@ -10,11 +10,7 @@
 import pandas as pd
 
 from config.dynamic_config import dynamic_config
-<<<<<<< HEAD
 from core.performance import get_performance_monitor
-=======
-from utils.memory_utils import check_memory_limit
->>>>>>> a1d31934
 
 logger = logging.getLogger(__name__)
 
