--- conflicted
+++ resolved
@@ -1,15 +1,8 @@
-<<<<<<< HEAD
 """Backward compatibility wrapper for :class:`UnifiedUploadValidator`."""
 from __future__ import annotations
 
 from typing import Any, Optional
-=======
-"""Input validation helpers for uploaded files."""
 
-from __future__ import annotations
-
-from typing import Optional
->>>>>>> 36f8436c
 
 from services.data_processing.unified_upload_validator import UnifiedUploadValidator
 from upload_types import ValidationResult
@@ -29,13 +22,5 @@
         max_size_mb: Optional[int] = None,
         config: ConfigurationServiceProtocol | None = None,
     ) -> None:
-<<<<<<< HEAD
         config = config or DynamicConfigurationService()
         super().__init__(max_size_mb=max_size_mb, config=config)
-=======
-        cfg = config or DynamicConfigurationService()
-        super().__init__(max_size_mb=max_size_mb, config=cfg)
-
-
-__all__ = ["InputValidator", "ValidationResult"]
->>>>>>> 36f8436c
