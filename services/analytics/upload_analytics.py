"""Analytics helpers for uploaded DataFrame objects."""

from __future__ import annotations

import json
import logging
import os
from datetime import datetime
from typing import Any, Dict, List, Optional

import pandas as pd

from services.analytics import (
    generate_basic_analytics,
    summarize_dataframe,
    analyze_with_chunking,
    map_and_clean,
)
from services.data_validation import DataValidationService
<<<<<<< HEAD
from ..upload_processing import UploadAnalyticsProcessor as _UploadAnalyticsProcessor
=======
from utils.unicode_utils import sanitize_dataframe

logger = logging.getLogger(__name__)
>>>>>>> 279c9b9e


def summarize_dataframes(dfs: List[pd.DataFrame]) -> Dict[str, Any]:
    """Combine ``dfs`` and return a summary dictionary."""
    if not dfs:
        return {"status": "no_data"}
    combined = pd.concat(dfs, ignore_index=True)
    summary = summarize_dataframe(combined)
    summary.update({"status": "success", "files_processed": len(dfs)})
    return summary


def run_anomaly_detection(df: pd.DataFrame, validator: DataValidationService) -> Dict[str, Any]:
    """Run anomaly detection using chunked analysis."""
    return analyze_with_chunking(df, validator, ["anomaly"])


<<<<<<< HEAD
class UploadAnalyticsProcessor(_UploadAnalyticsProcessor):
    """Alias for :class:`services.upload_processing.UploadAnalyticsProcessor`."""


__all__ = [
    "summarize_dataframes",
    "run_anomaly_detection",
    "UploadAnalyticsProcessor",
]
=======
class UploadAnalyticsProcessor:
    """Handle analytics generation from already loaded DataFrames."""

    def __init__(self, validation_service: Any, data_loading_service: Any) -> None:
        self.validation_service = validation_service
        self.data_loading_service = data_loading_service

    def get_analytics_from_uploaded_data(self) -> Dict[str, Any]:
        """Generate analytics from uploaded files."""
        return self._get_real_uploaded_data()

    def _process_uploaded_data_directly(
        self, uploaded_data: Dict[str, pd.DataFrame]
    ) -> Dict[str, Any]:
        """Process already loaded DataFrames using streaming."""
        try:
            from collections import Counter
            from analytics.file_processing_utils import (
                stream_uploaded_file,
                aggregate_counts,
                build_result,
                calculate_date_range,
            )

            logger.info("Processing %d uploaded files directly...", len(uploaded_data))
            processing_info: Dict[str, Any] = {}
            total_events = 0
            user_counts: Counter[str] = Counter()
            door_counts: Counter[str] = Counter()
            min_ts: Optional[pd.Timestamp] = None
            max_ts: Optional[pd.Timestamp] = None

            for filename, source in uploaded_data.items():
                try:
                    chunks = stream_uploaded_file(self.data_loading_service, source)
                    file_events, min_ts, max_ts = aggregate_counts(
                        chunks, user_counts, door_counts, min_ts, max_ts
                    )
                    processing_info[filename] = {"rows": file_events, "status": "ok"}
                    total_events += file_events
                except Exception as e:  # pragma: no cover - best effort
                    processing_info[filename] = {"rows": 0, "status": f"error: {e}"}
                    logger.error("Error processing %s: %s", filename, e)

            if not processing_info:
                return {"status": "error", "message": "No uploaded files processed"}

            date_range = calculate_date_range(min_ts, max_ts)
            result = build_result(
                total_events, user_counts, door_counts, date_range, processing_info
            )
            return result
        except Exception as exc:  # pragma: no cover - unexpected
            logger.error("Direct processing failed: %s", exc)
            return {"status": "error", "message": str(exc)}

    def load_uploaded_data(self) -> Dict[str, pd.DataFrame]:
        """Load uploaded data from file_upload page."""
        try:
            from services.upload_data_service import get_uploaded_data

            return get_uploaded_data() or {}
        except Exception as exc:  # pragma: no cover - best effort
            logger.error("Error loading uploaded data: %s", exc)
            return {}

    def clean_uploaded_dataframe(self, df: pd.DataFrame) -> pd.DataFrame:
        """Apply standard column mappings and basic cleaning."""
        return map_and_clean(df)

    def summarize_dataframe(self, df: pd.DataFrame) -> Dict[str, Any]:
        """Create a summary dictionary from a combined DataFrame."""
        return summarize_dataframe(df)

    def analyze_with_chunking(
        self, df: pd.DataFrame, analysis_types: List[str]
    ) -> Dict[str, Any]:
        """Analyze a DataFrame using chunked processing."""
        return analyze_with_chunking(df, self.validation_service, analysis_types)

    def diagnose_data_flow(self, df: pd.DataFrame) -> Dict[str, Any]:
        """Diagnostic helper for data flow."""
        logger.info("=== Data Flow Diagnosis ===")
        logger.info("Input DataFrame: %d rows, %d columns", len(df), len(df.columns))
        logger.info(
            "Memory usage: %.1f MB", df.memory_usage(deep=True).sum() / 1024 / 1024
        )
        validator = self.validation_service
        logger.info(
            "Validator config: upload_mb=%s, analysis_mb=%s, chunk_size=%s",
            validator.max_upload_mb,
            validator.max_analysis_mb,
            validator.chunk_size,
        )
        cleaned_df, needs_chunking = validator.validate_for_analysis(df.copy())
        logger.info(
            "After validation: %d rows, needs_chunking=%s",
            len(cleaned_df),
            needs_chunking,
        )
        if needs_chunking:
            chunk_size = validator.get_optimal_chunk_size(cleaned_df)
            logger.info("Optimal chunk size: %s", chunk_size)
        return {
            "input_rows": len(df),
            "validated_rows": len(cleaned_df),
            "needs_chunking": needs_chunking,
            "validator_config": {
                "max_upload_mb": validator.max_upload_mb,
                "max_analysis_mb": validator.max_analysis_mb,
                "chunk_size": validator.chunk_size,
            },
        }

    def _get_real_uploaded_data(self) -> Dict[str, Any]:
        """Load and summarize all uploaded records."""
        try:
            uploaded_data = self.load_uploaded_data()
            if not uploaded_data:
                return {"status": "no_data", "message": "No uploaded files available"}

            logger.info("Processing %d uploaded files...", len(uploaded_data))
            all_dfs: List[pd.DataFrame] = []
            total_original_rows = 0
            for filename, df in uploaded_data.items():
                logger.info("Processing %s: %d rows", filename, len(df))
                cleaned = self.clean_uploaded_dataframe(df)
                all_dfs.append(cleaned)
                total_original_rows += len(df)
            combined_df = pd.concat(all_dfs, ignore_index=True)
            logger.info("Combined: %d total rows", len(combined_df))
            summary = self.summarize_dataframe(combined_df)
            summary.update(
                {
                    "status": "success",
                    "timestamp": datetime.now().isoformat(),
                    "files_processed": len(uploaded_data),
                    "original_total_rows": total_original_rows,
                }
            )
            logger.info("Total Events: %d", summary["total_events"])
            logger.info("Active Users: %d", summary["active_users"])
            logger.info("Active Doors: %d", summary["active_doors"])
            return summary
        except Exception as exc:
            logger.error("Error processing uploaded data: %s", exc)
            return {
                "status": "error",
                "message": f"Error processing uploaded data: {str(exc)}",
                "total_events": 0,
            }

    def analyze_uploaded_data(self) -> Dict[str, Any]:
        """Public wrapper for :py:meth:`_get_real_uploaded_data`."""
        return self._get_real_uploaded_data()

    def _get_analytics_with_fixed_processor(self) -> Dict[str, Any]:
        """Get analytics using the sample file processor."""
        from config.config import get_sample_files_config

        sample_cfg = get_sample_files_config()
        csv_file = os.getenv("SAMPLE_CSV_PATH", sample_cfg.csv_path)
        json_file = os.getenv("SAMPLE_JSON_PATH", sample_cfg.json_path)

        try:
            from services.data_processing.unified_file_validator import UnifiedFileValidator

            processor = UnifiedFileValidator()
            all_data = []
            if os.path.exists(csv_file):
                df_csv = pd.read_csv(csv_file)
                metrics = processor.validate_dataframe(df_csv)
                if metrics.get("valid"):
                    processed_df = sanitize_dataframe(df_csv)
                    processed_df["source_file"] = "csv"
                    all_data.append(processed_df)
            if os.path.exists(json_file):
                with open(json_file, "r", encoding="utf-8", errors="replace") as f:
                    json_data = json.load(f)
                df_json = pd.DataFrame(json_data)
                metrics = processor.validate_dataframe(df_json)
                if metrics.get("valid"):
                    processed_df = sanitize_dataframe(df_json)
                    processed_df["source_file"] = "json"
                    all_data.append(processed_df)
            if all_data:
                combined_df = pd.concat(all_data, ignore_index=True)
                return {
                    "status": "success",
                    "total_events": len(combined_df),
                    "active_users": combined_df["person_id"].nunique(),
                    "active_doors": combined_df["door_id"].nunique(),
                    "data_source": "fixed_processor",
                    "timestamp": datetime.now().isoformat(),
                }
        except Exception as exc:
            logger.error("Error in fixed processor analytics: %s", exc)
            return {"status": "error", "message": str(exc)}
        return {"status": "no_data", "message": "Files not available"}


__all__ = ["UploadAnalyticsProcessor", "summarize_dataframes", "run_anomaly_detection"]
>>>>>>> 279c9b9e
<|MERGE_RESOLUTION|>--- conflicted
+++ resolved
@@ -17,13 +17,7 @@
     map_and_clean,
 )
 from services.data_validation import DataValidationService
-<<<<<<< HEAD
 from ..upload_processing import UploadAnalyticsProcessor as _UploadAnalyticsProcessor
-=======
-from utils.unicode_utils import sanitize_dataframe
-
-logger = logging.getLogger(__name__)
->>>>>>> 279c9b9e
 
 
 def summarize_dataframes(dfs: List[pd.DataFrame]) -> Dict[str, Any]:
@@ -41,7 +35,6 @@
     return analyze_with_chunking(df, validator, ["anomaly"])
 
 
-<<<<<<< HEAD
 class UploadAnalyticsProcessor(_UploadAnalyticsProcessor):
     """Alias for :class:`services.upload_processing.UploadAnalyticsProcessor`."""
 
@@ -51,207 +44,3 @@
     "run_anomaly_detection",
     "UploadAnalyticsProcessor",
 ]
-=======
-class UploadAnalyticsProcessor:
-    """Handle analytics generation from already loaded DataFrames."""
-
-    def __init__(self, validation_service: Any, data_loading_service: Any) -> None:
-        self.validation_service = validation_service
-        self.data_loading_service = data_loading_service
-
-    def get_analytics_from_uploaded_data(self) -> Dict[str, Any]:
-        """Generate analytics from uploaded files."""
-        return self._get_real_uploaded_data()
-
-    def _process_uploaded_data_directly(
-        self, uploaded_data: Dict[str, pd.DataFrame]
-    ) -> Dict[str, Any]:
-        """Process already loaded DataFrames using streaming."""
-        try:
-            from collections import Counter
-            from analytics.file_processing_utils import (
-                stream_uploaded_file,
-                aggregate_counts,
-                build_result,
-                calculate_date_range,
-            )
-
-            logger.info("Processing %d uploaded files directly...", len(uploaded_data))
-            processing_info: Dict[str, Any] = {}
-            total_events = 0
-            user_counts: Counter[str] = Counter()
-            door_counts: Counter[str] = Counter()
-            min_ts: Optional[pd.Timestamp] = None
-            max_ts: Optional[pd.Timestamp] = None
-
-            for filename, source in uploaded_data.items():
-                try:
-                    chunks = stream_uploaded_file(self.data_loading_service, source)
-                    file_events, min_ts, max_ts = aggregate_counts(
-                        chunks, user_counts, door_counts, min_ts, max_ts
-                    )
-                    processing_info[filename] = {"rows": file_events, "status": "ok"}
-                    total_events += file_events
-                except Exception as e:  # pragma: no cover - best effort
-                    processing_info[filename] = {"rows": 0, "status": f"error: {e}"}
-                    logger.error("Error processing %s: %s", filename, e)
-
-            if not processing_info:
-                return {"status": "error", "message": "No uploaded files processed"}
-
-            date_range = calculate_date_range(min_ts, max_ts)
-            result = build_result(
-                total_events, user_counts, door_counts, date_range, processing_info
-            )
-            return result
-        except Exception as exc:  # pragma: no cover - unexpected
-            logger.error("Direct processing failed: %s", exc)
-            return {"status": "error", "message": str(exc)}
-
-    def load_uploaded_data(self) -> Dict[str, pd.DataFrame]:
-        """Load uploaded data from file_upload page."""
-        try:
-            from services.upload_data_service import get_uploaded_data
-
-            return get_uploaded_data() or {}
-        except Exception as exc:  # pragma: no cover - best effort
-            logger.error("Error loading uploaded data: %s", exc)
-            return {}
-
-    def clean_uploaded_dataframe(self, df: pd.DataFrame) -> pd.DataFrame:
-        """Apply standard column mappings and basic cleaning."""
-        return map_and_clean(df)
-
-    def summarize_dataframe(self, df: pd.DataFrame) -> Dict[str, Any]:
-        """Create a summary dictionary from a combined DataFrame."""
-        return summarize_dataframe(df)
-
-    def analyze_with_chunking(
-        self, df: pd.DataFrame, analysis_types: List[str]
-    ) -> Dict[str, Any]:
-        """Analyze a DataFrame using chunked processing."""
-        return analyze_with_chunking(df, self.validation_service, analysis_types)
-
-    def diagnose_data_flow(self, df: pd.DataFrame) -> Dict[str, Any]:
-        """Diagnostic helper for data flow."""
-        logger.info("=== Data Flow Diagnosis ===")
-        logger.info("Input DataFrame: %d rows, %d columns", len(df), len(df.columns))
-        logger.info(
-            "Memory usage: %.1f MB", df.memory_usage(deep=True).sum() / 1024 / 1024
-        )
-        validator = self.validation_service
-        logger.info(
-            "Validator config: upload_mb=%s, analysis_mb=%s, chunk_size=%s",
-            validator.max_upload_mb,
-            validator.max_analysis_mb,
-            validator.chunk_size,
-        )
-        cleaned_df, needs_chunking = validator.validate_for_analysis(df.copy())
-        logger.info(
-            "After validation: %d rows, needs_chunking=%s",
-            len(cleaned_df),
-            needs_chunking,
-        )
-        if needs_chunking:
-            chunk_size = validator.get_optimal_chunk_size(cleaned_df)
-            logger.info("Optimal chunk size: %s", chunk_size)
-        return {
-            "input_rows": len(df),
-            "validated_rows": len(cleaned_df),
-            "needs_chunking": needs_chunking,
-            "validator_config": {
-                "max_upload_mb": validator.max_upload_mb,
-                "max_analysis_mb": validator.max_analysis_mb,
-                "chunk_size": validator.chunk_size,
-            },
-        }
-
-    def _get_real_uploaded_data(self) -> Dict[str, Any]:
-        """Load and summarize all uploaded records."""
-        try:
-            uploaded_data = self.load_uploaded_data()
-            if not uploaded_data:
-                return {"status": "no_data", "message": "No uploaded files available"}
-
-            logger.info("Processing %d uploaded files...", len(uploaded_data))
-            all_dfs: List[pd.DataFrame] = []
-            total_original_rows = 0
-            for filename, df in uploaded_data.items():
-                logger.info("Processing %s: %d rows", filename, len(df))
-                cleaned = self.clean_uploaded_dataframe(df)
-                all_dfs.append(cleaned)
-                total_original_rows += len(df)
-            combined_df = pd.concat(all_dfs, ignore_index=True)
-            logger.info("Combined: %d total rows", len(combined_df))
-            summary = self.summarize_dataframe(combined_df)
-            summary.update(
-                {
-                    "status": "success",
-                    "timestamp": datetime.now().isoformat(),
-                    "files_processed": len(uploaded_data),
-                    "original_total_rows": total_original_rows,
-                }
-            )
-            logger.info("Total Events: %d", summary["total_events"])
-            logger.info("Active Users: %d", summary["active_users"])
-            logger.info("Active Doors: %d", summary["active_doors"])
-            return summary
-        except Exception as exc:
-            logger.error("Error processing uploaded data: %s", exc)
-            return {
-                "status": "error",
-                "message": f"Error processing uploaded data: {str(exc)}",
-                "total_events": 0,
-            }
-
-    def analyze_uploaded_data(self) -> Dict[str, Any]:
-        """Public wrapper for :py:meth:`_get_real_uploaded_data`."""
-        return self._get_real_uploaded_data()
-
-    def _get_analytics_with_fixed_processor(self) -> Dict[str, Any]:
-        """Get analytics using the sample file processor."""
-        from config.config import get_sample_files_config
-
-        sample_cfg = get_sample_files_config()
-        csv_file = os.getenv("SAMPLE_CSV_PATH", sample_cfg.csv_path)
-        json_file = os.getenv("SAMPLE_JSON_PATH", sample_cfg.json_path)
-
-        try:
-            from services.data_processing.unified_file_validator import UnifiedFileValidator
-
-            processor = UnifiedFileValidator()
-            all_data = []
-            if os.path.exists(csv_file):
-                df_csv = pd.read_csv(csv_file)
-                metrics = processor.validate_dataframe(df_csv)
-                if metrics.get("valid"):
-                    processed_df = sanitize_dataframe(df_csv)
-                    processed_df["source_file"] = "csv"
-                    all_data.append(processed_df)
-            if os.path.exists(json_file):
-                with open(json_file, "r", encoding="utf-8", errors="replace") as f:
-                    json_data = json.load(f)
-                df_json = pd.DataFrame(json_data)
-                metrics = processor.validate_dataframe(df_json)
-                if metrics.get("valid"):
-                    processed_df = sanitize_dataframe(df_json)
-                    processed_df["source_file"] = "json"
-                    all_data.append(processed_df)
-            if all_data:
-                combined_df = pd.concat(all_data, ignore_index=True)
-                return {
-                    "status": "success",
-                    "total_events": len(combined_df),
-                    "active_users": combined_df["person_id"].nunique(),
-                    "active_doors": combined_df["door_id"].nunique(),
-                    "data_source": "fixed_processor",
-                    "timestamp": datetime.now().isoformat(),
-                }
-        except Exception as exc:
-            logger.error("Error in fixed processor analytics: %s", exc)
-            return {"status": "error", "message": str(exc)}
-        return {"status": "no_data", "message": "Files not available"}
-
-
-__all__ = ["UploadAnalyticsProcessor", "summarize_dataframes", "run_anomaly_detection"]
->>>>>>> 279c9b9e
