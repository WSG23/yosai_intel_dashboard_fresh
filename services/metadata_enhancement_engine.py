--- conflicted
+++ resolved
@@ -29,18 +29,9 @@
 from dataclasses import dataclass
 from typing import Any, Dict, List, Protocol, runtime_checkable
 try:  # Python 3.12+
-<<<<<<< HEAD
     from typing import override
 except ImportError:  # pragma: no cover - <3.12 fallback
-=======
-    from typing import override  # type: ignore[attr-defined]
-except ImportError:  # pragma: no cover - <3.12
-    from typing_extensions import override
 
-try:  # Python 3.12+
-    from typing import override
-except ImportError:  # pragma: no cover - fallback for older versions
->>>>>>> 61e9a65e
     from typing_extensions import override
 
 import pandas as pd
