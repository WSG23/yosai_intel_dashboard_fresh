--- conflicted
+++ resolved
@@ -19,7 +19,6 @@
 	breaker *gobreaker.CircuitBreaker
 }
 
-<<<<<<< HEAD
 // NewEventHandler creates an EventHandler using the provided settings.
 func NewEventHandler(store repository.TokenStore, settings gobreaker.Settings) *EventHandler {
 	if settings.Name == "" {
@@ -32,10 +31,7 @@
 		settings.ReadyToTrip = func(c gobreaker.Counts) bool { return c.ConsecutiveFailures > 5 }
 	}
 	b := resilience.NewGoBreaker(settings)
-=======
-func NewEventHandler(store repository.TokenStore, settings gobreaker.Settings) *EventHandler {
-	b := resilience.NewGoBreaker("repo", settings)
->>>>>>> eebc48f9
+
 	return &EventHandler{store: store, breaker: b}
 }
 
