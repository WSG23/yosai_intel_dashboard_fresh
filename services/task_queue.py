import asyncio
import inspect
import threading
import uuid
from typing import Any, Dict, Coroutine, Callable, Awaitable

# Simple in-memory async task tracker
_tasks: Dict[str, Dict[str, Any]] = {}

# Background event loop running in a dedicated thread
_loop = asyncio.new_event_loop()
_thread = threading.Thread(target=_loop.run_forever, daemon=True)
_thread.start()


<<<<<<< HEAD
def create_task(
    func: Callable[[Callable[[int], None]], Awaitable[Any]] | Awaitable[Any]
) -> str:
    """Schedule ``func`` and return a task ID.

    ``func`` may be either a coroutine object or a callable that accepts a
    progress callback and returns a coroutine.  The callback will update
    the internal progress state and may be used by the task to report
    incremental progress.
    """

=======
def create_task(coro: Coroutine[Any, Any, Any] | Callable[[], Awaitable[Any]]) -> str:
    """Schedule ``coro`` or coroutine function and return a task ID."""
>>>>>>> dcc7f872
    task_id = str(uuid.uuid4())
    _tasks[task_id] = {"progress": 0, "result": None, "done": False}

    def _update(pct: int) -> None:
        pct = max(0, min(100, int(pct)))
        _tasks[task_id]["progress"] = pct

    async def _runner() -> None:
        try:
<<<<<<< HEAD
            if inspect.iscoroutine(func):
                coro = func
            else:
                coro = func(_update)
            result = await coro
=======
            if asyncio.iscoroutine(coro):
                result = await coro
            else:
                result = await coro()
>>>>>>> dcc7f872
            _tasks[task_id]["result"] = result
        except Exception as exc:  # pragma: no cover - best effort
            _tasks[task_id]["result"] = exc
        finally:
            _tasks[task_id]["progress"] = 100
            _tasks[task_id]["done"] = True

    _loop.call_soon_threadsafe(_loop.create_task, _runner())
    return task_id


def get_status(task_id: str) -> Dict[str, Any]:
    """Return the status dictionary for ``task_id``."""
    status = _tasks.get(task_id)
    if status is None:
        return {"progress": 100, "result": None, "done": True}
    return dict(status)


def clear_task(task_id: str) -> None:
    """Remove completed task from the registry."""
    _tasks.pop(task_id, None)<|MERGE_RESOLUTION|>--- conflicted
+++ resolved
@@ -13,7 +13,6 @@
 _thread.start()
 
 
-<<<<<<< HEAD
 def create_task(
     func: Callable[[Callable[[int], None]], Awaitable[Any]] | Awaitable[Any]
 ) -> str:
@@ -24,11 +23,7 @@
     the internal progress state and may be used by the task to report
     incremental progress.
     """
-
-=======
-def create_task(coro: Coroutine[Any, Any, Any] | Callable[[], Awaitable[Any]]) -> str:
-    """Schedule ``coro`` or coroutine function and return a task ID."""
->>>>>>> dcc7f872
+    
     task_id = str(uuid.uuid4())
     _tasks[task_id] = {"progress": 0, "result": None, "done": False}
 
@@ -38,18 +33,12 @@
 
     async def _runner() -> None:
         try:
-<<<<<<< HEAD
             if inspect.iscoroutine(func):
                 coro = func
             else:
                 coro = func(_update)
             result = await coro
-=======
-            if asyncio.iscoroutine(coro):
-                result = await coro
-            else:
-                result = await coro()
->>>>>>> dcc7f872
+
             _tasks[task_id]["result"] = result
         except Exception as exc:  # pragma: no cover - best effort
             _tasks[task_id]["result"] = exc
