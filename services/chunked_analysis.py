import hashlib
import json
import logging
import os
from pathlib import Path
from typing import Any, Dict, List

import dask
import pandas as pd
from dask.distributed import Client, LocalCluster

from analytics.chunked_analytics_controller import ChunkedAnalyticsController
from config.config import get_analytics_config
from validation.data_validator import DataValidator
from validation.security_validator import SecurityValidator
from validation.data_validator import DataValidator

from .result_formatting import regular_analysis

logger = logging.getLogger(__name__)


def _validate_dataframe(
    df: pd.DataFrame,
    validator: SecurityValidator,
) -> tuple[int, int, bool]:
    """Validate ``df`` using :class:`DataValidator`."""

    original_rows = len(df)
    csv_bytes = df.to_csv(index=False).encode("utf-8")
    validator.validate_file_upload("data.csv", csv_bytes)
<<<<<<< HEAD

    df_validator = DataValidator()
    result = df_validator.validate_dataframe(df)
    if not result.valid:
        logger.warning("Data issues detected: %s", result.issues)

=======
    df_validator = DataValidator(required_columns=["timestamp", "person_id"])
    result = df_validator.validate_dataframe(df)
    if not result.valid:
        raise ValueError("; ".join(result.issues or []))
    needs_chunking = True
>>>>>>> 5124fad2
    validated_rows = len(df)
    needs_chunking = True
    logger.info(
        "📋 After validation: %s rows, chunking needed: %s",
        f"{validated_rows:,}",
        needs_chunking,
    )
    return original_rows, validated_rows, needs_chunking


def _process_chunks(
    df: pd.DataFrame,
    chunked_controller: ChunkedAnalyticsController,
    analysis_types: List[str],
    cache_dir: Path,
    max_workers: int,
) -> Dict[str, Any]:
    """Process dataframe chunks using Dask."""

    def _chunk_key(chunk_df: pd.DataFrame) -> str:
        digest = hashlib.sha256(
            pd.util.hash_pandas_object(chunk_df, index=True).values.tobytes()
        ).hexdigest()
        return digest

    def _process(chunk_df: pd.DataFrame) -> Dict[str, Any]:
        key = _chunk_key(chunk_df)
        cache_file = cache_dir / f"{key}.json"
        if cache_file.exists():
            with open(cache_file, "r", encoding="utf-8") as fh:
                cached = json.load(fh)
            for field in ("unique_users", "unique_doors"):
                if isinstance(cached.get(field), list):
                    cached[field] = set(cached[field])
            return cached
        result = chunked_controller._process_chunk(chunk_df, analysis_types)
        json_ready = {
            k: (list(v) if isinstance(v, set) else v) for k, v in result.items()
        }
        with open(cache_file, "w", encoding="utf-8") as fh:
            json.dump(json_ready, fh)
        return result

    cluster = LocalCluster(n_workers=max_workers, threads_per_worker=1)
    client = Client(cluster)

    chunks = list(chunked_controller._chunk_dataframe(df))
    tasks = [dask.delayed(_process)(chunk) for chunk in chunks]
    chunk_results = dask.compute(*tasks)

    client.close()
    cluster.close()

    aggregated = chunked_controller._create_empty_results()
    aggregated.update({"date_range": {"start": None, "end": None}, "rows_processed": 0})

    for chunk_df, res in zip(chunks, chunk_results):
        chunked_controller._aggregate_results(aggregated, res)
        aggregated["rows_processed"] += len(chunk_df)

    return chunked_controller._finalize_results(aggregated)


def _add_processing_summary(
    result: Dict[str, Any],
    original_rows: int,
    validated_rows: int,
    chunk_size: int,
) -> None:
    """Attach processing summary and log basic checks."""

    result["processing_summary"] = {
        "original_input_rows": original_rows,
        "validated_rows": validated_rows,
        "rows_processed": result.get("rows_processed", validated_rows),
        "chunking_used": True,
        "chunk_size": chunk_size,
        "processing_complete": result.get("rows_processed", 0) == validated_rows,
        "data_integrity_check": (
            "PASS" if result.get("rows_processed", 0) == validated_rows else "FAIL"
        ),
    }

    rows_processed = result.get("rows_processed", 0)
    if rows_processed != validated_rows:
        logger.error(
            "❌ PROCESSING ERROR: Expected %s rows, got %s",
            f"{validated_rows:,}",
            f"{rows_processed:,}",
        )
    else:
        logger.info(f"✅ SUCCESS: Processed ALL {rows_processed:,} rows successfully")


def analyze_with_chunking(
    df: pd.DataFrame, validator: SecurityValidator, analysis_types: List[str]
) -> Dict[str, Any]:
    """Analyze a DataFrame using chunked processing."""

    original_rows, validated_rows, needs_chunking = _validate_dataframe(df, validator)

    if not needs_chunking:
        logger.info("✅ Using regular analysis (no chunking needed)")
        return regular_analysis(df, analysis_types)

    cfg = get_analytics_config()
    chunk_size = cfg.chunk_size or len(df)
    max_workers = cfg.max_workers or 1
    chunked_controller = ChunkedAnalyticsController(
        chunk_size=chunk_size, max_workers=max_workers
    )

    logger.info(
        f"🔄 Using chunked analysis: {validated_rows:,} rows, {chunk_size:,} per chunk"
    )

    cache_dir = Path(os.getenv("CHUNK_CACHE_DIR", "./chunk_cache"))
    cache_dir.mkdir(parents=True, exist_ok=True)

    result = _process_chunks(
        df, chunked_controller, analysis_types, cache_dir, max_workers
    )

    _add_processing_summary(result, original_rows, validated_rows, chunk_size)

    return result


__all__ = ["analyze_with_chunking"]<|MERGE_RESOLUTION|>--- conflicted
+++ resolved
@@ -29,20 +29,12 @@
     original_rows = len(df)
     csv_bytes = df.to_csv(index=False).encode("utf-8")
     validator.validate_file_upload("data.csv", csv_bytes)
-<<<<<<< HEAD
 
     df_validator = DataValidator()
     result = df_validator.validate_dataframe(df)
     if not result.valid:
         logger.warning("Data issues detected: %s", result.issues)
 
-=======
-    df_validator = DataValidator(required_columns=["timestamp", "person_id"])
-    result = df_validator.validate_dataframe(df)
-    if not result.valid:
-        raise ValueError("; ".join(result.issues or []))
-    needs_chunking = True
->>>>>>> 5124fad2
     validated_rows = len(df)
     needs_chunking = True
     logger.info(
