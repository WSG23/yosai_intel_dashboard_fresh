--- conflicted
+++ resolved
@@ -234,15 +234,12 @@
         """Get a basic dashboard summary"""
         try:
             summary = self.get_analytics_from_uploaded_data()
-<<<<<<< HEAD
             if self.event_bus:
                 try:
                     self.event_bus.publish("analytics_update", summary)
                 except RuntimeError as exc:  # pragma: no cover - best effort
                     logger.debug("Event bus publish failed: %s", exc)
-=======
-            self._publish_event(summary)
->>>>>>> 3848b7b4
+
             return summary
         except RuntimeError as e:
             logger.error(f"Dashboard summary failed: {e}")
@@ -337,7 +334,6 @@
 
             result = self._analyze_patterns(df, original_rows)
 
-<<<<<<< HEAD
             result_total = result["data_summary"]["total_records"]
             logger.info("🎉 UNIQUE PATTERNS ANALYSIS COMPLETE")
             logger.info(f"   Result total_records: {result_total:,}")
@@ -360,9 +356,7 @@
                     self.event_bus.publish("analytics_update", result)
                 except RuntimeError as exc:  # pragma: no cover - best effort
                     logger.debug("Event bus publish failed: %s", exc)
-=======
-            self._publish_event(result)
->>>>>>> 3848b7b4
+
 
             return result
 
