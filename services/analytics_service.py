#!/usr/bin/env python3
from __future__ import annotations

"""Analytics Service - Enhanced with Unique Patterns Analysis.

Uploaded files are validated with
``services.data_processing.unified_file_validator.UnifiedFileValidator`` before
processing to ensure they are present, non-empty and within the configured size
limits.
"""
import logging
import os
import threading
from pathlib import Path
<<<<<<< HEAD
from typing import Any, Dict, List, Optional, Protocol
try:  # Python 3.12+
    from typing import override
except ImportError:  # pragma: no cover - <3.12 fallback
    from typing_extensions import override
=======
from typing import Any, Dict, List, Protocol

>>>>>>> 61e9a65e

import pandas as pd

from config.dynamic_config import dynamic_config
from core.cache_manager import CacheConfig, InMemoryCacheManager, cache_with_lock
from core.protocols import (
    AnalyticsServiceProtocol,
    ConfigurationProtocol,
    DatabaseProtocol,
    EventBusProtocol,
    StorageProtocol,
)
from models.ml import ModelRegistry
from services.analytics.calculator import Calculator
from services.analytics.data_loader import DataLoader
from services.analytics.protocols import DataProcessorProtocol
from services.analytics.publisher import Publisher
from services.analytics_summary import generate_sample_analytics
from services.controllers.upload_controller import UploadProcessingController
from services.data_processing.processor import Processor
from services.database_retriever import DatabaseAnalyticsRetriever
from services.helpers.database_initializer import initialize_database
from services.interfaces import get_upload_data_service
from services.summary_report_generator import SummaryReportGenerator
from services.upload_data_service import UploadDataService
from validation.security_validator import SecurityValidator

_cache_manager = InMemoryCacheManager(CacheConfig())


class ConfigProviderProtocol(Protocol):
    """Provide configuration values to services."""

    def get_database_config(self) -> Any:
        """Return the database configuration."""
        ...


class AnalyticsProviderProtocol(Protocol):
    """Basic analytics provider interface."""

    @override
    def process_dataframe(self, df: pd.DataFrame) -> Dict[str, Any]:
        """Process ``df`` and return analytics metrics."""
        ...

    @override
    def get_metrics(self) -> Dict[str, Any]:
        """Return current analytics metrics."""
        ...


def ensure_analytics_config():
    """Emergency fix to ensure analytics configuration exists."""
    try:
        from config.dynamic_config import dynamic_config

        if not hasattr(dynamic_config, "analytics"):
            from config.constants import AnalyticsConstants

            dynamic_config.analytics = AnalyticsConstants()
    except (ImportError, AttributeError) as exc:
        logger.error(f"Failed to ensure analytics configuration: {exc}")


logger = logging.getLogger(__name__)

ensure_analytics_config()

# Thresholds used for row count sanity checks
ROW_LIMIT_WARNING = dynamic_config.analytics.row_limit_warning
"""Warning threshold when exactly 150 rows are returned."""

LARGE_DATA_THRESHOLD = dynamic_config.analytics.large_data_threshold
"""Row count above which data is considered large."""


class AnalyticsService(AnalyticsServiceProtocol):
    """Analytics service implementing ``AnalyticsServiceProtocol``."""

    def __init__(
        self,
        database: DatabaseProtocol | None = None,
        data_processor: DataProcessorProtocol | None = None,
        config: ConfigurationProtocol | None = None,
        event_bus: EventBusProtocol | None = None,
        storage: StorageProtocol | None = None,
        upload_data_service: UploadDataService | None = None,
        model_registry: ModelRegistry | None = None,
    ):
        self.database = database
        self.data_processor = data_processor or Processor(validator=SecurityValidator())
        self.config = config
        self.event_bus = event_bus
        self.storage = storage
        self.upload_data_service = upload_data_service or get_upload_data_service()
        self.model_registry = model_registry
        self.validation_service = SecurityValidator()
        if data_processor is None:
            self.processor = Processor(validator=self.validation_service)
            self.data_processor = self.processor
        else:
            self.processor = data_processor
            self.data_processor = data_processor
        # Legacy attribute aliases
        self.data_loading_service = self.processor
        from services.data_processing.unified_file_validator import UnifiedFileValidator

        self.file_handler = UnifiedFileValidator()

        self.upload_controller = UploadProcessingController(
            self.validation_service,
            self.processor,
            self.upload_data_service,
        )
        self.upload_processor = self.upload_controller.upload_processor
        (
            self.database_manager,
            self.db_helper,
            self.summary_reporter,
        ) = initialize_database(self.database)
        self.database_retriever = DatabaseAnalyticsRetriever(self.db_helper)
        self.report_generator = SummaryReportGenerator()
        self.data_loader = DataLoader(self.upload_controller, self.processor)
        self.calculator = Calculator(self.report_generator)
        self.publisher = Publisher(self.event_bus)

    def _initialize_database(self) -> None:
        """Initialize database connection via helper."""
        (
            self.database_manager,
            self.db_helper,
            self.summary_reporter,
        ) = initialize_database(self.database)

    def get_analytics_from_uploaded_data(self) -> Dict[str, Any]:
        """Get analytics from uploaded files using helper."""
        return self.upload_controller.get_analytics_from_uploaded_data()

    def get_analytics_by_source(self, source: str) -> Dict[str, Any]:
        """Get analytics from specified source with forced uploaded data check"""

        # FORCE CHECK: If uploaded data exists, use it regardless of source
        try:
            uploaded_data = self.load_uploaded_data()

            if uploaded_data and source in ["uploaded", "sample"]:
                logger.info(f"Forcing uploaded data usage (source was: {source})")
                return self._process_uploaded_data_directly(uploaded_data)

        except (ImportError, FileNotFoundError, OSError, RuntimeError) as e:
            logger.error(f"Uploaded data check failed: {e}", exc_info=True)
        except Exception:
            logger.exception("Unexpected error during uploaded data check")
            raise

        # Original logic for when no uploaded data
        if source == "sample":
            return generate_sample_analytics()
        elif source == "uploaded":
            return {"status": "no_data", "message": "No uploaded files available"}
        elif source == "database":
            return self._get_database_analytics()
        else:
            return {"status": "error", "message": f"Unknown source: {source}"}

    def _process_uploaded_data_directly(
        self, uploaded_data: Dict[str, Any]
    ) -> Dict[str, Any]:
        """Process uploaded files using chunked streaming."""
        return self.upload_controller.process_uploaded_data_directly(uploaded_data)

    def load_uploaded_data(self) -> Dict[str, pd.DataFrame]:
        """Load uploaded data from the file upload page."""
        return self.data_loader.load_uploaded_data()

    def clean_uploaded_dataframe(self, df: pd.DataFrame) -> pd.DataFrame:
        """Apply standard column mappings and basic cleaning."""
        return self.data_loader.clean_uploaded_dataframe(df)

    def summarize_dataframe(self, df: pd.DataFrame) -> Dict[str, Any]:
        """Create a summary dictionary from a combined DataFrame."""
        return self.data_loader.summarize_dataframe(df)

    def analyze_with_chunking(
        self, df: pd.DataFrame, analysis_types: List[str]
    ) -> Dict[str, Any]:
        """Analyze a DataFrame using chunked processing."""
        return self.data_loader.analyze_with_chunking(df, analysis_types)

    def diagnose_data_flow(self, df: pd.DataFrame) -> Dict[str, Any]:
        """Diagnostic method to check data processing flow."""
        return self.data_loader.diagnose_data_flow(df)

    def _get_real_uploaded_data(self) -> Dict[str, Any]:
        """Load and summarize all uploaded records."""
        return self.data_loader.get_real_uploaded_data()

    def _get_analytics_with_fixed_processor(self) -> Dict[str, Any]:
        """Get analytics using the sample file processor."""
        return self.data_loader.get_analytics_with_fixed_processor()

    @cache_with_lock(_cache_manager, ttl=600)
    def _get_database_analytics(self) -> Dict[str, Any]:
        """Get analytics from database."""
        return self.database_retriever.get_analytics()

    @override
    @cache_with_lock(_cache_manager, ttl=300)
    @override
    def get_dashboard_summary(self) -> Dict[str, Any]:
        """Get a basic dashboard summary"""
        try:
            summary = self.get_analytics_from_uploaded_data()
            self.publisher.publish(summary)

            return summary
        except RuntimeError as e:
            logger.error(f"Dashboard summary failed: {e}")
            return {"status": "error", "message": str(e)}

    def _publish_event(
        self, payload: Dict[str, Any], event: str = "analytics_update"
    ) -> None:
        """Publish ``payload`` to the event bus if available."""
        self.publisher.publish(payload, event)

    def _load_patterns_dataframe(
        self, data_source: str | None
    ) -> tuple[pd.DataFrame, int]:
        """Return dataframe and original row count for pattern analysis."""
        return self.data_loader.load_patterns_dataframe(data_source)

    # ------------------------------------------------------------------
    # Pattern analysis helpers
    # ------------------------------------------------------------------
    def _calculate_stats(self, df: pd.DataFrame) -> tuple[int, int, int, int]:
        """Return basic statistics for pattern analysis."""
        return self.calculator.calculate_stats(df)

    def _analyze_users(
        self, df: pd.DataFrame, unique_users: int
    ) -> tuple[list[str], list[str], list[str]]:
        """Return user activity groupings."""
        return self.calculator.analyze_users(df, unique_users)

    def _analyze_devices(
        self, df: pd.DataFrame, unique_devices: int
    ) -> tuple[list[str], list[str], list[str]]:
        """Return device activity groupings."""
        return self.calculator.analyze_devices(df, unique_devices)

    def _log_analysis_summary(self, result_total: int, original_rows: int) -> None:
        """Log summary details after pattern analysis."""
        self.calculator.log_analysis_summary(result_total, original_rows)

    def _analyze_patterns(self, df: pd.DataFrame, original_rows: int) -> Dict[str, Any]:
        """Run the unique patterns analysis on ``df``."""
        return self.calculator.analyze_patterns(df, original_rows)

    @cache_with_lock(_cache_manager, ttl=600)
    def get_unique_patterns_analysis(
        self, data_source: str | None = None
    ) -> Dict[str, Any]:
        """Get unique patterns analysis for the requested source."""
        logger = logging.getLogger(__name__)

        try:
            logger.info("🎯 Starting Unique Patterns Analysis")

            df, original_rows = self._load_patterns_dataframe(data_source)
            if df.empty:
                logger.warning("❌ No uploaded data found for unique patterns analysis")
                return {
                    "status": "no_data",
                    "message": "No uploaded files available",
                    "data_summary": {"total_records": 0},
                }

            result = self._analyze_patterns(df, original_rows)

            result_total = result["data_summary"]["total_records"]
            self._log_analysis_summary(result_total, original_rows)

            self.publisher.publish(result)

            return result

        except RuntimeError as e:
            logger.error(f"❌ Unique patterns analysis failed: {e}")
            import traceback

            traceback.print_exc()

            return {
                "status": "error",
                "message": f"Unique patterns analysis failed: {str(e)}",
                "data_summary": {"total_records": 0},
            }

    def health_check(self) -> Dict[str, Any]:
        """Check service health"""
        return self.summary_reporter.health_check()

    def get_data_source_options(self) -> List[Dict[str, str]]:
        """Get available data source options"""
        return self.summary_reporter.get_data_source_options()

    def get_available_sources(self) -> list[str]:
        """Return identifiers for available data sources."""
        return self.summary_reporter.get_available_sources()

    def get_date_range_options(self) -> Dict[str, str]:
        """Get default date range options"""
        return self.summary_reporter.get_date_range_options()

    def get_analytics_status(self) -> Dict[str, Any]:
        """Get current analytics status"""
        return self.summary_reporter.get_analytics_status()

    # ------------------------------------------------------------------
    # AnalyticsProviderProtocol implementation
    # ------------------------------------------------------------------
    @override
    def process_dataframe(self, df: pd.DataFrame) -> Dict[str, Any]:
        """Alias for :meth:`process_data` required by ``AnalyticsProviderProtocol``."""
        return self.process_data(df)

    @override
    def process_data(self, df: pd.DataFrame) -> Dict[str, Any]:
        """Process ``df`` and return a metrics dictionary."""
        cleaned = self.clean_uploaded_dataframe(df)
        return self.summarize_dataframe(cleaned)

    @override
    def get_metrics(self) -> Dict[str, Any]:
        """Return current analytics metrics."""
        return self.get_analytics_status()

    # ------------------------------------------------------------------
    # Placeholder implementations for abstract methods
    # ------------------------------------------------------------------
    @override
    def analyze_access_patterns(
        self, days: int, user_id: str | None = None
    ) -> Dict[str, Any]:
        """Analyze access patterns over the given timeframe."""
        logger.debug(
            f"analyze_access_patterns called with days={days} user_id={user_id}"
        )
        return {"patterns": [], "days": days, "user_id": user_id}

    @override
    def detect_anomalies(
        self, data: pd.DataFrame, sensitivity: float = 0.5
    ) -> List[Dict[str, Any]]:
        """Detect anomalies in the provided data."""
        logger.debug(f"detect_anomalies called with sensitivity={sensitivity}")
        return []

    @override
    def generate_report(
        self, report_type: str, params: Dict[str, Any]
    ) -> Dict[str, Any]:
        """Generate an analytics report."""
        logger.debug(
            f"generate_report called with report_type={report_type} params={params}"
        )
        return {"report_type": report_type, "params": params}

    # ------------------------------------------------------------------
    def load_model_from_registry(
        self, name: str, *, destination_dir: str | None = None
    ) -> str | None:
        """Download the active model from the registry."""
        if self.model_registry is None:
            return None
        record = self.model_registry.get_model(name, active_only=True)
        if record is None:
            return None
        dest = Path(destination_dir or dynamic_config.analytics.ml_models_path)
        dest = dest / name / record.version
        dest.mkdir(parents=True, exist_ok=True)
        local_path = dest / os.path.basename(record.storage_uri)
        try:
            self.model_registry.download_artifact(record.storage_uri, str(local_path))
            return str(local_path)
        except Exception:  # pragma: no cover - best effort
            logger.exception(f"Failed to download model {name}")
            return None


# Global service instance
_analytics_service: AnalyticsService | None = None
_analytics_service_lock = threading.Lock()


def get_analytics_service(
    service: AnalyticsService | None = None,
    config_provider: ConfigProviderProtocol | None = None,
    model_registry: ModelRegistry | None = None,
) -> AnalyticsService:
    """Return a global analytics service instance.

    If ``service`` is provided, it becomes the global instance.  Otherwise an
    instance is created on first access.
    """
    global _analytics_service
    if service is not None:
        with _analytics_service_lock:
            _analytics_service = service
        return _analytics_service
    if _analytics_service is None:
        with _analytics_service_lock:
            if _analytics_service is None:
                _analytics_service = AnalyticsService(
                    config=config_provider,
                    model_registry=model_registry,
                )
    return _analytics_service


def create_analytics_service(
    config_provider: ConfigProviderProtocol | None = None,
    model_registry: ModelRegistry | None = None,
) -> AnalyticsService:
    """Create new analytics service instance"""
    return AnalyticsService(config=config_provider, model_registry=model_registry)


__all__ = ["AnalyticsService", "get_analytics_service", "create_analytics_service"]<|MERGE_RESOLUTION|>--- conflicted
+++ resolved
@@ -12,16 +12,12 @@
 import os
 import threading
 from pathlib import Path
-<<<<<<< HEAD
 from typing import Any, Dict, List, Optional, Protocol
 try:  # Python 3.12+
     from typing import override
 except ImportError:  # pragma: no cover - <3.12 fallback
     from typing_extensions import override
-=======
-from typing import Any, Dict, List, Protocol
-
->>>>>>> 61e9a65e
+
 
 import pandas as pd
 
