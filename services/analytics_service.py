#!/usr/bin/env python3
from __future__ import annotations

"""Analytics Service - Enhanced with Unique Patterns Analysis.

Uploaded files are validated with
``services.data_processing.unified_file_validator.UnifiedFileValidator`` before
processing to ensure they are present, non-empty and within the configured size
limits.
"""
import asyncio
import logging
import os
import threading
from pathlib import Path
from typing import Any, Dict, List, Optional, Protocol

try:
    from typing import override
except ImportError:  # pragma: no cover - for Python <3.12
    from typing_extensions import override

import pandas as pd

from config.dynamic_config import dynamic_config
from core.cache_manager import CacheConfig, InMemoryCacheManager, cache_with_lock
from core.protocols import (
    AnalyticsServiceProtocol,
    ConfigurationProtocol,
    DatabaseProtocol,
    EventBusProtocol,
    StorageProtocol,
)
from models.ml import ModelRegistry
<<<<<<< HEAD
from services.analytics.calculator import Calculator, create_calculator
from services.analytics.data_loader import DataLoader, create_loader
from services.analytics.protocols import DataProcessorProtocol
from services.analytics.publisher import Publisher, create_publisher
=======
from services.analytics.processing.calculator import Calculator
from services.analytics.data.loader import DataLoader
from services.analytics.data.validator import Validator
from services.analytics.data.transformer import DataTransformer
from services.analytics.processing.aggregator import Aggregator
from services.analytics.processing.analyzer import Analyzer
from services.analytics.storage.repository import AnalyticsRepository
from services.analytics.events.publisher import Publisher
from services.analytics.orchestrator import AnalyticsOrchestrator
from services.analytics.protocols import DataProcessorProtocol
>>>>>>> 133aead0
from services.analytics_summary import generate_sample_analytics
from services.controllers.upload_controller import UploadProcessingController
from services.data_processing.processor import Processor
from services.helpers.database_initializer import initialize_database
from services.interfaces import get_upload_data_service
from services.summary_report_generator import SummaryReportGenerator
from services.upload_data_service import UploadDataService
from validation.security_validator import SecurityValidator

_cache_manager = InMemoryCacheManager(CacheConfig())


class ConfigProviderProtocol(Protocol):
    """Provide configuration values to services."""

    def get_database_config(self) -> Any:
        """Return the database configuration."""
        ...


class AnalyticsProviderProtocol(Protocol):
    """Basic analytics provider interface."""

    @override
    def process_dataframe(self, df: pd.DataFrame) -> Dict[str, Any]:
        """Process ``df`` and return analytics metrics."""
        ...

    @override
    def get_metrics(self) -> Dict[str, Any]:
        """Return current analytics metrics."""
        ...


def ensure_analytics_config():
    """Emergency fix to ensure analytics configuration exists."""
    try:
        from config.dynamic_config import dynamic_config

        if not hasattr(dynamic_config, "analytics"):
            from config.constants import AnalyticsConstants

            dynamic_config.analytics = AnalyticsConstants()
    except (ImportError, AttributeError) as exc:
        logger.error(f"Failed to ensure analytics configuration: {exc}")


logger = logging.getLogger(__name__)

ensure_analytics_config()

# Thresholds used for row count sanity checks
ROW_LIMIT_WARNING = dynamic_config.analytics.row_limit_warning
"""Warning threshold when exactly 150 rows are returned."""

LARGE_DATA_THRESHOLD = dynamic_config.analytics.large_data_threshold
"""Row count above which data is considered large."""


class AnalyticsService(AnalyticsServiceProtocol):
    """Analytics service implementing ``AnalyticsServiceProtocol``."""

    def __init__(
        self,
        database: DatabaseProtocol | None = None,
        data_processor: DataProcessorProtocol | None = None,
        config: ConfigurationProtocol | None = None,
        event_bus: EventBusProtocol | None = None,
        storage: StorageProtocol | None = None,
        upload_data_service: UploadDataService | None = None,
        model_registry: ModelRegistry | None = None,
        *,
        loader: DataLoader | None = None,
        calculator: Calculator | None = None,
        publisher: Publisher | None = None,
        report_generator: SummaryReportGenerator | None = None,
        db_retriever: DatabaseAnalyticsRetriever | None = None,
    ):
        self.database = database
        self.data_processor = data_processor or Processor(validator=SecurityValidator())
        self.config = config
        self.event_bus = event_bus
        self.storage = storage
        self.upload_data_service = upload_data_service or get_upload_data_service()
        self.model_registry = model_registry
        self.validation_service = SecurityValidator()
        if data_processor is None:
            self.processor = Processor(validator=self.validation_service)
            self.data_processor = self.processor
        else:
            self.processor = data_processor
            self.data_processor = data_processor
        # Legacy attribute aliases
        self.data_loading_service = self.processor
        from services.data_processing.unified_file_validator import UnifiedFileValidator

        self.file_handler = UnifiedFileValidator()

        self.upload_controller = UploadProcessingController(
            self.validation_service,
            self.processor,
            self.upload_data_service,
        )
        self.upload_processor = self.upload_controller.upload_processor
        (
            self.database_manager,
            self.db_helper,
            self.summary_reporter,
        ) = initialize_database(self.database)
<<<<<<< HEAD
        self.database_retriever = db_retriever or DatabaseAnalyticsRetriever(
            self.db_helper
        )
        self.report_generator = report_generator or SummaryReportGenerator()
        self.data_loader = loader or create_loader(
            self.upload_controller, self.processor
        )
        self.calculator = calculator or create_calculator(self.report_generator)
        self.publisher = publisher or create_publisher(self.event_bus)
=======
        self.report_generator = SummaryReportGenerator()
        self.data_loader = DataLoader(self.upload_controller, self.processor)
        self.validator = Validator(self.validation_service)
        self.transformer = DataTransformer()
        self.calculator = Calculator(self.report_generator)
        self.aggregator = Aggregator()
        self.analyzer = Analyzer(self.calculator)
        self.repository = AnalyticsRepository(self.db_helper)
        self.publisher = Publisher(self.event_bus)
        self.orchestrator = AnalyticsOrchestrator(
            loader=self.data_loader,
            validator=self.validator,
            transformer=self.transformer,
            calculator=self.calculator,
            aggregator=self.aggregator,
            analyzer=self.analyzer,
            repository=self.repository,
            publisher=self.publisher,
        )
>>>>>>> 133aead0

    def _initialize_database(self) -> None:
        """Initialize database connection via helper."""
        (
            self.database_manager,
            self.db_helper,
            self.summary_reporter,
        ) = initialize_database(self.database)

    def get_analytics_from_uploaded_data(self) -> Dict[str, Any]:
        """Get analytics from uploaded files using helper."""
        return self.upload_controller.get_analytics_from_uploaded_data()

    def get_analytics_by_source(self, source: str) -> Dict[str, Any]:
        """Get analytics from specified source with forced uploaded data check"""

        # FORCE CHECK: If uploaded data exists, use it regardless of source
        try:
            uploaded_data = self.load_uploaded_data()

            if uploaded_data and source in ["uploaded", "sample"]:
                logger.info(f"Forcing uploaded data usage (source was: {source})")
                return self._process_uploaded_data_directly(uploaded_data)

        except (ImportError, FileNotFoundError, OSError, RuntimeError) as e:
            logger.error(f"Uploaded data check failed: {e}", exc_info=True)
        except Exception:
            logger.exception("Unexpected error during uploaded data check")
            raise

        # Original logic for when no uploaded data
        if source == "sample":
            return generate_sample_analytics()
        elif source == "uploaded":
            return {"status": "no_data", "message": "No uploaded files available"}
        elif source == "database":
            return self._get_database_analytics()
        else:
            return {"status": "error", "message": f"Unknown source: {source}"}

    def _process_uploaded_data_directly(
        self, uploaded_data: Dict[str, Any]
    ) -> Dict[str, Any]:
        """Process uploaded files using chunked streaming."""
        return self.orchestrator.process_uploaded_data_directly(uploaded_data)

    async def aprocess_uploaded_data_directly(
        self, uploaded_data: Dict[str, Any]
    ) -> Dict[str, Any]:
        """Asynchronously process uploaded files."""
        return await self.orchestrator.aprocess_uploaded_data_directly(uploaded_data)

    def load_uploaded_data(self) -> Dict[str, pd.DataFrame]:
        """Load uploaded data from the file upload page."""
        return self.data_loader.load_uploaded_data()

    async def aload_uploaded_data(self) -> Dict[str, pd.DataFrame]:
        """Asynchronously load uploaded data."""
        return await asyncio.to_thread(self.data_loader.load_uploaded_data)

    def clean_uploaded_dataframe(self, df: pd.DataFrame) -> pd.DataFrame:
        """Apply standard column mappings and basic cleaning."""
        return self.data_loader.clean_uploaded_dataframe(df)

    def summarize_dataframe(self, df: pd.DataFrame) -> Dict[str, Any]:
        """Create a summary dictionary from a combined DataFrame."""
        return self.data_loader.summarize_dataframe(df)

    async def asummarize_dataframe(self, df: pd.DataFrame) -> Dict[str, Any]:
        """Asynchronously summarize a dataframe."""
        return await asyncio.to_thread(self.data_loader.summarize_dataframe, df)

    def analyze_with_chunking(
        self, df: pd.DataFrame, analysis_types: List[str]
    ) -> Dict[str, Any]:
        """Analyze a DataFrame using chunked processing."""
        return self.data_loader.analyze_with_chunking(df, analysis_types)

    async def aanalyze_with_chunking(
        self, df: pd.DataFrame, analysis_types: List[str]
    ) -> Dict[str, Any]:
        """Asynchronously analyze a DataFrame using chunked processing."""
        return await asyncio.to_thread(
            self.data_loader.analyze_with_chunking, df, analysis_types
        )

    def diagnose_data_flow(self, df: pd.DataFrame) -> Dict[str, Any]:
        """Diagnostic method to check data processing flow."""
        return self.data_loader.diagnose_data_flow(df)

    async def adiagnose_data_flow(self, df: pd.DataFrame) -> Dict[str, Any]:
        """Asynchronously diagnose data processing flow."""
        return await asyncio.to_thread(self.data_loader.diagnose_data_flow, df)

    def _get_real_uploaded_data(self) -> Dict[str, Any]:
        """Load and summarize all uploaded records."""
        return self.data_loader.get_real_uploaded_data()

    async def _aget_real_uploaded_data(self) -> Dict[str, Any]:
        """Asynchronously load all uploaded records."""
        return await asyncio.to_thread(self.data_loader.get_real_uploaded_data)

    def _get_analytics_with_fixed_processor(self) -> Dict[str, Any]:
        """Get analytics using the sample file processor."""
        return self.data_loader.get_analytics_with_fixed_processor()

    async def _aget_analytics_with_fixed_processor(self) -> Dict[str, Any]:
        """Asynchronously get analytics using the sample file processor."""
        return await asyncio.to_thread(
            self.data_loader.get_analytics_with_fixed_processor
        )

    @cache_with_lock(_cache_manager, ttl=600)
    def _get_database_analytics(self) -> Dict[str, Any]:
        """Get analytics from database."""
        return self.orchestrator.get_database_analytics()

    async def _aget_database_analytics(self) -> Dict[str, Any]:
        """Asynchronously get analytics from database."""
        return await asyncio.to_thread(self.orchestrator.get_database_analytics)

    @cache_with_lock(_cache_manager, ttl=300)
    @override
    def get_dashboard_summary(self) -> Dict[str, Any]:
        """Get a basic dashboard summary"""
        try:
            return self.orchestrator.get_dashboard_summary()
        except RuntimeError as e:
            logger.error(f"Dashboard summary failed: {e}")
            return {"status": "error", "message": str(e)}

    def _publish_event(
        self, payload: Dict[str, Any], event: str = "analytics_update"
    ) -> None:
        """Publish ``payload`` to the event bus if available."""
        self.publisher.publish(payload, event)

    def _load_patterns_dataframe(
        self, data_source: str | None
    ) -> tuple[pd.DataFrame, int]:
        """Return dataframe and original row count for pattern analysis."""
        return self.data_loader.load_patterns_dataframe(data_source)

    async def _aload_patterns_dataframe(
        self, data_source: str | None
    ) -> tuple[pd.DataFrame, int]:
        """Asynchronously load dataframe for pattern analysis."""
        return await asyncio.to_thread(
            self.data_loader.load_patterns_dataframe, data_source
        )

    # ------------------------------------------------------------------
    # Pattern analysis helpers
    # ------------------------------------------------------------------
    def _calculate_stats(self, df: pd.DataFrame) -> tuple[int, int, int, int]:
        """Return basic statistics for pattern analysis."""
        return self.calculator.calculate_stats(df)

    def _analyze_users(
        self, df: pd.DataFrame, unique_users: int
    ) -> tuple[list[str], list[str], list[str]]:
        """Return user activity groupings."""
        return self.calculator.analyze_users(df, unique_users)

    def _analyze_devices(
        self, df: pd.DataFrame, unique_devices: int
    ) -> tuple[list[str], list[str], list[str]]:
        """Return device activity groupings."""
        return self.calculator.analyze_devices(df, unique_devices)

    def _log_analysis_summary(self, result_total: int, original_rows: int) -> None:
        """Log summary details after pattern analysis."""
        self.calculator.log_analysis_summary(result_total, original_rows)

    def _analyze_patterns(self, df: pd.DataFrame, original_rows: int) -> Dict[str, Any]:
        """Run the unique patterns analysis on ``df``."""
        return self.calculator.analyze_patterns(df, original_rows)

    @cache_with_lock(_cache_manager, ttl=600)
    def get_unique_patterns_analysis(
        self, data_source: str | None = None
    ) -> Dict[str, Any]:
        """Get unique patterns analysis for the requested source."""
        logger = logging.getLogger(__name__)

        try:
            logger.info("🎯 Starting Unique Patterns Analysis")
            return self.orchestrator.get_unique_patterns_analysis(data_source)
        except RuntimeError as e:
            logger.error(f"❌ Unique patterns analysis failed: {e}")
            return {
                "status": "error",
                "message": f"Unique patterns analysis failed: {str(e)}",
                "data_summary": {"total_records": 0},
            }

    def health_check(self) -> Dict[str, Any]:
        """Check service health"""
        return self.summary_reporter.health_check()

    def get_data_source_options(self) -> List[Dict[str, str]]:
        """Get available data source options"""
        return self.summary_reporter.get_data_source_options()

    def get_available_sources(self) -> list[str]:
        """Return identifiers for available data sources."""
        return self.summary_reporter.get_available_sources()

    def get_date_range_options(self) -> Dict[str, str]:
        """Get default date range options"""
        return self.summary_reporter.get_date_range_options()

    def get_analytics_status(self) -> Dict[str, Any]:
        """Get current analytics status"""
        return self.summary_reporter.get_analytics_status()

    # ------------------------------------------------------------------
    # AnalyticsProviderProtocol implementation
    # ------------------------------------------------------------------
    @override
    def process_dataframe(self, df: pd.DataFrame) -> Dict[str, Any]:
        """Alias for :meth:`process_data` required by ``AnalyticsProviderProtocol``."""
        return self.process_data(df)

    @override
    def process_data(self, df: pd.DataFrame) -> Dict[str, Any]:
        """Process ``df`` and return a metrics dictionary."""
        cleaned = self.clean_uploaded_dataframe(df)
        return self.summarize_dataframe(cleaned)

    @override
    def get_metrics(self) -> Dict[str, Any]:
        """Return current analytics metrics."""
        return self.get_analytics_status()

    # ------------------------------------------------------------------
    # Placeholder implementations for abstract methods
    # ------------------------------------------------------------------
    @override
    def analyze_access_patterns(
        self, days: int, user_id: str | None = None
    ) -> Dict[str, Any]:
        """Analyze access patterns over the given timeframe."""
        logger.debug(
            f"analyze_access_patterns called with days={days} user_id={user_id}"
        )
        return {"patterns": [], "days": days, "user_id": user_id}

    @override
    def detect_anomalies(
        self, data: pd.DataFrame, sensitivity: float = 0.5
    ) -> List[Dict[str, Any]]:
        """Detect anomalies in the provided data."""
        logger.debug(f"detect_anomalies called with sensitivity={sensitivity}")
        return []

    @override
    def generate_report(
        self, report_type: str, params: Dict[str, Any]
    ) -> Dict[str, Any]:
        """Generate an analytics report."""
        logger.debug(
            f"generate_report called with report_type={report_type} params={params}"
        )
        return {"report_type": report_type, "params": params}

    # ------------------------------------------------------------------
    def load_model_from_registry(
        self, name: str, *, destination_dir: str | None = None
    ) -> str | None:
        """Download the active model from the registry."""
        if self.model_registry is None:
            return None
        record = self.model_registry.get_model(name, active_only=True)
        if record is None:
            return None
        dest = Path(destination_dir or dynamic_config.analytics.ml_models_path)
        dest = dest / name / record.version
        dest.mkdir(parents=True, exist_ok=True)
        local_path = dest / os.path.basename(record.storage_uri)
        try:
            self.model_registry.download_artifact(record.storage_uri, str(local_path))
            return str(local_path)
        except Exception:  # pragma: no cover - best effort
            logger.exception(f"Failed to download model {name}")
            return None


# Global service instance
_analytics_service: AnalyticsService | None = None
_analytics_service_lock = threading.Lock()


def get_analytics_service(
    service: AnalyticsService | None = None,
    config_provider: ConfigProviderProtocol | None = None,
    model_registry: ModelRegistry | None = None,
) -> AnalyticsService:
    """Return a global analytics service instance.

    If ``service`` is provided, it becomes the global instance.  Otherwise an
    instance is created on first access.
    """
    global _analytics_service
    if service is not None:
        with _analytics_service_lock:
            _analytics_service = service
        return _analytics_service
    if _analytics_service is None:
        with _analytics_service_lock:
            if _analytics_service is None:
                _analytics_service = AnalyticsService(
                    config=config_provider,
                    model_registry=model_registry,
                    loader=create_loader(),
                    calculator=create_calculator(),
                    publisher=create_publisher(),
                    report_generator=SummaryReportGenerator(),
                )
    return _analytics_service


def create_analytics_service(
    config_provider: ConfigProviderProtocol | None = None,
    model_registry: ModelRegistry | None = None,
) -> AnalyticsService:
    """Create new analytics service instance"""
    return AnalyticsService(
        config=config_provider,
        model_registry=model_registry,
        loader=create_loader(),
        calculator=create_calculator(),
        publisher=create_publisher(),
        report_generator=SummaryReportGenerator(),
    )


__all__ = ["AnalyticsService", "get_analytics_service", "create_analytics_service"]<|MERGE_RESOLUTION|>--- conflicted
+++ resolved
@@ -32,23 +32,10 @@
     StorageProtocol,
 )
 from models.ml import ModelRegistry
-<<<<<<< HEAD
 from services.analytics.calculator import Calculator, create_calculator
 from services.analytics.data_loader import DataLoader, create_loader
 from services.analytics.protocols import DataProcessorProtocol
 from services.analytics.publisher import Publisher, create_publisher
-=======
-from services.analytics.processing.calculator import Calculator
-from services.analytics.data.loader import DataLoader
-from services.analytics.data.validator import Validator
-from services.analytics.data.transformer import DataTransformer
-from services.analytics.processing.aggregator import Aggregator
-from services.analytics.processing.analyzer import Analyzer
-from services.analytics.storage.repository import AnalyticsRepository
-from services.analytics.events.publisher import Publisher
-from services.analytics.orchestrator import AnalyticsOrchestrator
-from services.analytics.protocols import DataProcessorProtocol
->>>>>>> 133aead0
 from services.analytics_summary import generate_sample_analytics
 from services.controllers.upload_controller import UploadProcessingController
 from services.data_processing.processor import Processor
@@ -158,7 +145,7 @@
             self.db_helper,
             self.summary_reporter,
         ) = initialize_database(self.database)
-<<<<<<< HEAD
+
         self.database_retriever = db_retriever or DatabaseAnalyticsRetriever(
             self.db_helper
         )
@@ -168,27 +155,7 @@
         )
         self.calculator = calculator or create_calculator(self.report_generator)
         self.publisher = publisher or create_publisher(self.event_bus)
-=======
-        self.report_generator = SummaryReportGenerator()
-        self.data_loader = DataLoader(self.upload_controller, self.processor)
-        self.validator = Validator(self.validation_service)
-        self.transformer = DataTransformer()
-        self.calculator = Calculator(self.report_generator)
-        self.aggregator = Aggregator()
-        self.analyzer = Analyzer(self.calculator)
-        self.repository = AnalyticsRepository(self.db_helper)
-        self.publisher = Publisher(self.event_bus)
-        self.orchestrator = AnalyticsOrchestrator(
-            loader=self.data_loader,
-            validator=self.validator,
-            transformer=self.transformer,
-            calculator=self.calculator,
-            aggregator=self.aggregator,
-            analyzer=self.analyzer,
-            repository=self.repository,
-            publisher=self.publisher,
-        )
->>>>>>> 133aead0
+
 
     def _initialize_database(self) -> None:
         """Initialize database connection via helper."""
