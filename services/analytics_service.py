--- conflicted
+++ resolved
@@ -35,12 +35,9 @@
 from services.analytics.calculator import Calculator, create_calculator
 from services.analytics.data_loader import DataLoader, create_loader
 from services.analytics.protocols import DataProcessorProtocol
-<<<<<<< HEAD
 from services.analytics.publisher import Publisher
 from services.analytics.orchestrator import AnalyticsOrchestrator
-=======
-from services.analytics.publisher import Publisher, create_publisher
->>>>>>> 6b8b4b1d
+
 from services.analytics_summary import generate_sample_analytics
 from services.controllers.upload_controller import UploadProcessingController
 from services.data_processing.processor import Processor
@@ -150,7 +147,6 @@
             self.db_helper,
             self.summary_reporter,
         ) = initialize_database(self.database)
-<<<<<<< HEAD
         self.database_retriever = DatabaseAnalyticsRetriever(self.db_helper)
         self.report_generator = SummaryReportGenerator()
         self.data_loader = DataLoader(self.upload_controller, self.processor)
@@ -163,19 +159,7 @@
             self.database_retriever,
             self.publisher,
         )
-=======
-
-        self.database_retriever = db_retriever or DatabaseAnalyticsRetriever(
-            self.db_helper
-        )
-        self.report_generator = report_generator or SummaryReportGenerator()
-        self.data_loader = loader or create_loader(
-            self.upload_controller, self.processor
-        )
-        self.calculator = calculator or create_calculator(self.report_generator)
-        self.publisher = publisher or create_publisher(self.event_bus)
-
->>>>>>> 6b8b4b1d
+
 
     def _initialize_database(self) -> None:
         """Initialize database connection via helper."""
@@ -302,11 +286,8 @@
     def get_dashboard_summary(self) -> Dict[str, Any]:
         """Get a basic dashboard summary"""
         try:
-<<<<<<< HEAD
             return self.orchestrator.process_uploaded_data()
-=======
-            return self.orchestrator.get_dashboard_summary()
->>>>>>> 6b8b4b1d
+
         except RuntimeError as e:
             logger.error(f"Dashboard summary failed: {e}")
             return {"status": "error", "message": str(e)}
