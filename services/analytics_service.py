--- conflicted
+++ resolved
@@ -22,7 +22,6 @@
     EventBusProtocol,
     StorageProtocol,
 )
-<<<<<<< HEAD
 from core.security_validator import SecurityValidator
 from services.analytics.protocols import DataProcessorProtocol
 from services.analytics.upload_analytics import UploadAnalyticsProcessor
@@ -32,9 +31,7 @@
 from services.data_processing.processor import Processor
 from services.db_analytics_helper import DatabaseAnalyticsHelper
 from services.summary_reporter import SummaryReporter, format_patterns_result
-=======
-from services.interfaces import UploadDataService, get_upload_data_service
->>>>>>> 66b5b793
+
 
 
 class ConfigProviderProtocol(Protocol):
@@ -170,18 +167,11 @@
 
         # FORCE CHECK: If uploaded data exists, use it regardless of source
         try:
-<<<<<<< HEAD
             from services.interfaces import get_upload_data_service
             from services.upload_data_service import get_uploaded_data
 
             uploaded_data = get_uploaded_data(get_upload_data_service())
-=======
-            uploaded_data = (
-                self.upload_data_service.get_uploaded_data()
-                if self.upload_data_service
-                else {}
-            )
->>>>>>> 66b5b793
+
 
             if uploaded_data and source in ["uploaded", "sample"]:
                 logger.info(f"Forcing uploaded data usage (source was: {source})")
