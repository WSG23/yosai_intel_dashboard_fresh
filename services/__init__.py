#!/usr/bin/env python3
"""Simplified Services Package"""
import logging

from .ai_mapping_store import ai_mapping_store
from .data_loader import DataLoader
from .data_validation import DataValidationService
from .analytics_generator import AnalyticsGenerator
from .data_loading_service import DataLoadingService
from .data_processing.processor import Processor
from .chunked_analysis import analyze_with_chunking
from .result_formatting import (
    prepare_regular_result,
    apply_regular_analysis,
    calculate_temporal_stats_safe,
    regular_analysis,
)
from .registry import get_service
from .upload_processing import UploadAnalyticsProcessor
from .db_analytics_helper import DatabaseAnalyticsHelper
from .summary_reporting import SummaryReporter
<<<<<<< HEAD
from .unified_file_validator import UnifiedFileValidator
=======
from .data_processing.file_handler import FileHandler
from .data_processing.file_processor import FileProcessor
>>>>>>> 51ec835a

logger = logging.getLogger(__name__)

# Resolve optional services from the registry
<<<<<<< HEAD
UnifiedFileValidatorService = get_service("UnifiedFileValidator")
FILE_VALIDATOR_AVAILABLE = UnifiedFileValidatorService is not None
=======
FileHandlerService = get_service("FileHandler")
FILE_HANDLER_AVAILABLE = FileHandlerService is not None
FileProcessorService = get_service("FileProcessor")
FILE_PROCESSOR_AVAILABLE = FileProcessorService is not None
>>>>>>> 51ec835a

get_analytics_service = get_service("get_analytics_service")
create_analytics_service = get_service("create_analytics_service")
AnalyticsService = get_service("AnalyticsService")
ANALYTICS_SERVICE_AVAILABLE = AnalyticsService is not None

__all__ = [
<<<<<<< HEAD
    "UnifiedFileValidator",
    "FILE_VALIDATOR_AVAILABLE",
=======
    "FileHandler",
    "UnifiedFileValidator",
    "FILE_HANDLER_AVAILABLE",
    "FILE_PROCESSOR_AVAILABLE",
>>>>>>> 51ec835a
    "get_analytics_service",
    "create_analytics_service",
    "AnalyticsService",
    "ANALYTICS_SERVICE_AVAILABLE",
    "DataLoader",
    "DataValidationService",
    "AnalyticsGenerator",
    "DataLoadingService",
    "Processor",
    "analyze_with_chunking",
    "prepare_regular_result",
    "apply_regular_analysis",
    "calculate_temporal_stats_safe",
    "regular_analysis",
    "ai_mapping_store",
    "UploadAnalyticsProcessor",
    "DatabaseAnalyticsHelper",
    "SummaryReporter",
<<<<<<< HEAD
=======
    "FileHandler",
    "FileProcessor",
>>>>>>> 51ec835a
]<|MERGE_RESOLUTION|>--- conflicted
+++ resolved
@@ -19,25 +19,14 @@
 from .upload_processing import UploadAnalyticsProcessor
 from .db_analytics_helper import DatabaseAnalyticsHelper
 from .summary_reporting import SummaryReporter
-<<<<<<< HEAD
 from .unified_file_validator import UnifiedFileValidator
-=======
-from .data_processing.file_handler import FileHandler
-from .data_processing.file_processor import FileProcessor
->>>>>>> 51ec835a
 
 logger = logging.getLogger(__name__)
 
 # Resolve optional services from the registry
-<<<<<<< HEAD
 UnifiedFileValidatorService = get_service("UnifiedFileValidator")
 FILE_VALIDATOR_AVAILABLE = UnifiedFileValidatorService is not None
-=======
-FileHandlerService = get_service("FileHandler")
-FILE_HANDLER_AVAILABLE = FileHandlerService is not None
-FileProcessorService = get_service("FileProcessor")
-FILE_PROCESSOR_AVAILABLE = FileProcessorService is not None
->>>>>>> 51ec835a
+
 
 get_analytics_service = get_service("get_analytics_service")
 create_analytics_service = get_service("create_analytics_service")
@@ -45,15 +34,8 @@
 ANALYTICS_SERVICE_AVAILABLE = AnalyticsService is not None
 
 __all__ = [
-<<<<<<< HEAD
     "UnifiedFileValidator",
     "FILE_VALIDATOR_AVAILABLE",
-=======
-    "FileHandler",
-    "UnifiedFileValidator",
-    "FILE_HANDLER_AVAILABLE",
-    "FILE_PROCESSOR_AVAILABLE",
->>>>>>> 51ec835a
     "get_analytics_service",
     "create_analytics_service",
     "AnalyticsService",
@@ -72,9 +54,5 @@
     "UploadAnalyticsProcessor",
     "DatabaseAnalyticsHelper",
     "SummaryReporter",
-<<<<<<< HEAD
-=======
-    "FileHandler",
-    "FileProcessor",
->>>>>>> 51ec835a
+
 ]