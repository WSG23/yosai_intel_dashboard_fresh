"""
File Processing Service for Yōsai Intel Dashboard
"""

import csv
import io
import json
import logging
from pathlib import Path
from typing import Any, Dict, List

import pandas as pd

from services.configuration_service import ConfigurationServiceProtocol
from .stream_processor import StreamProcessor
from core.unicode import process_large_csv_content
from analytics_core.utils.unicode_processor import UnicodeHelper
from services.data_processing.unified_file_validator import (
    safe_decode_with_unicode_handling,
)
from validation import FileValidator
from utils.protocols import SafeDecoderProtocol
from validation import FileValidator
from utils.memory_utils import memory_safe

from yosai_framework.service import BaseService

logger = logging.getLogger(__name__)


class FileProcessorService(BaseService):
    """File processing service implementation"""

    # Encoding detection order for robust decoding
    ENCODING_PRIORITY = [
        "utf-8",
        "utf-8-sig",
        "utf-16",
        "utf-16-le",
        "utf-16-be",
        "latin1",
        "cp1252",
        "iso-8859-1",
        "ascii",
    ]

    # Default CSV parsing options
    CSV_OPTIONS: Dict[str, Any] = {
        "low_memory": False,
        "dtype": str,
        "keep_default_na": False,
        "na_filter": False,
        "skipinitialspace": True,
    }

    def __init__(
        self,
        config: ConfigurationServiceProtocol,
        decoder: SafeDecoderProtocol = safe_decode_with_unicode_handling,
        validator: FileValidator | None = None,
    ) -> None:
        super().__init__("file-processor", "")
        self.start()
        self.config = config
        self.max_file_size_mb = config.get_max_upload_size_mb()
        self._decoder = decoder
<<<<<<< HEAD
        self._validator = validator or FileValidator(self.max_file_size_mb)
=======
        self._validator = validator or FileValidator(
            max_size_mb=self.max_file_size_mb,
            allowed_ext=self.ALLOWED_EXTENSIONS,
        )
>>>>>>> a051ea25

    def _do_initialize(self) -> None:
        """Initialize file processor"""
        pass  # No special initialization needed

    def validate_file(self, filename: str, content: bytes) -> Dict[str, Any]:
<<<<<<< HEAD
        """Validate ``content`` using :class:`FileValidator`."""
=======
        """Validate uploaded file using :class:`FileValidator`."""
>>>>>>> a051ea25
        filename = UnicodeHelper.clean_text(filename)
        return self._validator.validate_file_upload(filename, content)

    @memory_safe(max_memory_mb=500)
    def process_file(self, file_content: bytes, filename: str) -> pd.DataFrame:
        """Process uploaded file and return DataFrame"""
        try:
            filename = UnicodeHelper.clean_text(filename)
            file_ext = Path(filename).suffix.lower()

            if file_ext == ".csv":
                return self._process_csv(file_content)
            elif file_ext == ".json":
                return self._process_json(file_content)
            elif file_ext in [".xlsx", ".xls"]:
                return self._process_excel(file_content)
            else:
                raise ValueError(f"Unsupported file type: {file_ext}")

        except Exception as e:
            logger.error(f"Error processing file {filename}: {e}")
            raise

    def _process_csv(self, content: bytes) -> pd.DataFrame:
        """Process CSV file with robust Unicode handling."""
        logger.debug("Processing CSV content")

        if len(content) > 10 * 1024 * 1024:
            text_content = process_large_csv_content(content)
        else:
            text_content = self._decode_with_fallback(content)

        # Sanitize any surrogate characters that may remain after decoding
        text_content = self._decode_with_surrogate_handling(
            text_content.encode("utf-8", "surrogatepass"),
            "utf-8",
        )

        sample = "\n".join(text_content.splitlines()[:20])
        delimiter = ","
        try:
            dialect = csv.Sniffer().sniff(sample, delimiters=",;\t|")
            delimiter = dialect.delimiter
        except Exception:
            logger.debug("CSV sniffer failed, falling back to manual detection")

        try:
            df, errors = StreamProcessor.process_large_csv(
                io.StringIO(text_content), sep=delimiter, **self.CSV_OPTIONS
            )

            if errors:
                for msg in errors:
                    logger.error(msg)

            if len(df.columns) <= 1:
                df_alt, alt_err = StreamProcessor.process_large_csv(
                    io.StringIO(text_content),
                    engine="python",
                    sep=None,
                    **self.CSV_OPTIONS,
                )
                errors.extend(alt_err)
                if len(df_alt.columns) > len(df.columns):
                    df = df_alt
            return UnicodeHelper.sanitize_dataframe(df)
        except Exception as exc:
            raise ValueError(f"Could not parse CSV file: {exc}")

    def _process_json(self, content: bytes) -> pd.DataFrame:
        """Process JSON file with robust decoding."""
        logger.debug("Processing JSON content")
        text_content = self._decode_with_fallback(content)

        try:
            data = json.loads(text_content)
            if isinstance(data, list):
                df = pd.DataFrame(data)
            elif isinstance(data, dict):
                df = pd.DataFrame([data])
            else:
                raise ValueError("JSON must be an object or array")
            return UnicodeHelper.sanitize_dataframe(df)
        except json.JSONDecodeError as exc:
            raise ValueError(f"Invalid JSON format: {exc}")
        except Exception as e:
            raise ValueError(f"Error reading JSON: {e}")

    def _process_excel(self, content: bytes) -> pd.DataFrame:
        """Process Excel file"""
        logger.debug("Processing Excel content")
        try:
            df = pd.read_excel(io.BytesIO(content), dtype=str, keep_default_na=False)
            return UnicodeHelper.sanitize_dataframe(df)
        except Exception as e:
            raise ValueError(f"Error reading Excel file: {e}")

    def _decode_with_fallback(self, content: bytes) -> str:
        """Decode bytes using multiple encodings with basic heuristics."""
        encoding = None
        try:
            import chardet as chardet_module  # type: ignore
        except ImportError:  # pragma: no cover - optional dependency
            chardet_module = None
        if chardet_module is not None:
            detected = chardet_module.detect(content)
            encoding = detected.get("encoding")
        if encoding:
            try:
                text = self._decoder(content, encoding)
                if self._is_reasonable_text(text):
                    logger.debug("Decoded content using detected %s", encoding)
                    return text
            except Exception:
                pass

        for enc in self.ENCODING_PRIORITY:
            try:
                text = self._decoder(content, enc)
                if self._is_reasonable_text(text):
                    logger.debug("Decoded content using %s", enc)
                    return text
            except Exception:
                continue
        from core.unicode import safe_unicode_decode

        logger.warning("All encodings failed, using replacement characters")
        return safe_unicode_decode(content, "utf-8")

    def _decode_with_surrogate_handling(self, data: bytes, encoding: str) -> str:
        """Decode ``data`` and remove surrogate code points."""
        try:
            text = data.decode(encoding, errors="surrogatepass")
        except Exception:
            text = data.decode(encoding, errors="replace")
        return UnicodeHelper.clean_text(text)

    def _is_reasonable_text(self, text: str) -> bool:
        """Basic check to ensure decoded text looks valid."""
        if not text.strip():
            return False

        replacement_ratio = text.count("\ufffd") / len(text)
        if replacement_ratio > 0.1:
            return False

        printable = sum(1 for c in text if c.isprintable() or c.isspace())
        return (printable / len(text)) > 0.7
<|MERGE_RESOLUTION|>--- conflicted
+++ resolved
@@ -64,25 +64,15 @@
         self.config = config
         self.max_file_size_mb = config.get_max_upload_size_mb()
         self._decoder = decoder
-<<<<<<< HEAD
         self._validator = validator or FileValidator(self.max_file_size_mb)
-=======
-        self._validator = validator or FileValidator(
-            max_size_mb=self.max_file_size_mb,
-            allowed_ext=self.ALLOWED_EXTENSIONS,
-        )
->>>>>>> a051ea25
 
     def _do_initialize(self) -> None:
         """Initialize file processor"""
         pass  # No special initialization needed
 
     def validate_file(self, filename: str, content: bytes) -> Dict[str, Any]:
-<<<<<<< HEAD
         """Validate ``content`` using :class:`FileValidator`."""
-=======
-        """Validate uploaded file using :class:`FileValidator`."""
->>>>>>> a051ea25
+
         filename = UnicodeHelper.clean_text(filename)
         return self._validator.validate_file_upload(filename, content)
 
