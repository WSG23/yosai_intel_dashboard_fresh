from __future__ import annotations

import importlib.util
import os
import pathlib
import sys
import time
<<<<<<< HEAD
import joblib
=======
import types
from dataclasses import dataclass
>>>>>>> 32b302bd
from unittest.mock import AsyncMock

import httpx
import pytest
from fastapi import FastAPI
from jose import jwt

SERVICES_PATH = pathlib.Path(__file__).resolve().parents[2]

# stub out the heavy 'services' package before pytest imports it
services_stub = types.ModuleType("services")
services_stub.__path__ = [str(SERVICES_PATH)]
sys.modules["services"] = services_stub


def load_app(jwt_secret: str = "secret") -> tuple:

    otel_stub = types.ModuleType("opentelemetry.instrumentation.fastapi")
    otel_stub.FastAPIInstrumentor = types.SimpleNamespace(
        instrument_app=lambda *a, **k: None
    )
    sys.modules.setdefault("opentelemetry.instrumentation.fastapi", otel_stub)

    prom_stub = types.ModuleType("prometheus_fastapi_instrumentator")

    class DummyInstr:
        def instrument(self, app):
            return self

        def expose(self, app):
            return self

    prom_stub.Instrumentator = lambda: DummyInstr()
    sys.modules.setdefault("prometheus_fastapi_instrumentator", prom_stub)

    db_stub = types.ModuleType("services.common.async_db")
    db_stub.create_pool = AsyncMock()
    db_stub.close_pool = AsyncMock()
    db_stub.get_pool = AsyncMock(return_value=object())
    sys.modules["services.common.async_db"] = db_stub

    config_stub = types.ModuleType("config")

    class _Cfg:
        def __init__(self):
            self.type = "sqlite"
            self.host = "localhost"
            self.port = 5432
            self.name = "test"
            self.user = "user"
            self.password = ""
            self.connection_timeout = 1

        def get_connection_string(self):
            return "postgresql://"

        initial_pool_size = 1
        max_pool_size = 1

    config_stub.DatabaseSettings = _Cfg
    config_stub.get_database_config = lambda: _Cfg()
    dynamic_module = types.ModuleType("config.dynamic_config")
    dynamic_module.dynamic_config = {}
    sys.modules["config.dynamic_config"] = dynamic_module
    base_module = types.ModuleType("config.base")
    base_module.CacheConfig = lambda *a, **k: None
    sys.modules["config.base"] = base_module
    db_exc_module = types.ModuleType("config.database_exceptions")
    class _UnicodeErr(Exception):
        def __init__(self, *a, **k):
            pass
    db_exc_module.UnicodeEncodingError = _UnicodeErr
    sys.modules["config.database_exceptions"] = db_exc_module
    sys.modules["config"] = config_stub

    env_stub = types.ModuleType("config.environment")
    env_stub.get_environment = lambda: "test"
    sys.modules["config.environment"] = env_stub

    validate_stub = types.ModuleType("config.validate")
    validate_stub.validate_required_env = lambda vars: None
    sys.modules["config.validate"] = validate_stub

    yf_config_stub = types.ModuleType("yosai_framework.config")

    class DummyCfg:
        service_name = "analytics-test"
        log_level = "INFO"
        metrics_addr = ""
        tracing_endpoint = ""

    yf_config_stub.ServiceConfig = DummyCfg
    yf_config_stub.load_config = lambda path: DummyCfg()
    sys.modules["yosai_framework.config"] = yf_config_stub


    redis_stub = types.ModuleType("redis")
    redis_async = types.ModuleType("redis.asyncio")
    redis_async.Redis = AsyncMock
    redis_stub.asyncio = redis_async
    sys.modules.setdefault("redis", redis_stub)
    sys.modules.setdefault("redis.asyncio", redis_async)

    queries_stub = types.ModuleType("services.analytics_microservice.async_queries")
    queries_stub.fetch_dashboard_summary = AsyncMock(return_value={"status": "ok"})
    queries_stub.fetch_access_patterns = AsyncMock(return_value={"days": 7})
    sys.modules["services.analytics_microservice.async_queries"] = queries_stub

    health_stub = types.ModuleType("infrastructure.discovery.health_check")
    health_stub.register_health_check = lambda *a, **k: None
    health_stub.setup_health_checks = lambda app: None
    health_stub.DependencyHealthMiddleware = lambda app: app
    sys.modules["infrastructure.discovery.health_check"] = health_stub

    service_stub = types.ModuleType("yosai_framework.service")

    class DummyService:
        def __init__(self):
            self.app = FastAPI()
            self.app.state.live = True
            self.app.state.ready = True
            self.app.state.startup_complete = True

        def stop(self):
            pass

    class DummyBuilder:
        def __init__(self, name: str):
            self

        def with_logging(self, *a, **k):
            return self

        def with_metrics(self, *a, **k):
            return self

        def with_health(self):
            return self

        def build(self):
            return DummyService()

    service_stub.BaseService = DummyService
    service_stub.ServiceBuilder = DummyBuilder
    sys.modules["yosai_framework.service"] = service_stub
    yf_pkg = types.ModuleType("yosai_framework")
    yf_pkg.ServiceBuilder = DummyBuilder
    yf_pkg.BaseService = DummyService
    errors_stub = types.ModuleType("yosai_framework.errors")

    class ServiceError(Exception):
        pass

    errors_stub.ServiceError = ServiceError
    sys.modules["yosai_framework"] = yf_pkg
    sys.modules["yosai_framework.errors"] = errors_stub

    secrets_stub = types.ModuleType("services.common.secrets")
    secrets_stub.get_secret = lambda path: "secret"
    sys.modules["services.common.secrets"] = secrets_stub

    # Stub analytics modules used by threat_assessment endpoint
    fe_stub = types.ModuleType("analytics.feature_extraction")
    fe_stub.extract_event_features = lambda df, logger=None: df

    ad_stub = types.ModuleType("analytics.anomaly_detection")

    @dataclass
    class DummyResult:
        total_anomalies: int = 0
        severity_distribution: dict = None
        detection_summary: dict = None
        risk_assessment: dict = None
        recommendations: list = None
        processing_metadata: dict = None

    class DummyDetector:
        def analyze_anomalies(self, df):
            return DummyResult(
                severity_distribution={},
                detection_summary={},
                risk_assessment={"risk_score": 0},
                recommendations=[],
                processing_metadata={},
            )

    ad_stub.AnomalyDetector = DummyDetector

    sp_stub = types.ModuleType("analytics.security_patterns")

    @dataclass
    class DummyAssessment:
        overall_score: int = 0
        risk_level: str = "low"
        confidence_interval: tuple = (0.0, 0.0)
        threat_indicators: list = None
        pattern_analysis: dict = None
        recommendations: list = None

    class DummyAnalyzer:
        def analyze_security_patterns(self, df):
            return DummyAssessment(
                threat_indicators=[],
                pattern_analysis={},
                recommendations=[],
            )

    sp_stub.SecurityPatternsAnalyzer = DummyAnalyzer

    analytics_pkg = types.ModuleType("analytics")
    analytics_pkg.feature_extraction = fe_stub
    analytics_pkg.anomaly_detection = ad_stub
    analytics_pkg.security_patterns = sp_stub
    sys.modules["analytics"] = analytics_pkg
    sys.modules["analytics.feature_extraction"] = fe_stub
    sys.modules["analytics.anomaly_detection"] = ad_stub
    sys.modules["analytics.security_patterns"] = sp_stub

    # Minimal stubs for unicode and validation utilities
    core_unicode = types.ModuleType("core.unicode")
    core_unicode.sanitize_for_utf8 = lambda x: x
    core_pkg = types.ModuleType("core")
    core_pkg.unicode = core_unicode
    sys.modules["core"] = core_pkg
    sys.modules["core.unicode"] = core_unicode

    unicode_stub = types.ModuleType("utils.unicode_handler")

    class DummyHandler:
        @staticmethod
        def sanitize(obj):
            return obj

    unicode_stub.UnicodeHandler = DummyHandler
    sys.modules["utils.unicode_handler"] = unicode_stub

    val_stub = types.ModuleType("validation.unicode_validator")

    class DummyValidator:
        def validate_dataframe(self, df):
            return df

    val_stub.UnicodeValidator = DummyValidator
    sys.modules["validation.unicode_validator"] = val_stub

    sys.modules.setdefault("hvac", types.ModuleType("hvac"))

    os.environ["JWT_SECRET"] = jwt_secret

    spec = importlib.util.spec_from_file_location(
        "services.analytics_microservice.app",
        SERVICES_PATH / "analytics_microservice" / "app.py",
    )
    module = importlib.util.module_from_spec(spec)
    spec.loader.exec_module(module)  # type: ignore[arg-type]

    # Mark application as ready without running full startup
    module.app.state.ready = True
    module.app.state.startup_complete = True

    # base service already registers health routes

    return module, queries_stub, db_stub


@pytest.mark.asyncio
async def test_health_endpoints():
    module, _, _ = load_app()
    transport = httpx.ASGITransport(app=module.app)
    async with httpx.AsyncClient(transport=transport, base_url="http://test") as client:
        resp = await client.get("/health/live")
        assert resp.status_code == 200
        assert resp.json() == {"status": "ok"}

        resp = await client.get("/health/ready")
        assert resp.status_code == 200
        assert resp.json() == {"status": "ready"}


@pytest.mark.asyncio
async def test_dashboard_summary_endpoint():
    module, queries_stub, db_stub = load_app()
    token = jwt.encode(
        {"sub": "svc", "iss": "gateway", "exp": int(time.time()) + 60},
        "secret",
        algorithm="HS256",
    )
    headers = {"Authorization": f"Bearer {token}"}

    transport = httpx.ASGITransport(app=module.app)
    async with httpx.AsyncClient(transport=transport, base_url="http://test") as client:
        resp = await client.post(
            "/api/v1/analytics/dashboard-summary", headers=headers
        )
        assert resp.status_code == 200
        assert resp.json() == {"status": "ok"}

    queries_stub.fetch_dashboard_summary.assert_awaited_once()
    db_stub.get_pool.assert_awaited()


@pytest.mark.asyncio
async def test_unauthorized_request():
    module, _, _ = load_app()
    transport = httpx.ASGITransport(app=module.app)
    async with httpx.AsyncClient(transport=transport, base_url="http://test") as client:
        resp = await client.post("/api/v1/analytics/dashboard-summary")
        assert resp.status_code == 401
        assert resp.json() == {
            "detail": {"code": "unauthorized", "message": "unauthorized"}
        }


@pytest.mark.asyncio
async def test_internal_error_response():
    module, queries_stub, _ = load_app()
    queries_stub.fetch_dashboard_summary.side_effect = RuntimeError("boom")
    token = jwt.encode(
        {"sub": "svc", "iss": "gateway", "exp": int(time.time()) + 60},
        "secret",
        algorithm="HS256",
    )
    headers = {"Authorization": f"Bearer {token}"}

    transport = httpx.ASGITransport(app=module.app)
    async with httpx.AsyncClient(transport=transport, base_url="http://test") as client:
        resp = await client.post(
            "/api/v1/analytics/get_dashboard_summary",
            headers=headers,
        )
        assert resp.status_code == 500
        assert resp.json() == {"code": "internal", "message": "boom"}


@pytest.mark.asyncio
async def test_model_registry_endpoints(tmp_path):
    module, _, _ = load_app()
    module.app.state.model_dir = tmp_path
    module.app.state.model_registry = {}
    token = jwt.encode(
        {"sub": "svc", "iss": "gateway", "exp": int(time.time()) + 60},
        "secret",
        algorithm="HS256",
    )
    headers = {"Authorization": f"Bearer {token}"}

    transport = httpx.ASGITransport(app=module.app)
    async with httpx.AsyncClient(transport=transport, base_url="http://test") as client:
        files = {"file": ("model.bin", b"data")}
        data = {"name": "demo", "version": "1"}
        resp = await client.post(
            "/api/v1/models/register", headers=headers, data=data, files=files
        )
        assert resp.status_code == 200
        assert resp.json()["version"] == "1"

        resp = await client.get("/api/v1/models/demo", headers=headers)
        assert resp.status_code == 200
        assert resp.json()["versions"] == ["1"]

        resp = await client.post(
            "/api/v1/models/demo/rollback",
            headers=headers,
            data={"version": "1"},
        )
        assert resp.status_code == 200
        assert resp.json()["active_version"] == "1"


@pytest.mark.asyncio
<<<<<<< HEAD
async def test_predict_endpoint(tmp_path):
    module, _, _ = load_app()
    module.app.state.model_dir = tmp_path
    class Dummy:
        def predict(self, data):
            return [len(data)]

    model = Dummy()
    path = tmp_path / "demo" / "1" / "model.joblib"
    path.parent.mkdir(parents=True)
    joblib.dump(model, path)
    module.app.state.model_registry = {
        "demo": [{"name": "demo", "version": "1", "path": str(path), "active": True}]
    }
    module.preload_active_models()

=======
async def test_threat_assessment_endpoint():
    module, _, _ = load_app()
>>>>>>> 32b302bd
    token = jwt.encode(
        {"sub": "svc", "iss": "gateway", "exp": int(time.time()) + 60},
        "secret",
        algorithm="HS256",
    )
    headers = {"Authorization": f"Bearer {token}"}

<<<<<<< HEAD
    transport = httpx.ASGITransport(app=module.app)
    async with httpx.AsyncClient(transport=transport, base_url="http://test") as client:
        resp = await client.post(
            "/api/v1/models/demo/predict",
            headers=headers,
            json={"data": [1, 2]},
        )
        assert resp.status_code == 200
        assert resp.json()["predictions"] == [2]
=======
    sample = [
        {
            "timestamp": "2024-01-01T00:00:00",
            "person_id": "u1",
            "door_id": "d1",
            "access_result": "Granted",
        }
    ]

    transport = httpx.ASGITransport(app=module.app)
    async with httpx.AsyncClient(transport=transport, base_url="http://test") as client:
        resp = await client.post(
            "/api/v1/analytics/threat_assessment",
            headers=headers,
            json=sample,
        )
        assert resp.status_code == 200
        data = resp.json()
        assert "combined_risk_score" in data
>>>>>>> 32b302bd
<|MERGE_RESOLUTION|>--- conflicted
+++ resolved
@@ -5,12 +5,8 @@
 import pathlib
 import sys
 import time
-<<<<<<< HEAD
 import joblib
-=======
-import types
-from dataclasses import dataclass
->>>>>>> 32b302bd
+
 from unittest.mock import AsyncMock
 
 import httpx
@@ -381,7 +377,6 @@
 
 
 @pytest.mark.asyncio
-<<<<<<< HEAD
 async def test_predict_endpoint(tmp_path):
     module, _, _ = load_app()
     module.app.state.model_dir = tmp_path
@@ -398,10 +393,7 @@
     }
     module.preload_active_models()
 
-=======
-async def test_threat_assessment_endpoint():
-    module, _, _ = load_app()
->>>>>>> 32b302bd
+
     token = jwt.encode(
         {"sub": "svc", "iss": "gateway", "exp": int(time.time()) + 60},
         "secret",
@@ -409,7 +401,6 @@
     )
     headers = {"Authorization": f"Bearer {token}"}
 
-<<<<<<< HEAD
     transport = httpx.ASGITransport(app=module.app)
     async with httpx.AsyncClient(transport=transport, base_url="http://test") as client:
         resp = await client.post(
@@ -419,24 +410,3 @@
         )
         assert resp.status_code == 200
         assert resp.json()["predictions"] == [2]
-=======
-    sample = [
-        {
-            "timestamp": "2024-01-01T00:00:00",
-            "person_id": "u1",
-            "door_id": "d1",
-            "access_result": "Granted",
-        }
-    ]
-
-    transport = httpx.ASGITransport(app=module.app)
-    async with httpx.AsyncClient(transport=transport, base_url="http://test") as client:
-        resp = await client.post(
-            "/api/v1/analytics/threat_assessment",
-            headers=headers,
-            json=sample,
-        )
-        assert resp.status_code == 200
-        data = resp.json()
-        assert "combined_risk_score" in data
->>>>>>> 32b302bd
