from __future__ import annotations

import importlib.util
import os
import pathlib
import types
from dataclasses import dataclass
import sys
import time
import joblib

from unittest.mock import AsyncMock

import httpx
import pytest
from fastapi import FastAPI
from jose import jwt

SERVICES_PATH = pathlib.Path(__file__).resolve().parents[2]


class Dummy:
    def predict(self, data):
        return [len(data)]


# stub out the heavy 'services' package before pytest imports it
services_stub = types.ModuleType("services")
services_stub.__path__ = [str(SERVICES_PATH)]
sys.modules["services"] = services_stub


def load_app(jwt_secret: str = "secret") -> tuple:

    otel_stub = types.ModuleType("opentelemetry.instrumentation.fastapi")
    otel_stub.FastAPIInstrumentor = types.SimpleNamespace(
        instrument_app=lambda *a, **k: None
    )
    sys.modules.setdefault("opentelemetry.instrumentation.fastapi", otel_stub)

    prom_stub = types.ModuleType("prometheus_fastapi_instrumentator")

    class DummyInstr:
        def instrument(self, app):
            return self

        def expose(self, app):
            return self

    prom_stub.Instrumentator = lambda: DummyInstr()
    sys.modules.setdefault("prometheus_fastapi_instrumentator", prom_stub)

    import builtins

    builtins.ErrorHandlingMiddleware = lambda app, *a, **k: app
    builtins.rate_limit_decorator = lambda *a, **k: (lambda func: func)

    db_stub = types.ModuleType("services.common.async_db")
    db_stub.create_pool = AsyncMock()
    db_stub.close_pool = AsyncMock()
    db_stub.get_pool = AsyncMock(return_value=object())
    sys.modules["services.common.async_db"] = db_stub
    common_pkg = types.ModuleType("services.common")
    common_pkg.async_db = db_stub
    sys.modules["services.common"] = common_pkg

    config_stub = types.ModuleType("config")

    class _Cfg:
        def __init__(self):
            self.type = "sqlite"
            self.host = "localhost"
            self.port = 5432
            self.name = "test"
            self.user = "user"
            self.password = ""
            self.connection_timeout = 1

        def get_connection_string(self):
            return "postgresql://"

        initial_pool_size = 1
        max_pool_size = 1

    config_stub.DatabaseSettings = _Cfg
    config_stub.get_database_config = lambda: _Cfg()
    dynamic_module = types.ModuleType("config.dynamic_config")
    dynamic_module.dynamic_config = {}
    sys.modules["config.dynamic_config"] = dynamic_module
    base_module = types.ModuleType("config.base")
    base_module.CacheConfig = lambda *a, **k: None
    sys.modules["config.base"] = base_module
    db_exc_module = types.ModuleType("config.database_exceptions")

    class _UnicodeErr(Exception):
        def __init__(self, *a, **k):
            pass

    db_exc_module.UnicodeEncodingError = _UnicodeErr
    sys.modules["config.database_exceptions"] = db_exc_module
    sys.modules["config"] = config_stub

    env_stub = types.ModuleType("config.environment")
    env_stub.get_environment = lambda: "test"
    sys.modules["config.environment"] = env_stub

    validate_stub = types.ModuleType("config.validate")
    validate_stub.validate_required_env = lambda vars: None
    sys.modules["config.validate"] = validate_stub

    yf_config_stub = types.ModuleType("yosai_framework.config")

    class DummyCfg:
        service_name = "analytics-test"
        log_level = "INFO"
        metrics_addr = ""
        tracing_endpoint = ""

    yf_config_stub.ServiceConfig = DummyCfg
    yf_config_stub.load_config = lambda path: DummyCfg()
    sys.modules["yosai_framework.config"] = yf_config_stub

    redis_stub = types.ModuleType("redis")
    redis_async = types.ModuleType("redis.asyncio")
    redis_async.Redis = AsyncMock
    redis_stub.asyncio = redis_async
    sys.modules.setdefault("redis", redis_stub)
    sys.modules.setdefault("redis.asyncio", redis_async)

    queries_stub = types.ModuleType("services.analytics_microservice.async_queries")
    queries_stub.fetch_dashboard_summary = AsyncMock(return_value={"status": "ok"})
    queries_stub.fetch_access_patterns = AsyncMock(return_value={"days": 7})
    sys.modules["services.analytics_microservice.async_queries"] = queries_stub

    health_stub = types.ModuleType("infrastructure.discovery.health_check")
    health_stub.register_health_check = lambda *a, **k: None
    health_stub.setup_health_checks = lambda app: None
    health_stub.DependencyHealthMiddleware = lambda app: app
    sys.modules["infrastructure.discovery.health_check"] = health_stub

    service_stub = types.ModuleType("yosai_framework.service")

    class DummyService:
        def __init__(self):
            self.app = FastAPI()
            self.app.state.live = True
            self.app.state.ready = True
            self.app.state.startup_complete = True

        def stop(self):
            pass

    class DummyBuilder:
        def __init__(self, name: str):
            self

        def with_logging(self, *a, **k):
            return self

        def with_metrics(self, *a, **k):
            return self

        def with_health(self):
            return self

        def build(self):
            return DummyService()

    service_stub.BaseService = DummyService
    service_stub.ServiceBuilder = DummyBuilder
    sys.modules["yosai_framework.service"] = service_stub
    yf_pkg = types.ModuleType("yosai_framework")
    yf_pkg.ServiceBuilder = DummyBuilder
    yf_pkg.BaseService = DummyService
    errors_stub = types.ModuleType("yosai_framework.errors")

    class ServiceError(Exception):
        pass

    errors_stub.ServiceError = ServiceError
    sys.modules["yosai_framework"] = yf_pkg
    sys.modules["yosai_framework.errors"] = errors_stub

    secrets_stub = types.ModuleType("services.common.secrets")
    secrets_stub.get_secret = lambda path: "secret"
    sys.modules["services.common.secrets"] = secrets_stub

    # Stub ModelRegistry used by the microservice
    registry_mod = types.ModuleType("models.ml.model_registry")

    @dataclass
    class DummyRecord:
        name: str
        version: str
        storage_uri: str
        is_active: bool = False

    class DummyRegistry:
        def __init__(self, *a, **k):
            self.models: dict[str, dict[str, DummyRecord]] = {}

        def register_model(
            self,
            name: str,
            model_path: str,
            metrics: dict,
            dataset_hash: str,
            *,
            version: str | None = None,
            training_date: None | object = None,
        ) -> DummyRecord:
            rec = DummyRecord(name, version or "1", model_path)
            self.models.setdefault(name, {})[rec.version] = rec
            return rec

        def set_active_version(self, name: str, version: str) -> None:
            for r in self.models.get(name, {}).values():
                r.is_active = r.version == version

        def get_model(
            self,
            name: str,
            version: str | None = None,
            *,
            active_only: bool = False,
        ) -> DummyRecord | None:
            if active_only:
                for r in self.models.get(name, {}).values():
                    if r.is_active:
                        return r
                return None
            if version:
                return self.models.get(name, {}).get(version)
            return None

        def list_models(self, name: str | None = None):
            if name:
                return list(self.models.get(name, {}).values())
            res = []
            for d in self.models.values():
                res.extend(d.values())
            return res

        def download_artifact(self, src: str, dest: str) -> None:
            Path(dest).write_bytes(Path(src).read_bytes())

    registry_mod.ModelRegistry = DummyRegistry
    registry_mod.ModelRecord = DummyRecord
    sys.modules["models.ml.model_registry"] = registry_mod
    ml_pkg = types.ModuleType("models.ml")
    ml_pkg.ModelRegistry = DummyRegistry
    ml_pkg.ModelRecord = DummyRecord
    sys.modules["models.ml"] = ml_pkg

    # Stub analytics modules used by threat_assessment endpoint
    fe_stub = types.ModuleType("analytics.feature_extraction")
    fe_stub.extract_event_features = lambda df, logger=None: df

    ad_stub = types.ModuleType("analytics.anomaly_detection")

    @dataclass
    class DummyResult:
        total_anomalies: int = 0
        severity_distribution: dict = None
        detection_summary: dict = None
        risk_assessment: dict = None
        recommendations: list = None
        processing_metadata: dict = None

    class DummyDetector:
        def analyze_anomalies(self, df):
            return DummyResult(
                severity_distribution={},
                detection_summary={},
                risk_assessment={"risk_score": 0},
                recommendations=[],
                processing_metadata={},
            )

    ad_stub.AnomalyDetector = DummyDetector

    sp_stub = types.ModuleType("analytics.security_patterns")

    @dataclass
    class DummyAssessment:
        overall_score: int = 0
        risk_level: str = "low"
        confidence_interval: tuple = (0.0, 0.0)
        threat_indicators: list = None
        pattern_analysis: dict = None
        recommendations: list = None

    class DummyAnalyzer:
        def analyze_security_patterns(self, df):
            return DummyAssessment(
                threat_indicators=[],
                pattern_analysis={},
                recommendations=[],
            )

    sp_stub.SecurityPatternsAnalyzer = DummyAnalyzer

    analytics_pkg = types.ModuleType("analytics")
    analytics_pkg.feature_extraction = fe_stub
    analytics_pkg.anomaly_detection = ad_stub
    analytics_pkg.security_patterns = sp_stub
    sys.modules["analytics"] = analytics_pkg
    sys.modules["analytics.feature_extraction"] = fe_stub
    sys.modules["analytics.anomaly_detection"] = ad_stub
    sys.modules["analytics.security_patterns"] = sp_stub

    # Minimal stubs for unicode and validation utilities
    core_unicode = types.ModuleType("core.unicode")
    core_unicode.sanitize_for_utf8 = lambda x: x
    core_pkg = types.ModuleType("core")
    core_pkg.unicode = core_unicode
    security_stub = types.ModuleType("core.security")

    class DummyRateLimiter:
        def is_allowed(self, *a, **k):
            return {"allowed": True}

    security_stub.RateLimiter = DummyRateLimiter
    core_pkg.security = security_stub
    sys.modules["core"] = core_pkg
    sys.modules["core.unicode"] = core_unicode
    sys.modules["core.security"] = security_stub

    unicode_stub = types.ModuleType("utils.unicode_handler")

    class DummyHandler:
        @staticmethod
        def sanitize(obj):
            return obj

    unicode_stub.UnicodeHandler = DummyHandler
    sys.modules["utils.unicode_handler"] = unicode_stub

    val_stub = types.ModuleType("validation.unicode_validator")

    class DummyValidator:
        def validate_dataframe(self, df):
            return df

    val_stub.UnicodeValidator = DummyValidator
    sys.modules["validation.unicode_validator"] = val_stub

    sys.modules.setdefault("hvac", types.ModuleType("hvac"))

    os.environ["JWT_SECRET"] = jwt_secret

    spec = importlib.util.spec_from_file_location(
        "services.analytics_microservice.app",
        SERVICES_PATH / "analytics_microservice" / "app.py",
    )
    module = importlib.util.module_from_spec(spec)
    spec.loader.exec_module(module)  # type: ignore[arg-type]

    # Mark application as ready without running full startup
    module.app.state.ready = True
    module.app.state.startup_complete = True

    # base service already registers health routes

    return module, queries_stub, db_stub


@pytest.mark.asyncio
async def test_health_endpoints():
    module, _, _ = load_app()
    transport = httpx.ASGITransport(app=module.app)
    async with httpx.AsyncClient(transport=transport, base_url="http://test") as client:
        resp = await client.get("/health/live")
        assert resp.status_code == 200
        assert resp.json() == {"status": "ok"}

        resp = await client.get("/health/ready")
        assert resp.status_code == 200
        assert resp.json() == {"status": "ready"}


@pytest.mark.asyncio
async def test_dashboard_summary_endpoint():
    module, queries_stub, db_stub = load_app()
    token = jwt.encode(
        {"sub": "svc", "iss": "gateway", "exp": int(time.time()) + 60},
        "secret",
        algorithm="HS256",
    )
    headers = {"Authorization": f"Bearer {token}"}

    transport = httpx.ASGITransport(app=module.app)
    async with httpx.AsyncClient(transport=transport, base_url="http://test") as client:
<<<<<<< HEAD
        resp = await client.get(
            "/api/v1/analytics/dashboard-summary", headers=headers
        )
=======
        resp = await client.post("/api/v1/analytics/dashboard-summary", headers=headers)
>>>>>>> 77308502
        assert resp.status_code == 200
        assert resp.json() == {"status": "ok"}

    queries_stub.fetch_dashboard_summary.assert_awaited_once()
    db_stub.get_pool.assert_awaited()


@pytest.mark.asyncio
async def test_unauthorized_request():
    module, _, _ = load_app()
    transport = httpx.ASGITransport(app=module.app)
    async with httpx.AsyncClient(transport=transport, base_url="http://test") as client:
        resp = await client.get("/api/v1/analytics/dashboard-summary")
        assert resp.status_code == 401
        assert resp.json() == {
            "detail": {"code": "unauthorized", "message": "unauthorized"}
        }


@pytest.mark.asyncio
async def test_internal_error_response():
    module, queries_stub, _ = load_app()
    queries_stub.fetch_dashboard_summary.side_effect = RuntimeError("boom")
    token = jwt.encode(
        {"sub": "svc", "iss": "gateway", "exp": int(time.time()) + 60},
        "secret",
        algorithm="HS256",
    )
    headers = {"Authorization": f"Bearer {token}"}

    transport = httpx.ASGITransport(app=module.app)
    async with httpx.AsyncClient(transport=transport, base_url="http://test") as client:
        resp = await client.get(
            "/api/v1/analytics/dashboard-summary",
            headers=headers,
        )
        assert resp.status_code == 500
        assert resp.json() == {"code": "internal", "message": "boom"}


@pytest.mark.asyncio
async def test_model_registry_endpoints(tmp_path):
    module, _, _ = load_app()
    module.app.state.model_dir = tmp_path
    from models.ml import ModelRegistry

    module.app.state.model_registry = ModelRegistry()
    token = jwt.encode(
        {"sub": "svc", "iss": "gateway", "exp": int(time.time()) + 60},
        "secret",
        algorithm="HS256",
    )
    headers = {"Authorization": f"Bearer {token}"}

    transport = httpx.ASGITransport(app=module.app)
    async with httpx.AsyncClient(transport=transport, base_url="http://test") as client:
        files = {"file": ("model.bin", b"data")}
        data = {"name": "demo", "version": "1"}
        resp = await client.post(
            "/api/v1/models/register", headers=headers, data=data, files=files
        )
        assert resp.status_code == 200
        assert resp.json()["version"] == "1"

        resp = await client.get("/api/v1/models/demo", headers=headers)
        assert resp.status_code == 200
        assert resp.json()["versions"] == ["1"]

        resp = await client.post(
            "/api/v1/models/demo/rollback",
            headers=headers,
            data={"version": "1"},
        )
        assert resp.status_code == 200
        assert resp.json()["active_version"] == "1"


@pytest.mark.asyncio
async def test_predict_endpoint(tmp_path):
    module, _, _ = load_app()
    module.app.state.model_dir = tmp_path

    model = Dummy()
    path = tmp_path / "demo" / "1" / "model.joblib"
    path.parent.mkdir(parents=True)
    joblib.dump(model, path)
    from models.ml import ModelRegistry

    registry = ModelRegistry()
    registry.register_model("demo", str(path), {}, "", version="1")
    registry.set_active_version("demo", "1")
    module.app.state.model_registry = registry
    module.preload_active_models()

    token = jwt.encode(
        {"sub": "svc", "iss": "gateway", "exp": int(time.time()) + 60},
        "secret",
        algorithm="HS256",
    )
    headers = {"Authorization": f"Bearer {token}"}

    transport = httpx.ASGITransport(app=module.app)
    async with httpx.AsyncClient(transport=transport, base_url="http://test") as client:
        resp = await client.post(
            "/api/v1/models/demo/predict",
            headers=headers,
            json={"data": [1, 2]},
        )
        assert resp.status_code == 200
        assert resp.json()["predictions"] == [2]<|MERGE_RESOLUTION|>--- conflicted
+++ resolved
@@ -391,13 +391,10 @@
 
     transport = httpx.ASGITransport(app=module.app)
     async with httpx.AsyncClient(transport=transport, base_url="http://test") as client:
-<<<<<<< HEAD
         resp = await client.get(
             "/api/v1/analytics/dashboard-summary", headers=headers
         )
-=======
-        resp = await client.post("/api/v1/analytics/dashboard-summary", headers=headers)
->>>>>>> 77308502
+
         assert resp.status_code == 200
         assert resp.json() == {"status": "ok"}
 
