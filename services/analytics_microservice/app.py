--- conflicted
+++ resolved
@@ -106,7 +106,6 @@
             status.HTTP_401_UNAUTHORIZED,
         )
     token = authorization.split(" ", 1)[1]
-<<<<<<< HEAD
     try:
         claims = jwt.decode(token, _jwt_secret(), algorithms=["HS256"])
     except Exception as exc:  # noqa: BLE001
@@ -128,9 +127,6 @@
             "unauthorized",
             status.HTTP_401_UNAUTHORIZED,
         )
-=======
-    return verify_jwt_token(token)
->>>>>>> c7297192
 
 
 def preload_active_models(service: AnalyticsService) -> None:
@@ -414,13 +410,9 @@
 ):
     record = svc.model_registry.get_model(name, active_only=True)
     if record is None:
-<<<<<<< HEAD
         raise http_error(ErrorCode.NOT_FOUND, "no active version", 404)
     local_dir = app.state.model_dir / name / record.version
-=======
-        raise HTTPException(status_code=404, detail="no active version")
-    local_dir = svc.model_dir / name / record.version
->>>>>>> c7297192
+
     local_dir.mkdir(parents=True, exist_ok=True)
     local_path = local_dir / os.path.basename(record.storage_uri)
     if not local_path.exists():
