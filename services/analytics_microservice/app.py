import os
import time
from pathlib import Path
import json


from fastapi import (
    APIRouter,
    Depends,
    FastAPI,
    File,
    Form,
    Header,
    HTTPException,
    UploadFile,
    status,
)

from core.security import rate_limit_decorator

from jose import jwt
from opentelemetry.instrumentation.fastapi import FastAPIInstrumentor
from prometheus_fastapi_instrumentator import Instrumentator
from services.analytics_microservice.unicode_middleware import (
    UnicodeSanitizationMiddleware,
)
from error_handling.middleware import ErrorHandlingMiddleware
from pydantic import BaseModel
from yosai_framework.errors import ServiceError
from yosai_framework import ServiceBuilder

from config import get_database_config
from infrastructure.discovery.health_check import (
    register_health_check,
    setup_health_checks,
)
from services.analytics_microservice import async_queries
from services.common import async_db
from services.common.async_db import close_pool, create_pool, get_pool
from services.common.secrets import get_secret
from shared.errors.types import ErrorCode


SERVICE_NAME = "analytics-microservice"
service = (
    ServiceBuilder(SERVICE_NAME).with_logging().with_metrics("").with_health().build()
)
app = service.app
app.add_middleware(ErrorHandlingMiddleware)
app.add_middleware(UnicodeSanitizationMiddleware)


async def _db_check(_: FastAPI) -> bool:
    return await async_db.health_check()


register_health_check(app, "database", _db_check)

_SECRET_PATH = "secret/data/jwt#secret"


def _jwt_secret() -> str:
    """Return the current JWT secret."""
    return get_secret(_SECRET_PATH)


def verify_token(authorization: str = Header("")) -> None:
    """Validate Authorization header using JWT_SECRET."""
    if not authorization.startswith("Bearer "):
        raise HTTPException(
            status_code=status.HTTP_401_UNAUTHORIZED,
            detail=ServiceError(ErrorCode.UNAUTHORIZED, "unauthorized").to_dict(),
        )
    token = authorization.split(" ", 1)[1]
    try:
        claims = jwt.decode(token, _jwt_secret(), algorithms=["HS256"])
    except Exception as exc:  # noqa: BLE001
        raise HTTPException(
            status_code=status.HTTP_401_UNAUTHORIZED,
            detail=ServiceError(ErrorCode.UNAUTHORIZED, "unauthorized").to_dict(),
        ) from exc
    exp = claims.get("exp")
    if exp is not None and exp < time.time():
        raise HTTPException(
            status_code=status.HTTP_401_UNAUTHORIZED,
            detail=ServiceError(ErrorCode.UNAUTHORIZED, "unauthorized").to_dict(),
        )
    if not claims.get("iss"):
        raise HTTPException(
            status_code=status.HTTP_401_UNAUTHORIZED,
            detail=ServiceError(ErrorCode.UNAUTHORIZED, "unauthorized").to_dict(),
        )


class PatternsRequest(BaseModel):
    days: int = 7


@app.on_event("startup")
async def _startup() -> None:
    # Ensure the JWT secret can be retrieved on startup
    _jwt_secret()

    cfg = get_database_config()
    await create_pool(
        cfg.get_connection_string(),
        min_size=cfg.initial_pool_size,
        max_size=cfg.max_pool_size,
        timeout=cfg.connection_timeout,
    )

    # Redis or other dependencies would be initialized here
    app.state.model_dir = Path(os.environ.get("MODEL_DIR", "model_store"))
    app.state.model_dir.mkdir(parents=True, exist_ok=True)
    app.state.model_registry = {}
    app.state.ready = True
    app.state.startup_complete = True


@app.get("/health")
async def health() -> dict[str, str]:
    """Health check endpoint."""
    return {"status": "ok"}


@app.get("/health/live")
async def health_live() -> dict[str, str]:
    """Liveness probe."""
    return {"status": "ok" if app.state.live else "shutdown"}


@app.get("/health/startup")
async def health_startup() -> dict[str, str]:
    """Startup probe."""
    if app.state.startup_complete:
        return {"status": "complete"}
    raise HTTPException(
        status_code=503,
        detail=ServiceError(ErrorCode.UNAVAILABLE, "starting").to_dict(),
    )


@app.get("/health/ready")
async def health_ready() -> dict[str, str]:
    """Readiness probe."""
    if app.state.ready:
        return {"status": "ready"}
    raise HTTPException(
        status_code=503,
        detail=ServiceError(ErrorCode.UNAVAILABLE, "not ready").to_dict(),
    )


@app.on_event("shutdown")
async def _shutdown() -> None:
    await close_pool()
    service.stop()


<<<<<<< HEAD
@app.post("/api/v1/analytics/get_dashboard_summary")
@rate_limit_decorator()
=======
@app.post("/api/v1/analytics/dashboard-summary")
>>>>>>> 7c018188
async def dashboard_summary(_: None = Depends(verify_token)):
    pool = await get_pool()
    return await async_queries.fetch_dashboard_summary(pool)


<<<<<<< HEAD
@app.post("/api/v1/analytics/get_access_patterns_analysis")
@rate_limit_decorator()
=======
@app.post("/api/v1/analytics/access-patterns")
>>>>>>> 7c018188
async def access_patterns(req: PatternsRequest, _: None = Depends(verify_token)):
    pool = await get_pool()
    return await async_queries.fetch_access_patterns(pool, req.days)


models_router = APIRouter(prefix="/api/v1/models", tags=["models"])


@models_router.post("/register")
@rate_limit_decorator()
async def register_model(
    name: str = Form(...),
    version: str = Form(...),
    file: UploadFile = File(...),
    _: None = Depends(verify_token),
):
    dest_dir = app.state.model_dir / name / version
    dest_dir.mkdir(parents=True, exist_ok=True)
    dest_path = dest_dir / file.filename
    contents = await file.read()
    dest_path.write_bytes(contents)
    meta = {"name": name, "version": version, "path": str(dest_path)}
    meta["active"] = True
    registry = app.state.model_registry.setdefault(name, [])
    for entry in registry:
        entry["active"] = False
    registry.append(meta)
    return meta


@models_router.get("/{name}")
@rate_limit_decorator()
async def list_versions(name: str, _: None = Depends(verify_token)):
    registry = app.state.model_registry.get(name)
    if not registry:
        raise HTTPException(status_code=404, detail="model not found")
    return {
        "name": name,
        "versions": [e["version"] for e in registry],
        "active_version": next(
            (e["version"] for e in registry if e.get("active")), None
        ),
    }


@models_router.post("/{name}/rollback")
<<<<<<< HEAD
@rate_limit_decorator()
async def rollback(name: str, version: str = Form(...), _: None = Depends(verify_token)):
=======
async def rollback(
    name: str, version: str = Form(...), _: None = Depends(verify_token)
):
>>>>>>> 7c018188
    registry = app.state.model_registry.get(name)
    if not registry:
        raise HTTPException(status_code=404, detail="model not found")
    if version not in [e["version"] for e in registry]:
        raise HTTPException(status_code=404, detail="version not found")
    for entry in registry:
        entry["active"] = entry["version"] == version
    return {"name": name, "active_version": version}


app.include_router(models_router)


FastAPIInstrumentor.instrument_app(app)
Instrumentator().instrument(app).expose(app)
setup_health_checks(app)


@app.on_event("startup")
async def _write_openapi() -> None:
    """Persist OpenAPI schema for docs."""
    docs_path = (
        Path(__file__).resolve().parents[2]
        / "docs"
        / "analytics_microservice_openapi.json"
    )
    docs_path.write_text(json.dumps(app.openapi(), indent=2))<|MERGE_RESOLUTION|>--- conflicted
+++ resolved
@@ -157,23 +157,17 @@
     service.stop()
 
 
-<<<<<<< HEAD
 @app.post("/api/v1/analytics/get_dashboard_summary")
 @rate_limit_decorator()
-=======
-@app.post("/api/v1/analytics/dashboard-summary")
->>>>>>> 7c018188
+
 async def dashboard_summary(_: None = Depends(verify_token)):
     pool = await get_pool()
     return await async_queries.fetch_dashboard_summary(pool)
 
 
-<<<<<<< HEAD
 @app.post("/api/v1/analytics/get_access_patterns_analysis")
 @rate_limit_decorator()
-=======
-@app.post("/api/v1/analytics/access-patterns")
->>>>>>> 7c018188
+
 async def access_patterns(req: PatternsRequest, _: None = Depends(verify_token)):
     pool = await get_pool()
     return await async_queries.fetch_access_patterns(pool, req.days)
@@ -220,14 +214,9 @@
 
 
 @models_router.post("/{name}/rollback")
-<<<<<<< HEAD
 @rate_limit_decorator()
 async def rollback(name: str, version: str = Form(...), _: None = Depends(verify_token)):
-=======
-async def rollback(
-    name: str, version: str = Form(...), _: None = Depends(verify_token)
-):
->>>>>>> 7c018188
+
     registry = app.state.model_registry.get(name)
     if not registry:
         raise HTTPException(status_code=404, detail="model not found")
