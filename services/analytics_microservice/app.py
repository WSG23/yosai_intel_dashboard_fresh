--- conflicted
+++ resolved
@@ -72,7 +72,6 @@
     )
 
     # Redis or other dependencies would be initialized here
-<<<<<<< HEAD
     app.state.ready = True
     app.state.startup_complete = True
 
@@ -110,9 +109,7 @@
         detail=ServiceError(ErrorCode.UNAVAILABLE, "not ready").to_dict(),
     )
 
-=======
-    service.start()
->>>>>>> 66e3f7bb
+
 
 @app.on_event("shutdown")
 async def _shutdown() -> None:
