--- conflicted
+++ resolved
@@ -247,7 +247,6 @@
     return result
 
 
-<<<<<<< HEAD
 @app.get("/api/v1/analytics/access-patterns")
 @rate_limit_decorator()
 
@@ -255,35 +254,13 @@
     days: int = Query(7), _: None = Depends(verify_token)
 ):
     cache_key = f"access:{days}"
-=======
-@app.post("/api/v1/analytics/access-patterns")
-@rate_limit_decorator()
-
-async def access_patterns(
-    req: PatternsRequest,
-    page: int = Query(1, ge=1),
-    size: int = Query(100, ge=1),
-    _: None = Depends(verify_token),
-):
-    cache_key = f"access:{req.days}:{page}:{size}"
-
->>>>>>> 77308502
+
     cached = await app.state.redis.get(cache_key)
     if cached:
         return json.loads(cached)
     pool = await get_pool()
-<<<<<<< HEAD
     result = await async_queries.fetch_access_patterns(pool, days)
-=======
-    result = await async_queries.fetch_access_patterns(
-        pool,
-        req.days,
-        limit=size,
-        offset=(page - 1) * size,
-    )
-    result["page"] = page
-    result["size"] = size
->>>>>>> 77308502
+
     await app.state.redis.set(cache_key, json.dumps(result), ex=app.state.cache_ttl)
     return result
 
