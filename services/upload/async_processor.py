--- conflicted
+++ resolved
@@ -37,13 +37,7 @@
     async def preview_from_parquet(self, path: str | Path, *, rows: int | None = None) -> pd.DataFrame:
         """Return the first ``rows`` of a parquet file asynchronously."""
         df = await self.read_parquet(path)
-<<<<<<< HEAD
         limit = rows or _get_max_display_rows()
         return df.head(limit)
-=======
-        df_limited = df.head(MAX_DISPLAY_ROWS) if len(df) > MAX_DISPLAY_ROWS else df
-        return df_limited.head(rows)
->>>>>>> c3524ca5
-
 
 __all__ = ["AsyncUploadProcessor"]