"""Upload service protocol definitions."""

from abc import abstractmethod
from typing import Any, Callable, Dict, List, Optional, Protocol, Tuple, Union

import pandas as pd


class UploadProcessingServiceProtocol(Protocol):
    """Protocol for upload processing operations."""

    @abstractmethod
    async def process_uploaded_files(
        self,
        contents_list: List[str],
        filenames_list: List[str],
        progress_callback: Optional[Callable[[int], None]] = None,
    ) -> Tuple[List[Any], List[Any], Dict[str, Any]]:
        """Process uploaded files and return results."""
        ...

    @abstractmethod
    def build_success_alert(self, filename: str, rows: int, cols: int) -> Any:
        """Build a success notification for an uploaded file."""
        ...

    @abstractmethod
    def build_file_preview_component(self, df: pd.DataFrame, filename: str) -> Any:
        """Return a UI component previewing the uploaded file."""
        ...


class UploadValidatorProtocol(Protocol):
    """Protocol for upload validation operations."""

    @abstractmethod
    def validate(self, filename: str, content: str) -> Tuple[bool, str]:
        """Validate uploaded file content."""
        ...

    @abstractmethod
    def to_json(self) -> str:
        """Return validator configuration as JSON."""
        ...


class FileProcessorProtocol(Protocol):
    """Protocol for processing uploaded file contents."""

    @abstractmethod
    async def process_file(
        self,
        content: str,
        filename: str,
        progress_callback: Optional[Callable[[str, int], None]] = None,
    ) -> pd.DataFrame:
        """Process uploaded file content into a DataFrame."""
        ...

    @abstractmethod
    def read_uploaded_file(
        self, contents: str, filename: str
    ) -> Tuple[pd.DataFrame, str]:
        """Read an uploaded file and return a DataFrame and error."""
        ...


class UploadControllerProtocol(Protocol):
    """Protocol for upload controller callbacks."""

    @abstractmethod
    def upload_callbacks(self) -> List[Tuple[Any, Any, Any, Any, str, dict]]:
        """Return callback definitions for uploads."""
        ...

    @abstractmethod
    def process_uploaded_files(
        self,
        contents_list: List[str],
        filenames_list: List[str],
    ) -> Tuple[List[Any], List[Any], Dict[str, Any], Dict[str, Any]]:
        """Process files and build UI components."""
        ...


class UploadComponentProtocol(Protocol):
    """Protocol for upload UI components."""

    @abstractmethod
    def render(self) -> Any:
        """Render the component."""
        ...

    @abstractmethod
    def safe_unicode_encode(self, text: Union[str, bytes, None]) -> str:
        """Safely encode arbitrary text."""
        ...

    @abstractmethod
    def decode_upload_content(self, content: str, filename: str) -> Tuple[bytes, str]:
        """Decode upload contents with error handling."""
        ...


class UploadStorageProtocol(Protocol):
    """Protocol for storing uploaded data."""

    @abstractmethod
    def add_file(self, filename: str, dataframe: pd.DataFrame) -> None:
        """Persist uploaded file data."""
        ...

    @abstractmethod
    def get_all_data(self) -> Dict[str, pd.DataFrame]:
        """Return all stored dataframes."""
        ...

    @abstractmethod
    def clear_all(self) -> None:
        """Remove all stored upload data."""
        ...

<<<<<<< HEAD
    @abstractmethod
    def load_dataframe(self, filename: str) -> pd.DataFrame | None:
        """Load a previously stored dataframe."""
        ...

    @abstractmethod
    def get_filenames(self) -> List[str]:
        """Return list of stored filenames."""
        ...

    @abstractmethod
    def get_file_info(self) -> Dict[str, Dict[str, Any]]:
        """Return info dictionary for stored files."""
        ...

    @abstractmethod
    def wait_for_pending_saves(self) -> None:
        """Block until any background saves are complete."""
=======
    # Optional methods used by higher level services
    def load_dataframe(self, filename: str) -> pd.DataFrame:
        """Load a previously saved dataframe."""
        ...  # pragma: no cover - optional protocol method

    def wait_for_pending_saves(self) -> None:
        """Wait for any background saves to finish."""
        ...  # pragma: no cover - optional protocol method


class DeviceLearningServiceProtocol(Protocol):
    """Protocol for persistent device learning services."""

    @abstractmethod
    def get_learned_mappings(self, df: pd.DataFrame, filename: str) -> Dict[str, Any]:
        """Return learned device mappings for the given file."""
        ...

    @abstractmethod
    def apply_learned_mappings_to_global_store(self, df: pd.DataFrame, filename: str) -> bool:
        """Apply learned mappings to the global AI mapping store."""
        ...

    @abstractmethod
    def get_user_device_mappings(self, filename: str) -> Dict[str, Any]:
        """Load user-confirmed device mappings for a filename."""
        ...

    @abstractmethod
    def save_user_device_mappings(
        self, df: pd.DataFrame, filename: str, user_mappings: Dict[str, Any]
    ) -> bool:
        """Persist user-confirmed device mappings."""
>>>>>>> a2b39cae
        ...


class UploadAnalyticsProtocol(Protocol):
    """Protocol for analyzing uploaded data."""

    @abstractmethod
    def analyze_uploaded_data(self) -> Dict[str, Any]:
        """Analyze uploaded data and return metrics."""
        ...

    @abstractmethod
    def load_uploaded_data(self) -> Dict[str, pd.DataFrame]:
        """Load uploaded data for analysis."""
        ...


class UploadSecurityProtocol(Protocol):
    """Protocol for security validation of uploads."""

    @abstractmethod
    def validate_file_upload(self, filename: str, content: bytes) -> Dict[str, Any]:
        """Validate uploaded file for security issues."""
        ...

    @abstractmethod
    def sanitize_dataframe_unicode(self, df: pd.DataFrame) -> pd.DataFrame:
        """Sanitize a DataFrame for unsafe Unicode."""
        ...


class DeviceLearningServiceProtocol(Protocol):
    """Protocol for persistent device mapping learning."""

    @abstractmethod
    def get_learned_mappings(self, df: pd.DataFrame, filename: str) -> Dict[str, Dict]:
        """Retrieve previously learned mappings for ``filename``."""
        ...

    @abstractmethod
    def apply_learned_mappings_to_global_store(
        self, df: pd.DataFrame, filename: str
    ) -> bool:
        """Apply learned mappings to the global AI mapping store."""
        ...

    @abstractmethod
    def save_user_device_mappings(
        self, df: pd.DataFrame, filename: str, user_mappings: Dict[str, Any]
    ) -> bool:
        """Persist user-confirmed device mappings."""
        ...


from core.enhanced_container import ServiceContainer


def _get_container(
    container: ServiceContainer | None = None,
) -> ServiceContainer | None:
    if container is not None:
        return container
    try:  # pragma: no cover - dash may be missing in tests
        from dash import get_app

        app = get_app()
        return getattr(app, "_service_container", None)
    except Exception:
        return None


def get_device_learning_service(
    container: ServiceContainer | None = None,
) -> DeviceLearningServiceProtocol:
    c = _get_container(container)
    if c and c.has("device_learning_service"):
        return c.get("device_learning_service")
    from services.device_learning_service import get_device_learning_service as _get

    return _get()<|MERGE_RESOLUTION|>--- conflicted
+++ resolved
@@ -120,7 +120,6 @@
         """Remove all stored upload data."""
         ...
 
-<<<<<<< HEAD
     @abstractmethod
     def load_dataframe(self, filename: str) -> pd.DataFrame | None:
         """Load a previously stored dataframe."""
@@ -139,41 +138,7 @@
     @abstractmethod
     def wait_for_pending_saves(self) -> None:
         """Block until any background saves are complete."""
-=======
-    # Optional methods used by higher level services
-    def load_dataframe(self, filename: str) -> pd.DataFrame:
-        """Load a previously saved dataframe."""
-        ...  # pragma: no cover - optional protocol method
-
-    def wait_for_pending_saves(self) -> None:
-        """Wait for any background saves to finish."""
-        ...  # pragma: no cover - optional protocol method
-
-
-class DeviceLearningServiceProtocol(Protocol):
-    """Protocol for persistent device learning services."""
-
-    @abstractmethod
-    def get_learned_mappings(self, df: pd.DataFrame, filename: str) -> Dict[str, Any]:
-        """Return learned device mappings for the given file."""
-        ...
-
-    @abstractmethod
-    def apply_learned_mappings_to_global_store(self, df: pd.DataFrame, filename: str) -> bool:
-        """Apply learned mappings to the global AI mapping store."""
-        ...
-
-    @abstractmethod
-    def get_user_device_mappings(self, filename: str) -> Dict[str, Any]:
-        """Load user-confirmed device mappings for a filename."""
-        ...
-
-    @abstractmethod
-    def save_user_device_mappings(
-        self, df: pd.DataFrame, filename: str, user_mappings: Dict[str, Any]
-    ) -> bool:
-        """Persist user-confirmed device mappings."""
->>>>>>> a2b39cae
+
         ...
 
 
