--- conflicted
+++ resolved
@@ -168,11 +168,8 @@
                 content = parts[0]
 
             try:
-<<<<<<< HEAD
                 def _cb(name: str, pct: int) -> None:
-=======
-                def _cb(pct: int) -> None:
->>>>>>> 22545062
+
                     if task_progress:
                         overall = int(((processed_files + pct / 100) / total_files) * 100)
                         task_progress(overall)
