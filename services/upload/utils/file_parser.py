--- conflicted
+++ resolved
@@ -19,16 +19,13 @@
 from core.protocols import ConfigurationProtocol
 
 # Core processing imports only - NO UI COMPONENTS
-<<<<<<< HEAD
 from core.unicode import safe_format_number
 from file_processing import create_file_preview as _create_preview
 from file_processing import (
     safe_decode_content,
     sanitize_dataframe_unicode,
 )
-=======
-from core.unicode import safe_format_number, safe_unicode_decode, sanitize_for_utf8
->>>>>>> 35b0ec0c
+
 from unicode_toolkit import safe_encode_text
 
 logger = logging.getLogger(__name__)
