--- conflicted
+++ resolved
@@ -18,18 +18,12 @@
 
 # Core processing imports only - NO UI COMPONENTS
 from core.unicode import safe_format_number, safe_unicode_decode, sanitize_for_utf8
-<<<<<<< HEAD
 from services.data_processing.file_processor import (
     decode_contents,
     validate_metadata,
     dataframe_from_bytes,
 )
-=======
-from unicode_toolkit import safe_encode_text
-from validation.security_validator import SecurityValidator
-from validation.upload_utils import decode_and_validate_upload
 
->>>>>>> 1633a886
 
 logger = logging.getLogger(__name__)
 
@@ -69,51 +63,20 @@
     Returns: Dict with 'data', 'filename', 'status', 'error'
     """
     try:
-<<<<<<< HEAD
         decoded, decode_err = decode_contents(contents)
         if decoded is None:
             logger.error("Base64 decode failed for %s: %s", filename, decode_err)
-=======
-        validator = SecurityValidator()
-        info = decode_and_validate_upload(contents, filename, validator)
-        if not info["valid"]:
-            logger.error(
-                "Base64 validation failed for %s: %s",
-                filename,
-                ", ".join(info.get("issues", [])),
-            )
->>>>>>> 1633a886
+
             return {
                 "status": "error",
                 "error": "; ".join(info.get("issues", [])),
                 "data": None,
                 "filename": info.get("filename", filename),
             }
-<<<<<<< HEAD
 
         sanitized, val_err = validate_metadata(filename, decoded)
         if sanitized is None:
-=======
-        decoded = info["decoded"]
-        filename = info["filename"]
-        # Safe Unicode processing
-        text_content = UnicodeFileProcessor.safe_decode_content(decoded)
 
-        chunk_size = getattr(config.analytics, "chunk_size", DEFAULT_CHUNK_SIZE)
-        monitor = get_performance_monitor()
-
-        # Process based on file type
-        if filename.endswith(".csv"):
-            reader = pd.read_csv(io.StringIO(text_content), chunksize=chunk_size)
-            chunks = []
-            for chunk in reader:
-                monitor.throttle_if_needed()
-                chunks.append(chunk)
-            df = pd.concat(chunks, ignore_index=True) if chunks else pd.DataFrame()
-        elif filename.endswith((".xlsx", ".xls")):
-            df = pd.read_excel(io.BytesIO(decoded))
-        else:
->>>>>>> 1633a886
             return {
                 "status": "error",
                 "error": val_err,
