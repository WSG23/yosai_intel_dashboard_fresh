import logging
from typing import Any, Dict, List

import pandas as pd

<<<<<<< HEAD
from services.interfaces import UploadDataServiceProtocol
from utils.upload_store import uploaded_data_store, UploadedDataStore
=======
from utils.upload_store import uploaded_data_store
from typing import Protocol


class UploadDataServiceProtocol(Protocol):
    """Abstraction for accessing uploaded data."""

    def get_uploaded_data(self) -> Dict[str, pd.DataFrame]:
        ...

    def get_uploaded_filenames(self) -> List[str]:
        ...

    def clear_uploaded_data(self) -> None:
        ...

    def get_file_info(self) -> Dict[str, Dict[str, Any]]:
        ...

    def load_dataframe(self, filename: str) -> pd.DataFrame:
        ...
>>>>>>> 34cda0dd

logger = logging.getLogger(__name__)


class UploadDataService(UploadDataServiceProtocol):
    """Concrete service providing access to uploaded data via a store."""

    def __init__(self, store: UploadedDataStore = uploaded_data_store) -> None:
        self.store = store

    def get_uploaded_data(self) -> Dict[str, pd.DataFrame]:
        return self.store.get_all_data()

    def get_uploaded_filenames(self) -> List[str]:
        return self.store.get_filenames()

    def clear_uploaded_data(self) -> None:
        self.store.clear_all()
        logger.info("Uploaded data cleared")

    def get_file_info(self) -> Dict[str, Dict[str, Any]]:
        return self.store.get_file_info()

    def load_dataframe(self, filename: str) -> pd.DataFrame:
        return self.store.load_dataframe(filename)


# Default service used by module-level helper functions
_default_service = UploadDataService()


def get_uploaded_data() -> Dict[str, pd.DataFrame]:
    return _default_service.get_uploaded_data()


def get_uploaded_filenames() -> List[str]:
    return _default_service.get_uploaded_filenames()


def clear_uploaded_data() -> None:
    _default_service.clear_uploaded_data()


def get_file_info() -> Dict[str, Dict[str, Any]]:
    return _default_service.get_file_info()


def load_dataframe(filename: str) -> pd.DataFrame:
    return _default_service.load_dataframe(filename)


__all__ = [
    "UploadDataService",
    "get_uploaded_data",
    "get_uploaded_filenames",
    "clear_uploaded_data",
    "get_file_info",
    "load_dataframe",
]<|MERGE_RESOLUTION|>--- conflicted
+++ resolved
@@ -3,32 +3,9 @@
 
 import pandas as pd
 
-<<<<<<< HEAD
 from services.interfaces import UploadDataServiceProtocol
 from utils.upload_store import uploaded_data_store, UploadedDataStore
-=======
-from utils.upload_store import uploaded_data_store
-from typing import Protocol
 
-
-class UploadDataServiceProtocol(Protocol):
-    """Abstraction for accessing uploaded data."""
-
-    def get_uploaded_data(self) -> Dict[str, pd.DataFrame]:
-        ...
-
-    def get_uploaded_filenames(self) -> List[str]:
-        ...
-
-    def clear_uploaded_data(self) -> None:
-        ...
-
-    def get_file_info(self) -> Dict[str, Dict[str, Any]]:
-        ...
-
-    def load_dataframe(self, filename: str) -> pd.DataFrame:
-        ...
->>>>>>> 34cda0dd
 
 logger = logging.getLogger(__name__)
 
