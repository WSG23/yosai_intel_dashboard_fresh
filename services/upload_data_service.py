import logging
from typing import Any, Dict, List
<<<<<<< HEAD
try:
    from typing import override
except ImportError:  # pragma: no cover - for Python <3.12
=======
try:  # Python 3.12+
    from typing import override
except ImportError:  # pragma: no cover - <3.12 fallback

>>>>>>> 9cf8ecac
    from typing_extensions import override

import pandas as pd

from core.service_container import ServiceContainer
from services.interfaces import get_upload_data_service
from services.protocols.upload_data import UploadDataServiceProtocol
from utils.upload_store import UploadedDataStore, uploaded_data_store

logger = logging.getLogger(__name__)


class UploadDataService(UploadDataServiceProtocol):
    """Concrete service providing access to uploaded data via a store."""

    def __init__(self, store: UploadedDataStore = uploaded_data_store) -> None:
        self.store = store

    @override
    def get_uploaded_data(self) -> Dict[str, pd.DataFrame]:
        return self.store.get_all_data()

    @override
    def get_uploaded_filenames(self) -> List[str]:
        return self.store.get_filenames()

    @override
    def clear_uploaded_data(self) -> None:
        self.store.clear_all()
        logger.info("Uploaded data cleared")

    @override
    def get_file_info(self) -> Dict[str, Dict[str, Any]]:
        return self.store.get_file_info()

    @override
    def load_dataframe(self, filename: str) -> pd.DataFrame:
        return self.store.load_dataframe(filename)

    @override
    def load_mapping(self, filename: str) -> Dict[str, Any]:
        return self.store.load_mapping(filename)

    @override
    def save_mapping(self, filename: str, mapping: Dict[str, Any]) -> None:
        self.store.save_mapping(filename, mapping)


def _resolve_service(
    service: UploadDataServiceProtocol | None,
    container: ServiceContainer | None,
) -> UploadDataServiceProtocol:
    if service is not None:
        return service
    return get_upload_data_service(container)


def get_uploaded_data(
    service: UploadDataServiceProtocol | None = None,
    container: ServiceContainer | None = None,
) -> Dict[str, pd.DataFrame]:
    svc = _resolve_service(service, container)
    return svc.get_uploaded_data()


def get_uploaded_filenames(
    service: UploadDataServiceProtocol | None = None,
    container: ServiceContainer | None = None,
) -> List[str]:
    svc = _resolve_service(service, container)
    return svc.get_uploaded_filenames()


def clear_uploaded_data(
    service: UploadDataServiceProtocol | None = None,
    container: ServiceContainer | None = None,
) -> None:
    svc = _resolve_service(service, container)
    svc.clear_uploaded_data()


def get_file_info(
    service: UploadDataServiceProtocol | None = None,
    container: ServiceContainer | None = None,
) -> Dict[str, Dict[str, Any]]:
    svc = _resolve_service(service, container)
    return svc.get_file_info()


def load_dataframe(
    filename: str,
    service: UploadDataServiceProtocol | None = None,
    container: ServiceContainer | None = None,
) -> pd.DataFrame:
    svc = _resolve_service(service, container)
    return svc.load_dataframe(filename)


def load_mapping(
    filename: str,
    service: UploadDataServiceProtocol | None = None,
    container: ServiceContainer | None = None,
) -> Dict[str, Any]:
    svc = _resolve_service(service, container)
    return svc.load_mapping(filename)


def save_mapping(
    filename: str,
    mapping: Dict[str, Any],

    service: UploadDataServiceProtocol | None = None,
    container: ServiceContainer | None = None,
) -> None:
    svc = _resolve_service(service, container)
    svc.save_mapping(filename, mapping)


__all__ = [
    "UploadDataService",
    "get_uploaded_data",
    "get_uploaded_filenames",
    "clear_uploaded_data",
    "get_file_info",
    "load_dataframe",
    "load_mapping",
    "save_mapping",

]<|MERGE_RESOLUTION|>--- conflicted
+++ resolved
@@ -1,15 +1,9 @@
 import logging
 from typing import Any, Dict, List
-<<<<<<< HEAD
 try:
     from typing import override
 except ImportError:  # pragma: no cover - for Python <3.12
-=======
-try:  # Python 3.12+
-    from typing import override
-except ImportError:  # pragma: no cover - <3.12 fallback
 
->>>>>>> 9cf8ecac
     from typing_extensions import override
 
 import pandas as pd
