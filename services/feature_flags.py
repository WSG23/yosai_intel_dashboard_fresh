--- conflicted
+++ resolved
@@ -6,10 +6,7 @@
 from pathlib import Path
 from typing import Any, Callable, Dict, List
 
-<<<<<<< HEAD
 import asyncio
-=======
->>>>>>> 97e781ba
 import aiohttp
 import aiofiles
 
@@ -29,24 +26,15 @@
         self._last_mtime: float | None = None
         asyncio.run(self.load_flags())
 
-<<<<<<< HEAD
     async def load_flags_async(self) -> None:
         """Asynchronously load flags from the configured source."""
-=======
-    async def load_flags(self) -> None:
-        """Load flags from the configured source."""
->>>>>>> 97e781ba
+
         data: Dict[str, Any] = {}
         if self.source.startswith("http://") or self.source.startswith("https://"):
             try:
                 async with aiohttp.ClientSession() as session:
-<<<<<<< HEAD
                     async with session.get(self.source, timeout=2) as resp:
-=======
-                    async with session.get(
-                        self.source, timeout=aiohttp.ClientTimeout(total=2)
-                    ) as resp:
->>>>>>> 97e781ba
+
                         resp.raise_for_status()
                         data = await resp.json()
             except Exception as exc:  # pragma: no cover - network failures
@@ -99,14 +87,10 @@
 
     def _watch(self) -> None:
         while not self._stop.is_set():
-<<<<<<< HEAD
             asyncio.run(self.load_flags_async())
             if self._stop.wait(self.poll_interval):
                 break
-=======
-            asyncio.run(self.load_flags())
-            self._stop.wait(self.poll_interval)
->>>>>>> 97e781ba
+
 
     def is_enabled(self, name: str, default: bool = False) -> bool:
         """Return True if *name* flag is enabled."""
