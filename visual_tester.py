--- conflicted
+++ resolved
@@ -19,12 +19,6 @@
 
 
 # Apply our fixes
-
-<<<<<<< HEAD
-
-def apply_all_fixes():
-=======
->>>>>>> 33b071b1
 
 def apply_all_fixes():
     """Apply development-only monkey patches for compatibility."""
@@ -375,13 +369,7 @@
                             "Security Level": details.get("security_level", "N/A"),
                             "Entry Point": "✅" if details.get("is_entry") else "❌",
                             "Exit Point": "✅" if details.get("is_exit") else "❌",
-<<<<<<< HEAD
                             "Restricted": "🔒" if details.get("is_restricted") else "🔓",
-=======
-                            "Restricted": (
-                                "🔒" if details.get("is_restricted") else "🔓"
-                            ),
->>>>>>> 33b071b1
                             "Confidence": details.get("confidence", 0),
                         }
                     )
@@ -455,15 +443,11 @@
         parquet_path = (
             Path(UploadConfig().folder) / "Enhanced_Security_Demo.csv.parquet"
         )
-<<<<<<< HEAD
 
         if parquet_path.exists():
             df = pd.read_parquet(parquet_path)
 
-=======
-        if parquet_path.exists():
-            df = pd.read_parquet(parquet_path)
->>>>>>> 33b071b1
+
             st.success(f"✅ Loaded Enhanced Security Demo: {len(df)} access events")
 
             # Analytics tests
