"""HTTPX client instrumented with a circuit breaker."""

from __future__ import annotations

<<<<<<< HEAD
from typing import Awaitable, Callable, Optional

=======
import os
>>>>>>> 2fb821f5
import httpx

from services.resilience.circuit_breaker import CircuitBreaker, CircuitBreakerOpen


class BreakerClient:
    """HTTPX client wrapped with a circuit breaker.

    The client reads standard TLS environment variables (``TLS_CERT_FILE``,
    ``TLS_KEY_FILE`` and ``TLS_CA_FILE``) and configures mutual TLS for
    outbound requests when provided.
    """

    def __init__(
        self,
        *,
        timeout: float = 5.0,
        failure_threshold: int = 5,
        recovery_timeout: int = 60,
        name: str = "httpx",
    ) -> None:
        tls_cert = os.getenv("TLS_CERT_FILE")
        tls_key = os.getenv("TLS_KEY_FILE")
        tls_ca = os.getenv("TLS_CA_FILE")
        verify = tls_ca or True
        cert = (tls_cert, tls_key) if tls_cert and tls_key else None
        self._client = httpx.AsyncClient(timeout=timeout, verify=verify, cert=cert)
        self.circuit_breaker = CircuitBreaker(
            failure_threshold, recovery_timeout, name=name
        )

    async def request(
        self,
        method: str,
        url: str,
        *,
        fallback: Optional[Callable[[], Awaitable[httpx.Response]]] = None,
        **kwargs,
    ) -> httpx.Response:
        """Perform an HTTP request guarded by the circuit breaker.

        Parameters
        ----------
        method, url, **kwargs:
            Passed directly to ``httpx.AsyncClient.request``.
        fallback:
            Optional coroutine invoked when the circuit is open. If provided,
            the HTTP request is skipped and the fallback response returned.
        """
        try:
            async with self.circuit_breaker:
                response = await self._client.request(method, url, **kwargs)
        except CircuitBreakerOpen:
            if fallback is not None:
                return await fallback()
            raise
        response.raise_for_status()
        return response

    async def aclose(self) -> None:
        await self._client.aclose()


__all__ = ["BreakerClient"]
<|MERGE_RESOLUTION|>--- conflicted
+++ resolved
@@ -2,12 +2,8 @@
 
 from __future__ import annotations
 
-<<<<<<< HEAD
 from typing import Awaitable, Callable, Optional
 
-=======
-import os
->>>>>>> 2fb821f5
 import httpx
 
 from services.resilience.circuit_breaker import CircuitBreaker, CircuitBreakerOpen
