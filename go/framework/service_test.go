package framework

import (
	"net/http"
	"net/http/httptest"
	"testing"

	"go.uber.org/zap"

	"github.com/WSG23/yosai-framework/health"
	"github.com/WSG23/yosai-framework/logging"
	"github.com/WSG23/yosai-framework/metrics"
)

func TestServiceBuilder(t *testing.T) {
	b, err := NewServiceBuilder("test", "")
	if err != nil {
		t.Fatal(err)
	}
	hm := health.NewManager()
	b.WithHealth(hm)
	b.WithMetrics(metrics.NewPrometheusCollector("", hm, &logging.ZapLogger{Logger: zap.NewNop()}))
	svc, err := b.Build()
	if err != nil {
		t.Fatal(err)
	}
	svc.Health.SetStartupComplete(true)
<<<<<<< HEAD
=======
	svc.Health.SetReady(true)
	svc.Health.SetLive(true)
>>>>>>> b3e5d0a3
	rr := httptest.NewRecorder()
	svc.Health.Handler(rr, httptest.NewRequest(http.MethodGet, "/health", nil))
	if rr.Code != http.StatusOK {
		t.Fatalf("unexpected status %d", rr.Code)
<<<<<<< HEAD
=======
	}
	body, err := io.ReadAll(rr.Body)
	if err != nil {
		t.Fatal(err)
	}
	if string(body) != "{\"status\":\"ok\"}\n" && string(body) != "{\"status\":\"ok\"}" {
		t.Fatalf("unexpected body %s", string(body))
>>>>>>> b3e5d0a3
	}
}<|MERGE_RESOLUTION|>--- conflicted
+++ resolved
@@ -25,24 +25,9 @@
 		t.Fatal(err)
 	}
 	svc.Health.SetStartupComplete(true)
-<<<<<<< HEAD
-=======
-	svc.Health.SetReady(true)
-	svc.Health.SetLive(true)
->>>>>>> b3e5d0a3
 	rr := httptest.NewRecorder()
 	svc.Health.Handler(rr, httptest.NewRequest(http.MethodGet, "/health", nil))
 	if rr.Code != http.StatusOK {
 		t.Fatalf("unexpected status %d", rr.Code)
-<<<<<<< HEAD
-=======
-	}
-	body, err := io.ReadAll(rr.Body)
-	if err != nil {
-		t.Fatal(err)
-	}
-	if string(body) != "{\"status\":\"ok\"}\n" && string(body) != "{\"status\":\"ok\"}" {
-		t.Fatalf("unexpected body %s", string(body))
->>>>>>> b3e5d0a3
 	}
 }