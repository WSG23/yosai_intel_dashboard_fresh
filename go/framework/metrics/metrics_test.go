package metrics

import (
	"context"
	"io"
	"net/http"
	"strings"
	"testing"

	"go.uber.org/zap"

	"github.com/WSG23/yosai-framework/health"
	"github.com/WSG23/yosai-framework/logging"
)

func TestPrometheusCollector(t *testing.T) {
	hm := health.NewManager()
	logger := &logging.ZapLogger{Logger: zap.NewNop()}
	c := NewPrometheusCollector("127.0.0.1:0", hm, logger)
	ctx, cancel := context.WithCancel(context.Background())
	defer cancel()
	if err := c.Start(ctx); err != nil {
		t.Fatal(err)
	}
	defer func() {
		if err := c.Stop(context.Background()); err != nil {
			t.Fatal(err)
		}
	}()
	c.Requests().WithLabelValues("GET", "/", "200").Inc()
	req, err := http.NewRequestWithContext(context.Background(), http.MethodGet, "http://"+c.ListenerAddr()+"/metrics", nil)
	if err != nil {
		t.Fatal(err)
	}
<<<<<<< HEAD
	resp, err := http.DefaultClient.Do(req)
	if err != nil {
		t.Fatal(err)
	}
=======
>>>>>>> b3e5d0a3
	body, err := io.ReadAll(resp.Body)
	if err != nil {
		t.Fatal(err)
	}
	if err := resp.Body.Close(); err != nil {
		t.Fatal(err)
	}
	if resp.StatusCode != http.StatusOK {
		t.Fatalf("unexpected status %d", resp.StatusCode)
	}
	if !strings.Contains(string(body), "yosai_request_total") {
		t.Fatalf("counter not exposed: %s", string(body))
	}
}<|MERGE_RESOLUTION|>--- conflicted
+++ resolved
@@ -32,13 +32,11 @@
 	if err != nil {
 		t.Fatal(err)
 	}
-<<<<<<< HEAD
 	resp, err := http.DefaultClient.Do(req)
 	if err != nil {
 		t.Fatal(err)
 	}
-=======
->>>>>>> b3e5d0a3
+
 	body, err := io.ReadAll(resp.Body)
 	if err != nil {
 		t.Fatal(err)
