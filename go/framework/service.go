--- conflicted
+++ resolved
@@ -78,7 +78,6 @@
 }
 
 func (s *BaseService) handleSignals() {
-<<<<<<< HEAD
 	sigCtx, stop := signal.NotifyContext(context.Background(), syscall.SIGTERM, syscall.SIGINT)
 	go func() {
 		defer stop()
@@ -87,12 +86,7 @@
 			return
 		case <-sigCtx.Done():
 		}
-=======
-	ctx, stop := signal.NotifyContext(s.ctx, syscall.SIGTERM, syscall.SIGINT)
-	go func() {
-		defer stop()
-		<-ctx.Done()
->>>>>>> b3e5d0a3
+
 		if s.traceShutdown != nil {
 			_ = s.traceShutdown(context.Background())
 		}
