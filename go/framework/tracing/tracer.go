--- conflicted
+++ resolved
@@ -3,15 +3,9 @@
 import (
 	"context"
 	"fmt"
-<<<<<<< HEAD
 
 	"go.opentelemetry.io/otel"
 	"go.opentelemetry.io/otel/exporters/otlp/otlptrace"
-=======
-	"strings"
-
-	"go.opentelemetry.io/otel"
->>>>>>> b3e5d0a3
 	"go.opentelemetry.io/otel/exporters/otlp/otlptrace/otlptracehttp"
 	sdkresource "go.opentelemetry.io/otel/sdk/resource"
 	sdktrace "go.opentelemetry.io/otel/sdk/trace"
@@ -23,7 +17,6 @@
 	Start(ctx context.Context, serviceName, endpoint string) (func(context.Context) error, error)
 }
 
-<<<<<<< HEAD
 // OTLPTracer implements Tracer using the OTLP HTTP exporter.
 type OTLPTracer struct {
 	client otlptrace.Client
@@ -42,18 +35,7 @@
 		t.client = otlptracehttp.NewClient(opts...)
 	}
 	exp, err := otlptrace.New(ctx, t.client)
-=======
-type OTLPTracer struct{}
 
-func NewOTLPTracer() *OTLPTracer { return &OTLPTracer{} }
-
-func (OTLPTracer) Start(serviceName, endpoint string) (func(context.Context) error, error) {
-	if endpoint == "" {
-		endpoint = "localhost:4318"
-	}
-	endpoint = strings.TrimPrefix(strings.TrimPrefix(endpoint, "http://"), "https://")
-	exp, err := otlptracehttp.New(context.Background(), otlptracehttp.WithEndpoint(endpoint), otlptracehttp.WithInsecure())
->>>>>>> b3e5d0a3
 	if err != nil {
 		return nil, fmt.Errorf("create exporter: %w", err)
 	}
