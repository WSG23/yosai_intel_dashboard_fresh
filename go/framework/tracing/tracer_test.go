--- conflicted
+++ resolved
@@ -5,15 +5,10 @@
 	"testing"
 )
 
-<<<<<<< HEAD
 func TestTracer(t *testing.T) {
 	tr := NewTracer(nil)
 	shutdown, err := tr.Start(context.Background(), "test", "")
-=======
-func TestOTLPTracer(t *testing.T) {
-	jt := NewOTLPTracer()
-	shutdown, err := jt.Start("test", "")
->>>>>>> b3e5d0a3
+
 	if err != nil {
 		t.Fatal(err)
 	}
