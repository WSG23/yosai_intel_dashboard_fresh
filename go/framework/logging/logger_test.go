package logging

import (
	"bytes"
	"encoding/json"
	"errors"
	"io"
	"os"
<<<<<<< HEAD
	"syscall"
=======
	"strings"
>>>>>>> b3e5d0a3
	"testing"
)

func TestZapLoggerJSON(t *testing.T) {
	r, w, err := os.Pipe()
	if err != nil {
		t.Fatal(err)
	}
	orig := os.Stdout
	os.Stdout = w
	lg, err := NewZapLogger("test", "INFO")
	if err != nil {
		t.Fatal(err)
	}
	lg.Info("hello")
<<<<<<< HEAD
	if err := lg.Sync(); err != nil && !errors.Is(err, syscall.ENOTTY) && !errors.Is(err, syscall.EINVAL) {
=======
	if err := lg.Sync(); err != nil && !strings.Contains(err.Error(), "invalid argument") {
>>>>>>> b3e5d0a3
		t.Fatal(err)
	}
	if err := w.Close(); err != nil {
		t.Fatal(err)
	}
	os.Stdout = orig
	data, err := io.ReadAll(r)
	if err != nil {
		t.Fatal(err)
	}
	data = bytes.TrimSpace(data)
	if !bytes.HasPrefix(data, []byte("{")) {
		t.Fatalf("expected JSON log, got %s", string(data))
	}
	var m map[string]any
	if err := json.Unmarshal(data, &m); err != nil {
		t.Fatalf("invalid JSON log: %v", err)
	}
	if m["msg"] != "hello" {
		t.Fatalf("unexpected message %v", m["msg"])
	}
}<|MERGE_RESOLUTION|>--- conflicted
+++ resolved
@@ -6,11 +6,7 @@
 	"errors"
 	"io"
 	"os"
-<<<<<<< HEAD
 	"syscall"
-=======
-	"strings"
->>>>>>> b3e5d0a3
 	"testing"
 )
 
@@ -26,11 +22,8 @@
 		t.Fatal(err)
 	}
 	lg.Info("hello")
-<<<<<<< HEAD
 	if err := lg.Sync(); err != nil && !errors.Is(err, syscall.ENOTTY) && !errors.Is(err, syscall.EINVAL) {
-=======
-	if err := lg.Sync(); err != nil && !strings.Contains(err.Error(), "invalid argument") {
->>>>>>> b3e5d0a3
+
 		t.Fatal(err)
 	}
 	if err := w.Close(); err != nil {
