#!/usr/bin/env python3
import os
from flask import Flask, jsonify, request, send_from_directory
<<<<<<< HEAD

from utils.api_error import error_response
=======
from services.security import require_token
>>>>>>> 311179a6
from flask_cors import CORS
from werkzeug.utils import secure_filename
import pandas as pd
import json
from datetime import datetime

# Create Flask app
app = Flask(__name__, static_folder="../build", static_url_path="")
CORS(app, origins=["http://localhost:3000", "http://localhost:3001"])


@app.before_request
def _auth():
    return require_token(lambda: None)()  # type: ignore


# Configuration
UPLOAD_FOLDER = "uploads"
ALLOWED_EXTENSIONS = {"xlsx", "xls", "csv"}
app.config["UPLOAD_FOLDER"] = UPLOAD_FOLDER
app.config["MAX_CONTENT_LENGTH"] = 16 * 1024 * 1024  # 16MB max

# Ensure upload directory exists
os.makedirs(UPLOAD_FOLDER, exist_ok=True)


def allowed_file(filename):
    """Check if file extension is allowed"""
    return "." in filename and filename.rsplit(".", 1)[1].lower() in ALLOWED_EXTENSIONS


def safe_json_dumps(obj):
    """Safely serialize object to JSON, handling Unicode surrogates"""

    def clean_string(s):
        if isinstance(s, str):
            # Remove Unicode surrogates
            return s.encode("utf-8", "surrogatepass").decode("utf-8", "replace")
        return s

    def clean_dict(d):
        if isinstance(d, dict):
            return {k: clean_dict(v) for k, v in d.items()}
        elif isinstance(d, list):
            return [clean_dict(i) for i in d]
        elif isinstance(d, str):
            return clean_string(d)
        return d

    return json.dumps(clean_dict(obj))

<<<<<<< HEAD
@app.route('/v1/health', methods=['GET'])
=======

@app.route("/api/v1/health", methods=["GET"])
>>>>>>> 311179a6
def health_check():
    """Health check endpoint"""
    return jsonify({"status": "healthy", "timestamp": datetime.now().isoformat()})


<<<<<<< HEAD
@app.route('/v1/upload', methods=['POST'])
def upload_file():
    """Handle file upload and return column preview"""
    try:
        if 'file' not in request.files:
            return error_response('no_file', 'No file provided'), 400
        
        file = request.files['file']
        if file.filename == '':
            return error_response('no_file_selected', 'No file selected'), 400
        
        if not allowed_file(file.filename):
            return error_response('invalid_type', 'Invalid file type'), 400
        
=======
@app.route("/api/v1/upload", methods=["POST"])
def upload_file():
    """Handle file upload and return column preview"""
    try:
        if "file" not in request.files:
            return jsonify({"error": "No file provided"}), 400

        file = request.files["file"]
        if file.filename == "":
            return jsonify({"error": "No file selected"}), 400

        if not allowed_file(file.filename):
            return jsonify({"error": "Invalid file type"}), 400

>>>>>>> 311179a6
        # Save file
        filename = secure_filename(file.filename)
        timestamp = datetime.now().strftime("%Y%m%d_%H%M%S")
        filename = f"{timestamp}_{filename}"
        filepath = os.path.join(app.config["UPLOAD_FOLDER"], filename)
        file.save(filepath)

        # Read file and get preview
        try:
            if filename.endswith(".csv"):
                df = pd.read_csv(filepath, nrows=10)
            else:
                df = pd.read_excel(filepath, nrows=10)

            # Get column info
            columns = [{"name": col, "type": str(df[col].dtype)} for col in df.columns]

            # Convert preview data
            preview_data = df.head(5).fillna("").to_dict("records")

            response_data = {
                "fileId": filename,
                "columns": columns,
                "preview": preview_data,
                "totalRows": len(df),
            }

            return jsonify(response_data), 200

        except Exception as e:
            os.remove(filepath)  # Clean up on error
<<<<<<< HEAD
            return error_response('read_error', f'Failed to read file: {str(e)}'), 400
            
    except Exception as e:
        return error_response('server_error', str(e)), 500

@app.route('/v1/process', methods=['POST'])
=======
            return jsonify({"error": f"Failed to read file: {str(e)}"}), 400

    except Exception as e:
        return jsonify({"error": str(e)}), 500


@app.route("/api/v1/process", methods=["POST"])
>>>>>>> 311179a6
def process_file():
    """Process uploaded file with column mappings"""
    try:
        data = request.get_json()
        file_id = data.get("fileId")
        column_mappings = data.get("columnMappings", {})
        device_mappings = data.get("deviceMappings", {})

        if not file_id:
<<<<<<< HEAD
            return error_response('no_file_id', 'No fileId provided'), 400
        
        filepath = os.path.join(app.config['UPLOAD_FOLDER'], file_id)
        if not os.path.exists(filepath):
            return error_response('not_found', 'File not found'), 404
        
=======
            return jsonify({"error": "No fileId provided"}), 400

        filepath = os.path.join(app.config["UPLOAD_FOLDER"], file_id)
        if not os.path.exists(filepath):
            return jsonify({"error": "File not found"}), 404

>>>>>>> 311179a6
        # Read full file
        if file_id.endswith(".csv"):
            df = pd.read_csv(filepath)
        else:
            df = pd.read_excel(filepath)

        # Apply column mappings
        rename_dict = {v: k for k, v in column_mappings.items() if v}
        df = df.rename(columns=rename_dict)

        # Process data (placeholder for actual processing logic)
        processed_rows = len(df)

        # Clean up uploaded file
        os.remove(filepath)

        return (
            jsonify(
                {
                    "success": True,
                    "processedRows": processed_rows,
                    "message": f"Successfully processed {processed_rows} rows",
                }
            ),
            200,
        )

    except Exception as e:
<<<<<<< HEAD
        return error_response('server_error', str(e)), 500

@app.route('/v1/devices', methods=['GET'])
=======
        return jsonify({"error": str(e)}), 500


@app.route("/api/v1/devices", methods=["GET"])
>>>>>>> 311179a6
def get_devices():
    """Get list of available devices"""
    # Mock device data - replace with actual database query
    devices = [
        {"id": "dev1", "name": "Device 1", "type": "Type A"},
        {"id": "dev2", "name": "Device 2", "type": "Type B"},
        {"id": "dev3", "name": "Device 3", "type": "Type A"},
    ]
    return jsonify({"devices": devices}), 200


# Serve React app
@app.route("/", defaults={"path": ""})
@app.route("/<path:path>")
def serve(path):
    if path != "" and os.path.exists(app.static_folder + "/" + path):
        return send_from_directory(app.static_folder, path)
    else:
        return send_from_directory(app.static_folder, "index.html")


if __name__ == "__main__":
    print("Starting Flask server on port 5001...")
    app.run(debug=True, port=5001, host="0.0.0.0")<|MERGE_RESOLUTION|>--- conflicted
+++ resolved
@@ -1,12 +1,8 @@
 #!/usr/bin/env python3
 import os
 from flask import Flask, jsonify, request, send_from_directory
-<<<<<<< HEAD
+from utils.api_error import error_response
 
-from utils.api_error import error_response
-=======
-from services.security import require_token
->>>>>>> 311179a6
 from flask_cors import CORS
 from werkzeug.utils import secure_filename
 import pandas as pd
@@ -58,18 +54,13 @@
 
     return json.dumps(clean_dict(obj))
 
-<<<<<<< HEAD
 @app.route('/v1/health', methods=['GET'])
-=======
 
-@app.route("/api/v1/health", methods=["GET"])
->>>>>>> 311179a6
 def health_check():
     """Health check endpoint"""
     return jsonify({"status": "healthy", "timestamp": datetime.now().isoformat()})
 
 
-<<<<<<< HEAD
 @app.route('/v1/upload', methods=['POST'])
 def upload_file():
     """Handle file upload and return column preview"""
@@ -84,22 +75,7 @@
         if not allowed_file(file.filename):
             return error_response('invalid_type', 'Invalid file type'), 400
         
-=======
-@app.route("/api/v1/upload", methods=["POST"])
-def upload_file():
-    """Handle file upload and return column preview"""
-    try:
-        if "file" not in request.files:
-            return jsonify({"error": "No file provided"}), 400
 
-        file = request.files["file"]
-        if file.filename == "":
-            return jsonify({"error": "No file selected"}), 400
-
-        if not allowed_file(file.filename):
-            return jsonify({"error": "Invalid file type"}), 400
-
->>>>>>> 311179a6
         # Save file
         filename = secure_filename(file.filename)
         timestamp = datetime.now().strftime("%Y%m%d_%H%M%S")
@@ -131,22 +107,13 @@
 
         except Exception as e:
             os.remove(filepath)  # Clean up on error
-<<<<<<< HEAD
             return error_response('read_error', f'Failed to read file: {str(e)}'), 400
             
     except Exception as e:
         return error_response('server_error', str(e)), 500
 
 @app.route('/v1/process', methods=['POST'])
-=======
-            return jsonify({"error": f"Failed to read file: {str(e)}"}), 400
 
-    except Exception as e:
-        return jsonify({"error": str(e)}), 500
-
-
-@app.route("/api/v1/process", methods=["POST"])
->>>>>>> 311179a6
 def process_file():
     """Process uploaded file with column mappings"""
     try:
@@ -156,21 +123,13 @@
         device_mappings = data.get("deviceMappings", {})
 
         if not file_id:
-<<<<<<< HEAD
             return error_response('no_file_id', 'No fileId provided'), 400
         
         filepath = os.path.join(app.config['UPLOAD_FOLDER'], file_id)
         if not os.path.exists(filepath):
             return error_response('not_found', 'File not found'), 404
         
-=======
-            return jsonify({"error": "No fileId provided"}), 400
 
-        filepath = os.path.join(app.config["UPLOAD_FOLDER"], file_id)
-        if not os.path.exists(filepath):
-            return jsonify({"error": "File not found"}), 404
-
->>>>>>> 311179a6
         # Read full file
         if file_id.endswith(".csv"):
             df = pd.read_csv(filepath)
@@ -199,16 +158,10 @@
         )
 
     except Exception as e:
-<<<<<<< HEAD
         return error_response('server_error', str(e)), 500
 
 @app.route('/v1/devices', methods=['GET'])
-=======
-        return jsonify({"error": str(e)}), 500
 
-
-@app.route("/api/v1/devices", methods=["GET"])
->>>>>>> 311179a6
 def get_devices():
     """Get list of available devices"""
     # Mock device data - replace with actual database query
