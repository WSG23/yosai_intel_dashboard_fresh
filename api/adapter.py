import os
import logging

from flask import Flask, jsonify, Response, request

from flask_cors import CORS
from flask_wtf.csrf import CSRFProtect, generate_csrf
from prometheus_client import Counter, generate_latest, CONTENT_TYPE_LATEST

from services.security import require_token

csrf = CSRFProtect()

logger = logging.getLogger("api")
handler = logging.StreamHandler()
handler.setFormatter(
    logging.Formatter(
        '{"time":"%(asctime)s","level":"%(levelname)s","msg":"%(message)s"}'
    )
)
logger.addHandler(handler)
logger.setLevel(logging.INFO)

from api.analytics_endpoints import register_analytics_blueprints
from settings_endpoint import settings_bp

from config.constants import API_PORT
from device_endpoint import device_bp
from mappings_endpoint import mappings_bp
from upload_endpoint import upload_bp


def create_api_app() -> Flask:
    """Create Flask API app with all blueprints registered."""
    app = Flask(__name__)

    try:
        app.config["SECRET_KEY"] = os.environ["SECRET_KEY"]
    except KeyError as exc:
        raise RuntimeError("SECRET_KEY environment variable is required") from exc

    csrf.init_app(app)
    CORS(app)

    REQUEST_COUNT = Counter(
        "http_requests_total", "Total HTTP requests", ["method", "endpoint", "status"]
    )

    @app.after_request
    def record_metrics(response):
        REQUEST_COUNT.labels(request.method, request.path, response.status_code).inc()
        return response

    @app.route("/metrics")
    def metrics():
        return Response(generate_latest(), mimetype=CONTENT_TYPE_LATEST)


    # Third-party analytics demo endpoints
    register_analytics_blueprints(app)

    # Core upload and mapping endpoints
    app.register_blueprint(upload_bp)
    app.register_blueprint(device_bp)
    app.register_blueprint(mappings_bp)
    app.register_blueprint(settings_bp)

    @app.route("/v1/csrf-token", methods=["GET"])
    def get_csrf_token():
        """Provide CSRF token for clients."""
        return jsonify({"csrf_token": generate_csrf()})

    return app


if __name__ == "__main__":
    app = create_api_app()
<<<<<<< HEAD
    print("\n🚀 Starting Yosai Intel Dashboard API...")
    print(f"   Available at: http://localhost:{API_PORT}")
    print(f"   Upload endpoint: http://localhost:{API_PORT}/v1/upload")
=======
    logger.info("Starting Yosai Intel Dashboard API", extra={"port": API_PORT})
    logger.info(
        "Upload endpoint", extra={"url": f"http://localhost:{API_PORT}/api/v1/upload"}
    )
>>>>>>> 311179a6
    app.run(host="0.0.0.0", port=API_PORT, debug=True)<|MERGE_RESOLUTION|>--- conflicted
+++ resolved
@@ -75,14 +75,8 @@
 
 if __name__ == "__main__":
     app = create_api_app()
-<<<<<<< HEAD
     print("\n🚀 Starting Yosai Intel Dashboard API...")
     print(f"   Available at: http://localhost:{API_PORT}")
     print(f"   Upload endpoint: http://localhost:{API_PORT}/v1/upload")
-=======
-    logger.info("Starting Yosai Intel Dashboard API", extra={"port": API_PORT})
-    logger.info(
-        "Upload endpoint", extra={"url": f"http://localhost:{API_PORT}/api/v1/upload"}
-    )
->>>>>>> 311179a6
+
     app.run(host="0.0.0.0", port=API_PORT, debug=True)