from flask import Flask
from flask_cors import CORS

from api.analytics_endpoints import register_analytics_blueprints
from upload_endpoint import upload_bp
from device_endpoint import device_bp
from mappings_endpoint import mappings_bp
<<<<<<< HEAD
from config.constants import API_PORT
=======
from settings_endpoint import settings_bp
>>>>>>> 1338741e


def create_api_app() -> Flask:
    """Create Flask API app with all blueprints registered."""
    app = Flask(__name__)
    CORS(app)

    # Third-party analytics demo endpoints
    register_analytics_blueprints(app)

    # Core upload and mapping endpoints
    app.register_blueprint(upload_bp)
    app.register_blueprint(device_bp)
    app.register_blueprint(mappings_bp)
    app.register_blueprint(settings_bp)

    return app


if __name__ == "__main__":
    app = create_api_app()
    print("\n🚀 Starting Yosai Intel Dashboard API...")
    print(f"   Available at: http://localhost:{API_PORT}")
    print(f"   Upload endpoint: http://localhost:{API_PORT}/api/v1/upload")
    app.run(host="0.0.0.0", port=API_PORT, debug=True)<|MERGE_RESOLUTION|>--- conflicted
+++ resolved
@@ -5,11 +5,7 @@
 from upload_endpoint import upload_bp
 from device_endpoint import device_bp
 from mappings_endpoint import mappings_bp
-<<<<<<< HEAD
 from config.constants import API_PORT
-=======
-from settings_endpoint import settings_bp
->>>>>>> 1338741e
 
 
 def create_api_app() -> Flask:
