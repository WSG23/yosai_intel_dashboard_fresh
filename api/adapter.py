from __future__ import annotations

"""Complete API adapter bridging React frontend with Python services."""

import asyncio
import base64
import logging
import uuid
from datetime import datetime
from functools import wraps
from typing import Any, Dict, List

<<<<<<< HEAD
import json
=======
import pandas as pd
>>>>>>> fee1ac8c
from flask import Blueprint, jsonify, request
from flask_cors import cross_origin
from flask_socketio import SocketIO, emit, join_room

from components import column_verification
from components.simple_device_mapping import generate_ai_device_defaults
from core.security_validator import SecurityValidator
from core.unicode import UnicodeProcessor
from services.ai_mapping_store import ai_mapping_store
from services.analytics_service import get_analytics_service
from services.data_enhancer import apply_manual_mapping
from services.interfaces import get_device_learning_service
from services.upload.core.processor import UploadProcessingService
from utils.upload_store import uploaded_data_store

logger = logging.getLogger(__name__)

# API Blueprint
api_bp = Blueprint("api", __name__, url_prefix="/api/v1")

# SocketIO instance
socketio = SocketIO(
    cors_allowed_origins="*",
    async_mode="threading",
    logger=True,
    engineio_logger=True,
)


def safe_emit(event: str, data: Any | None = None, **kwargs: Any) -> None:
    """Emit Socket.IO data after Unicode sanitization."""
    payload = api_adapter.unicode_processor.process_dict(data or {})
    socketio.emit(event, payload, **kwargs)


@api_bp.before_request
def _validate_request_params() -> Any | None:
    """Validate query string and JSON payload using ``SecurityValidator``."""
    for key, value in request.args.items():
        result = api_adapter.validator.validate_input(value, key)
        if not result["valid"]:
            return jsonify({"status": "error", "message": f"Invalid parameter: {key}", "issues": result["issues"]}), 400

    if request.is_json:
        data = request.get_json(silent=True) or {}
        for key, value in data.items():
            result = api_adapter.validator.validate_input(str(value), key)
            if not result["valid"]:
                return jsonify({"status": "error", "message": f"Invalid parameter: {key}", "issues": result["issues"]}), 400
    return None


@api_bp.after_request
def _sanitize_response(response: Any) -> Any:
    """Sanitize JSON responses using the Unicode processor."""
    try:
        if response.is_json:
            data = response.get_json()
            sanitized = api_adapter.unicode_processor.process_dict(data)
            response.set_data(json.dumps(sanitized))
    except Exception as exc:  # pragma: no cover - best effort
        logger.error("Response sanitization failed: %s", exc)
    return response


class APIAdapter:
    """Complete API adapter bridging React frontend with Python services."""

    def __init__(self) -> None:
        self.validator = SecurityValidator()
        self.unicode_processor = UnicodeProcessor()
        self.analytics_service = None
        self.upload_processor = None
        self.container = None
        self._active_tasks: Dict[str, Dict[str, Any]] = {}

    def initialize(self, app: Any, container: Any) -> None:
        """Initialize services from app container"""
        self.container = container

        try:
            self.analytics_service = container.get("analytics_service")
            # UploadProcessingService is registered as "upload_processor" in
            # services/upload/service_registration.py
            self.upload_processor = container.get("upload_processor")

            if not self.upload_processor:
                self.upload_processor = UploadProcessingService()

            logger.info("API Adapter initialized successfully")
        except Exception as e:
            logger.error(f"Failed to initialize API adapter: {e}")
            raise


# Initialize adapter
api_adapter = APIAdapter()


# Error handler decorator


def handle_errors(f):
    @wraps(f)
    def decorated_function(*args: Any, **kwargs: Any):
        try:
            return f(*args, **kwargs)
        except Exception as e:
            logger.error(f"API error in {f.__name__}: {str(e)}", exc_info=True)
            return (
                jsonify(
                    {
                        "status": "error",
                        "message": str(e),
                        "timestamp": datetime.utcnow().isoformat(),
                    }
                ),
                500,
            )

    return decorated_function


# ============= Analytics Endpoints =============


@api_bp.route("/analytics/summary", methods=["GET"])
@cross_origin()
@handle_errors
def get_analytics_summary():
    """Get analytics summary with full compatibility"""
    data_source = request.args.get("data_source", "uploaded")

    validation_result = api_adapter.validator.validate_input(data_source, "data_source")
    if not validation_result["valid"]:
        return (
            jsonify(
                {
                    "status": "error",
                    "message": "Invalid data source",
                    "issues": validation_result["issues"],
                }
            ),
            400,
        )

    service = get_analytics_service()
    if not service:
        return (
            jsonify({"status": "error", "message": "Analytics service unavailable"}),
            503,
        )

    if data_source == "uploaded" or data_source.startswith("upload:"):
        result = service.get_analytics_from_uploaded_data()
    else:
        result = service.get_analytics_by_source(data_source)

    safe_result = api_adapter.unicode_processor.process_dict(result)

    return jsonify(
        {
            "status": "success",
            "data": safe_result,
            "timestamp": datetime.utcnow().isoformat(),
        }
    )


@api_bp.route("/analytics/patterns", methods=["GET"])
@cross_origin()
@handle_errors
def get_patterns_analysis():
    """Get unique patterns analysis with progress tracking"""
    data_source = request.args.get("data_source")
    force_refresh = request.args.get("force_refresh", "false").lower() == "true"

    service = get_analytics_service()
    if not service:
        return jsonify({"status": "error", "message": "Service unavailable"}), 503

    if force_refresh and hasattr(service, "_cache"):
        service._cache.clear()

    result = service.get_unique_patterns_analysis(data_source)
    safe_result = api_adapter.unicode_processor.process_dict(result)

    return jsonify(safe_result)


@api_bp.route("/analytics/sources", methods=["GET"])
@cross_origin()
@handle_errors
def get_data_sources():
    """Get all available data sources"""
    from pages.deep_analytics_complex.analysis import get_data_source_options_safe

    options = get_data_source_options_safe()

    enriched_options: List[Dict[str, Any]] = []
    for option in options:
        enriched = {
            **option,
            "type": "upload" if option["value"].startswith("upload:") else "service",
            "available": True,
        }

        if enriched["type"] == "upload":
            filename = option["value"].replace("upload:", "")
            enriched["metadata"] = {
                "filename": filename,
                "exists": filename in uploaded_data_store.get_filenames(),
            }

        enriched_options.append(enriched)

    return jsonify(
        {
            "sources": enriched_options,
            "default": "uploaded",
            "timestamp": datetime.utcnow().isoformat(),
        }
    )


@api_bp.route("/analytics/analyze", methods=["POST"])
@cross_origin()
@handle_errors
def analyze_data():
    """Run specific analysis on data"""
    data = request.get_json()

    if not data:
        return jsonify({"error": "Request body required"}), 400

    data_source = data.get("data_source", "uploaded")
    analysis_type = data.get("analysis_type", "summary")

    from services.data_processing.analytics_engine import (
        analyze_data_with_service,
        run_ai_analysis,
        run_quality_analysis,
    )

    if analysis_type == "ai_suggest":
        result = run_ai_analysis(data_source)
    elif analysis_type == "quality":
        result = run_quality_analysis(data_source)
    else:
        result = analyze_data_with_service(data_source, analysis_type)

    return jsonify(result)


# ============= File Upload Endpoints =============


@api_bp.route("/upload/file", methods=["POST"])
@cross_origin()
@handle_errors
async def upload_file():
    """Handle file upload with progress tracking"""
    if "file" not in request.files:
        return jsonify({"error": "No file provided"}), 400

    files = request.files.getlist("file")
    if not files or files[0].filename == "":
        return jsonify({"error": "No file selected"}), 400

    task_id = str(uuid.uuid4())

    results: List[Dict[str, Any]] = []
    for file in files:
        try:
            content = file.read()

            validation = api_adapter.validator.validate_file_upload(
                file.filename,
                content,
            )
            if not validation["valid"]:
                results.append(
                    {
                        "filename": file.filename,
                        "status": "error",
                        "message": "Validation failed",
                        "issues": validation["issues"],
                    }
                )
                continue

            content_b64 = base64.b64encode(content).decode("utf-8")
            content_str = f"data:{file.content_type};base64,{content_b64}"

            def progress_callback(current: int, total: int = 100) -> None:
                progress = int((current / total) * 100) if total > 0 else 0
                safe_emit(
                    "upload_progress",
                    {
                        "task_id": task_id,
                        "filename": file.filename,
                        "progress": progress,
                        "current": current,
                        "total": total,
                    },
                    room=task_id,
                )

            processor = api_adapter.upload_processor or UploadProcessingService()

            loop = asyncio.new_event_loop()
            asyncio.set_event_loop(loop)

            result = await processor.process_uploaded_files(
                [content_str],
                [file.filename],
                task_progress=progress_callback,
            )

            results.append(
                {
                    "filename": file.filename,
                    "status": "success",
                    "task_id": task_id,
                    "result": result,
                }
            )

        except Exception as e:
            logger.error(f"Upload error for {file.filename}: {e}")
            results.append(
                {
                    "filename": file.filename,
                    "status": "error",
                    "message": str(e),
                }
            )

    return jsonify(
        {
            "task_id": task_id,
            "results": results,
            "timestamp": datetime.utcnow().isoformat(),
        }
    )


@api_bp.route("/upload/status/<task_id>", methods=["GET"])
@cross_origin()
@handle_errors
def get_upload_status(task_id: str):
    """Get upload task status"""
    if task_id in api_adapter._active_tasks:
        task = api_adapter._active_tasks[task_id]
        return jsonify(
            {
                "task_id": task_id,
                "status": task.get("status", "processing"),
                "progress": task.get("progress", 0),
                "result": task.get("result"),
            }
        )

    return jsonify({"task_id": task_id, "status": "not_found"}), 404


@api_bp.route("/upload/files", methods=["GET"])
@cross_origin()
@handle_errors
def get_uploaded_files():
    """Get list of uploaded files"""
    try:
        filenames = uploaded_data_store.get_filenames()

        file_info: List[Dict[str, Any]] = []
        for filename in filenames:
            df = uploaded_data_store.load_dataframe(filename)
            info = {
                "filename": filename,
                "rows": len(df),
                "columns": len(df.columns),
                "size_mb": df.memory_usage(deep=True).sum() / 1024 / 1024,
                "columns_list": list(df.columns),
                "uploaded_at": datetime.utcnow().isoformat(),
            }
            file_info.append(info)

        return jsonify({"files": file_info, "total": len(file_info)})
    except Exception as e:
        logger.error(f"Error getting uploaded files: {e}")
        return jsonify({"files": [], "total": 0, "error": str(e)})


@api_bp.route("/upload/column-suggestions", methods=["POST"])
@cross_origin()
@handle_errors
def get_column_suggestions():
    """Return AI column mapping suggestions for uploaded data."""
    data = request.get_json() or {}
    filename = data.get("filename", "")
    columns = data.get("columns", [])
    sample_data = data.get("sample_data", {})

    if not filename or not columns:
        return jsonify({"status": "error", "message": "Invalid parameters"}), 400

    validation = api_adapter.validator.validate_input(filename, "filename")
    if not validation["valid"]:
        return (
            jsonify(
                {
                    "status": "error",
                    "message": "Invalid filename",
                    "issues": validation["issues"],
                }
            ),
            400,
        )

    try:
        df = pd.DataFrame(sample_data, columns=columns)
    except Exception:
        df = pd.DataFrame(sample_data)

    suggestions = column_verification.get_ai_column_suggestions(df, filename)

    return jsonify(
        {
            "suggestions": suggestions,
            "required_fields": [
                "timestamp",
                "person_id",
                "door_id",
                "access_result",
            ],
        }
    )


@api_bp.route("/upload/device-mappings", methods=["POST"])
@cross_origin()
@handle_errors
def get_device_mappings():
    """Provide device mapping suggestions using AI learning."""
    data = request.get_json() or {}
    filename = data.get("filename", "")
    devices: List[str] = data.get("devices", [])

    if not filename or not isinstance(devices, list):
        return jsonify({"status": "error", "message": "Invalid parameters"}), 400

    learning_service = get_device_learning_service(api_adapter.container)

    mappings: Dict[str, Dict[str, Any]] = {}
    unknown_devices: List[str] = []

    for dev in devices:
        learned = learning_service.get_device_mapping_by_name(dev)
        if learned:
            mappings[dev] = learned
        else:
            unknown_devices.append(dev)

    if unknown_devices:
        df = pd.DataFrame({"door_id": unknown_devices})
        generate_ai_device_defaults(df, "auto")
        for dev in unknown_devices:
            mappings[dev] = ai_mapping_store.get(dev)

    clean = {
        d: {
            "floor_number": m.get("floor_number"),
            "is_entry": m.get("is_entry"),
            "is_exit": m.get("is_exit"),
            "security_level": m.get("security_level"),
            "confidence": m.get("confidence"),
        }
        for d, m in mappings.items()
    }

    return jsonify({"mappings": clean})


@api_bp.route("/upload/save-mappings", methods=["POST"])
@cross_origin()
@handle_errors
def save_mappings():
    """Persist verified column and device mappings."""
    data = request.get_json() or {}
    filename = data.get("filename")
    column_mappings = data.get("column_mappings", {})
    device_mappings = data.get("device_mappings", {})

    if not filename:
        return jsonify({"status": "error", "message": "Filename required"}), 400

    df = uploaded_data_store.load_dataframe(filename)
    column_verification.save_verified_mappings(df, filename, column_mappings, {})

    learning_service = get_device_learning_service(api_adapter.container)
    verified = {
        d: m
        for d, m in device_mappings.items()
        if isinstance(m, dict) and m.get("manually_verified")
    }
    if verified:
        learning_service.save_user_device_mappings(df, filename, verified)

    return jsonify({"status": "success"})


@api_bp.route("/upload/apply-mappings", methods=["POST"])
@cross_origin()
@handle_errors
def apply_mappings():
    """Apply provided column mappings to stored data."""
    data = request.get_json() or {}
    filename = data.get("filename")
    column_mappings = data.get("column_mappings", {})

    if not filename:
        return jsonify({"status": "error", "message": "Filename required"}), 400

    df = uploaded_data_store.load_dataframe(filename)
    processed = apply_manual_mapping(df, column_mappings)
    uploaded_data_store.add_file(filename, processed)

    devices = (
        sorted(processed["door_id"].dropna().unique().tolist())
        if "door_id" in processed.columns
        else []
    )

    return jsonify({"devices": devices, "filename": filename, "processed": True})


# ============= WebSocket Event Handlers =============


@socketio.on("connect")
def handle_connect():
    """Handle client connection"""
    client_id = request.sid
    logger.info(f"Client connected: {client_id}")

    safe_emit(
        "connected",
        {
            "client_id": client_id,
            "timestamp": datetime.utcnow().isoformat(),
            "version": "1.0.0",
        },
    )


@socketio.on("disconnect")
def handle_disconnect():
    """Handle client disconnection"""
    client_id = request.sid
    logger.info(f"Client disconnected: {client_id}")


@socketio.on("subscribe_analytics")
def handle_analytics_subscription(data: Dict[str, Any]):
    """Subscribe to real-time analytics updates"""
    room = data.get("room", "analytics")
    join_room(room)

    try:
        service = get_analytics_service()
        if service:
            summary = service.get_dashboard_summary()
            safe_summary = api_adapter.unicode_processor.process_dict(summary)

            safe_emit(
                "analytics_update",
                {
                    "type": "initial",
                    "data": safe_summary,
                    "timestamp": datetime.utcnow().isoformat(),
                },
                room=room,
            )
    except Exception as e:
        logger.error(f"Error sending initial analytics: {e}")
        safe_emit(
            "analytics_error",
            {"error": str(e), "timestamp": datetime.utcnow().isoformat()},
        )


@socketio.on("join_upload_room")
def handle_join_upload(data: Dict[str, Any]):
    """Join upload progress room"""
    task_id = data.get("task_id")
    if task_id:
        join_room(task_id)
        logger.debug(f"Client {request.sid} joined upload room {task_id}")


@socketio.on("request_data_refresh")
def handle_data_refresh(data: Dict[str, Any]):
    """Handle request for data refresh"""
    data_type = data.get("type", "analytics")

    try:
        if data_type == "analytics":
            service = get_analytics_service()
            if service:
                if hasattr(service, "_cache"):
                    service._cache.clear()

                summary = service.get_dashboard_summary()
                safe_emit(
                    "data_refreshed",
                    {
                        "type": data_type,
                        "data": summary,
                        "timestamp": datetime.utcnow().isoformat(),
                    },
                )
    except Exception as e:
        safe_emit("refresh_error", {"error": str(e), "type": data_type})


# ============= Health & Status Endpoints =============


@api_bp.route("/health", methods=["GET"])
@cross_origin()
def health_check():
    """API health check"""
    try:
        analytics_ok = api_adapter.analytics_service is not None
        upload_ok = api_adapter.upload_processor is not None

        db_ok = False
        try:
            if api_adapter.container:
                db = api_adapter.container.get("database")
                if db:
                    db.execute_query("SELECT 1")
                    db_ok = True
        except Exception:
            pass

        return jsonify(
            {
                "status": "healthy" if all([analytics_ok, upload_ok]) else "degraded",
                "services": {
                    "analytics": analytics_ok,
                    "upload": upload_ok,
                    "database": db_ok,
                },
                "timestamp": datetime.utcnow().isoformat(),
                "version": "1.0.0",
            }
        )
    except Exception as e:
        return jsonify({"status": "unhealthy", "error": str(e)}), 500


# Export functions for app integration


def initialize_api(app: Any, container: Any) -> None:
    """Initialize API with app and container"""
    api_adapter.initialize(app, container)
    app.register_blueprint(api_bp)
    socketio.init_app(app)
    logger.info("API routes registered successfully")<|MERGE_RESOLUTION|>--- conflicted
+++ resolved
@@ -10,11 +10,8 @@
 from functools import wraps
 from typing import Any, Dict, List
 
-<<<<<<< HEAD
 import json
-=======
-import pandas as pd
->>>>>>> fee1ac8c
+
 from flask import Blueprint, jsonify, request
 from flask_cors import cross_origin
 from flask_socketio import SocketIO, emit, join_room
