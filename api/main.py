--- conflicted
+++ resolved
@@ -1,39 +1,22 @@
 from __future__ import annotations
 
-<<<<<<< HEAD
 from fastapi import FastAPI, Request
 from fastapi.responses import JSONResponse, Response
-=======
-from fastapi import FastAPI, Request, Response
->>>>>>> 27f8d940
 
 from api.middleware.body_size_limit import BodySizeLimitMiddleware
 from api.middleware.security_headers import SecurityHeadersMiddleware
 
-<<<<<<< HEAD
-=======
-
->>>>>>> 27f8d940
 app = FastAPI()
 app.add_middleware(BodySizeLimitMiddleware, max_bytes=50 * 1024 * 1024)
 app.add_middleware(SecurityHeadersMiddleware)
 
-
-<<<<<<< HEAD
 @app.route("/health")
 async def health(request: Request) -> JSONResponse:
     return JSONResponse({"status": "ok"})
 
 
 @app.route("/echo", methods=["POST"])
-=======
-@app.get("/health")
-async def health() -> dict[str, str]:
-    return {"status": "ok"}
 
-
-@app.post("/echo")
->>>>>>> 27f8d940
 async def echo(request: Request) -> Response:
     data = await request.body()
     return Response(content=data, media_type="application/octet-stream")