# API Service

<<<<<<< HEAD
## Endpoints

### `POST /v1/echo`

Echo the provided message.

**Request**

```json
{ "message": "hello" }
```

**Response**

```json
{ "message": "hello" }
=======
This FastAPI application provides simple health and echo endpoints for testing and development.

## Available Endpoints

### `GET /health`
Returns a JSON object indicating service status.

```bash
curl http://localhost:8000/health
```

### `POST /echo`
Echoes back the request payload as raw bytes.

```bash
curl -X POST http://localhost:8000/echo -d 'hello world'
```

## Authentication

These endpoints do not require authentication.

## API Documentation

Interactive Swagger docs are available at `http://localhost:8000/docs` and Redoc at `http://localhost:8000/redoc`.
The OpenAPI specification can be accessed at `http://localhost:8000/openapi.json`.

## Running Locally

Install dependencies and start the server:

```bash
pip install -r requirements.txt
uvicorn main:app --reload --port 8000
```

Alternatively, from the repository root you can run the unified startup script:

```bash
python start_api.py
>>>>>>> 63a22842
```

## Testing

Install development dependencies and run the test suite:

```bash
pip install -r ../../requirements-dev.txt
pytest
```

To generate a coverage report:

```bash
pytest --cov --cov-report=term-missing
```<|MERGE_RESOLUTION|>--- conflicted
+++ resolved
@@ -1,6 +1,5 @@
 # API Service
 
-<<<<<<< HEAD
 ## Endpoints
 
 ### `POST /v1/echo`
@@ -17,48 +16,7 @@
 
 ```json
 { "message": "hello" }
-=======
-This FastAPI application provides simple health and echo endpoints for testing and development.
 
-## Available Endpoints
-
-### `GET /health`
-Returns a JSON object indicating service status.
-
-```bash
-curl http://localhost:8000/health
-```
-
-### `POST /echo`
-Echoes back the request payload as raw bytes.
-
-```bash
-curl -X POST http://localhost:8000/echo -d 'hello world'
-```
-
-## Authentication
-
-These endpoints do not require authentication.
-
-## API Documentation
-
-Interactive Swagger docs are available at `http://localhost:8000/docs` and Redoc at `http://localhost:8000/redoc`.
-The OpenAPI specification can be accessed at `http://localhost:8000/openapi.json`.
-
-## Running Locally
-
-Install dependencies and start the server:
-
-```bash
-pip install -r requirements.txt
-uvicorn main:app --reload --port 8000
-```
-
-Alternatively, from the repository root you can run the unified startup script:
-
-```bash
-python start_api.py
->>>>>>> 63a22842
 ```
 
 ## Testing
