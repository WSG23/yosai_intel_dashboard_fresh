--- conflicted
+++ resolved
@@ -66,13 +66,9 @@
     app = create_api_app()
     app.state.container = container
 
-<<<<<<< HEAD
     # Ensure a /health endpoint is available for container checks
     if not any(getattr(r, "path", "") == "/health" for r in app.routes):
-=======
-    # Ensure a basic health endpoint is available
-    if not any(getattr(route, "path", None) == "/health" for route in app.router.routes):
->>>>>>> 2e0ee893
+
         @app.get("/health")
         async def _health() -> dict[str, str]:
             return {"status": "ok"}
