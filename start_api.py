--- conflicted
+++ resolved
@@ -24,12 +24,9 @@
 
 def main() -> None:
     """Start the API development server."""
-<<<<<<< HEAD
     init_tracing("api")
     app = api.adapter.app
-=======
-    app = api.adapter.create_api_app()
->>>>>>> dd70b400
+
 
     logger.info("Starting Yosai Intel Dashboard API", extra={"port": API_PORT})
     logger.info(
