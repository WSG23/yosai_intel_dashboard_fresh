--- conflicted
+++ resolved
@@ -1046,7 +1046,6 @@
 ```
 
 ```python
-<<<<<<< HEAD
 # Legacy path
 from config.database_manager import DatabaseConnectionFactory, DatabaseSettings
 # New path
@@ -1072,48 +1071,7 @@
 # Asynchronous usage
 async with factory.get_async_connection() as conn:
     await conn.execute_query("SELECT 1")
-=======
-from yosai_intel_dashboard.src.infrastructure.database import (
-    DatabaseConnectionFactory,
-    DatabaseConfig,
-)
-
-config = DatabaseConfig(
-    type="postgresql",
-    pool_size=20,
-    max_overflow=40,
-    retry_attempts=5,
-    retry_backoff=1.5,
-)
-factory = DatabaseConnectionFactory(config)
-
-# Synchronous query
-with factory.connection() as conn:
-    conn.execute("SELECT 1")
-
-# Asynchronous query
-async with factory.async_connection() as conn:
-    await conn.execute("SELECT 1")
-
-# Built-in health check
-factory.health_check()
-```
-
-Custom retry strategies can be supplied to the connection factory:
-
-```python
-from config.database_connection_factory import DatabaseConnectionFactory
-from config.database_manager import DatabaseSettings
-
-class NoDelayStrategy:
-    def run_with_retry(self, func):
-        return func()
-
-factory = DatabaseConnectionFactory(
-    DatabaseSettings(type="mock"), retry_strategy=NoDelayStrategy()
-)
-conn = factory.create()
->>>>>>> da28f9b6
+
 ```
 
 **Configuration fields:**
