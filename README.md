# Yōsai Intel Dashboard
All runtime modules belong under `src/`, while each deployable microservice should reside in its own `services/<service_name>/` directory using `snake_case` naming.


[![CI](https://github.com/WSG23/yosai_intel_dashboard_fresh/actions/workflows/ci.yml/badge.svg)](https://github.com/WSG23/yosai_intel_dashboard_fresh/actions/workflows/ci.yml)
[![CI/CD](https://github.com/WSG23/yosai_intel_dashboard_fresh/actions/workflows/ci-cd.yml/badge.svg)](https://github.com/WSG23/yosai_intel_dashboard_fresh/actions/workflows/ci-cd.yml)
[![codecov](https://codecov.io/gh/WSG23/yosai_intel_dashboard_fresh/branch/main/graph/badge.svg)](https://codecov.io/gh/WSG23/yosai_intel_dashboard_fresh)

An AI-powered modular security intelligence dashboard for physical access control monitoring.

## What Changed Recently

- Containers now run as a non-root user.
- Deployments use immutable image tags for reproducible builds.
- CI and test status are surfaced via the badges above.
- Services expose `/health` endpoints for basic liveness checks.
- Code quality analyzers now live under `analytics.code_quality`.

## Quick Start for End Users

1. Open the dashboard in your browser and sign in with your credentials.
2. Use the navigation menu to access analytics, real-time monitoring, uploads, and settings.
3. For tips on working with alerts and customizing your view, see the [User Guide](docs/user_guide.md).

## Setup & Deployment

See [Getting Started](docs/getting-started.md) for Docker and local development instructions.

## Project Layout

The repository follows a `src/`-based layout that separates reusable modules from
deployable services.

```text
.
├── docs/                  # Documentation and guides
<<<<<<< HEAD
├── services/              # Deployable microservices
├── src/                   # Runtime Python packages
=======
├── src/                   # Shared framework code reused across services
├── services/              # Individual service packages
│   └── example_service/   # Example service directory
│       ├── src/
│       │   └── example_service/  # Service package (matches service name)
│       └── tests/                # Service-specific tests
>>>>>>> 5201f34c
├── scripts/               # Maintenance and CLI utilities
├── tests/                 # Repository-wide test suites
└── yosai_intel_dashboard/ # Clean Architecture application modules
```

**Shared vs. service-specific code**

- Place code intended for reuse under `src/` or `yosai_intel_dashboard/src/`.
- Code that is only used by a single service lives under
  `services/<service_name>/src/<service_name>/`.

**Transitional shims and deprecated paths**

- The root-level `wsgi_shim.py` exists for legacy deployment scripts and will be
  removed in a future release.
- Previous top-level packages such as `core` or `models` are deprecated. Import
  modules via the canonical `yosai_intel_dashboard.src.*` path instead.

| Directory | Purpose |
|-----------|---------|
| `docs/` | User and developer documentation |
<<<<<<< HEAD
| `services/` | Standalone backend services (e.g., `gateway`, `intel_analysis_service`) |
| `src/` | Shared core framework and libraries (e.g., `analytics`, `cli`, `intel_analysis_service`) |
=======
| `src/` | Shared core framework and libraries |
| `services/` | Standalone backend services with their own `src/<name>/` packages |
>>>>>>> 5201f34c
| `scripts/` | Automation and helper scripts |
| `tests/` | Unit and integration tests |
| `yosai_intel_dashboard/` | Primary application package following Clean Architecture |

All runtime modules belong under `src/`, while each deployable microservice should reside in its own `services/<service_name>/` directory using `snake_case` naming.

## Interactive Visualizations

The dashboard now includes interactive security maps and relationship graphs powered by **Three.js** and **D3.js**. Both components are responsive and include keyboard navigation and ARIA labels for accessibility.

- `FacilityLayout` renders a 3D facility map using Three.js. Use the arrow keys to rotate the layout.
- `NetworkGraph` displays security entity relationships with D3. Nodes are focusable and can be toggled with Enter or Space.

To embed these visualizations, import them from `yosai_intel_dashboard/src/adapters/ui/pages/visualizations` and include them in your page or route.

## Performance Tuning

Both the streaming and batch components expose simple knobs to tweak performance without changing default behaviour.

### Flink jobs

Set the desired parallelism via `FLINK_PARALLELISM` and pass it during submission:

```bash
export FLINK_PARALLELISM=4
flink run -p ${FLINK_PARALLELISM} path/to/job.jar
```

### Batch training

`scripts/train_security_models.py` can run model training in parallel threads. Use the `NUM_WORKERS` environment variable or the `--num-workers` flag:

```bash
NUM_WORKERS=4 python scripts/train_security_models.py data.csv --num-workers 4
```

Benchmark different settings with tools like `time`; keeping `NUM_WORKERS=1` retains the original sequential behaviour.

## Migration Status

The clean architecture migration is **COMPLETE**. All source code now resides under `yosai_intel_dashboard/src/` and requires **Python 3.11+**. The compatibility layer exposing top-level packages has been removed; import modules directly from the canonical package, e.g. `from yosai_intel_dashboard.src.core import ...`.

## Clean Architecture Structure

```
yosai_intel_dashboard/
└── src/
    ├── core/              # Business logic & domain models
    │   ├── domain/        # Entities, value objects
    │   ├── use_cases/     # Application business rules
    │   └── interfaces/    # Repository interfaces
    ├── adapters/          # Interface adapters
    │   ├── api/           # REST controllers
    │   ├── ui/            # Web UI components
    │   └── persistence/   # Database implementations
    ├── infrastructure/    # External frameworks & tools
    │   ├── config/        # Configuration management
    │   ├── security/      # Auth & security
    │   ├── monitoring/    # Metrics & logging
    │   └── validation/    # Input validation
    └── services/          # Deployable microservices
```

This separation improves testability, maintainability, and deployment flexibility.

## Repository Layout

Runtime Python modules are grouped under the top-level `src/` directory.  Deployable
microservices live in `services/`, each within its own folder named after the
service:

```
project/
├── src/                # Shared runtime code
└── services/           # Deployable microservices
    ├── api/
    ├── analytics/
    └── ...
```

Add new shared modules under `src/` and create a `services/<service_name>/`
directory for new microservices.

### Migration Notes

Top-level packages such as `core` and `services` have been removed in favor of the unified `yosai_intel_dashboard/src` hierarchy. Update any legacy imports like:

```python
from core.performance import PerformanceMonitor
```

to:

```python
from yosai_intel_dashboard.src.core.performance import PerformanceMonitor
```

This consolidation reduces duplication and ensures a single canonical import path.

Legacy top-level packages such as `adapters`, `file_processing`,
`infrastructure`, `models`, and `utils` have now been removed. Import these
modules via the canonical package instead, for example:

```python
from yosai_intel_dashboard.src.utils.upload_store import UploadedDataStore
```

## Architecture Overview

This project follows a fully modular design built around a dependency injection container.  Detailed diagrams explain how the pieces fit together:

- [Architecture](docs/architecture.md)
- [Data Flow](docs/data_flow.md)
- [System Diagram](docs/system_diagram.md)
- [Deployment Diagram](docs/deployment_diagram.md)
- [Analytics Upload Sequence](docs/analytics_sequence.md)
- [Roadmap](docs/roadmap.md)
- [Sequence Diagrams](docs/sequence_diagrams.md)
- [UI Flows](docs/ui_flows.md)
- [Upload Interface Guide](docs/upload_interface.md)
- [UI Accessibility](docs/ui_accessibility.md)
- [Integration Guide](docs/integration-guide.md)
- [UI Design Assets](docs/ui_design/README.md)
- [React Component Architecture](docs/react_component_architecture.md)
- [Validation Overview](docs/validation_overview.md)
- [Error Response Contract](docs/error_contract.md)
- [Error Handling](docs/error_handling.md)
- [Model Cards](docs/model_cards.md)
- [Data Versioning](docs/data_versioning.md)
- [Data Processing](docs/data_processing.md)
- [Database Schema](docs/database_schema.md)
- [Column Verification](docs/column_verification.md)
- [Service Container](docs/service_container.md)
- [Distributed State Management](docs/distributed_state.md)
- [Testing Architecture](docs/test_architecture.md)
- [Comprehensive Testing Strategy](docs/comprehensive_testing_strategy.md)
- [Service Mesh Evaluation](docs/service_mesh_evaluation.md)
- [Internal Service Interfaces](docs/internal_services.md)
- [Analytics Async Service](docs/analytics_async_migration.md)
- [Feature Store](docs/feature_store.md)
- [Async Patterns](docs/async_patterns.md)
- [API Adapter](docs/api.md)
- [Clean Architecture Guide](docs/developer_guide_clean_arch.md)
- [Migration Guide](docs/migration_guide.md)
- [Deployment Guide](docs/deployment_guide.md)
- [Troubleshooting Runbook](docs/troubleshooting_runbook.md)
- [Disaster Recovery](docs/disaster_recovery.md)
- [Service Ownership Guide](docs/service_ownership.md)
- [Runbooks](docs/runbooks)
- [Training Overview](docs/training/overview.md)
- [Getting Started](docs/getting-started.md)
- [Architecture Decision Records](docs/adr)

<p align="center">
  <img src="docs/architecture.svg" alt="High-level architecture diagram" width="600" />
</p>

Additional architecture diagrams are available under `docs/architecture/`:

- [Class hierarchy](docs/architecture/class_hierarchy.svg)
- [Event bus overview](docs/architecture/event_bus.svg)
- [Repository interfaces](docs/architecture/repositories.svg)
- [Event processing sequence](docs/architecture/event_processing_sequence.svg)

Core service protocols live in `src/services/interfaces.py`. Components obtain
implementations from the `ServiceContainer` when an explicit instance is not
provided, allowing tests to supply lightweight mocks. See
[docs/service_container.md](docs/service_container.md) for registration
patterns and lifetime options.

The dashboard is extensible through a lightweight plugin system. Plugins live in the `plugins/` directory and are loaded by a `PluginManager`. See [docs/plugins.md](docs/plugins.md) for discovery, configuration details and a simple **Hello World** example. The [plugin lifecycle diagram](docs/plugin_lifecycle.md) illustrates how plugins are discovered, dependencies resolved and health checks performed. Pass `fail_fast=True` to the manager if plugin import failures should abort startup instead of merely being logged.

### Navbar Icons

The navigation bar now uses **FontAwesome** icons by default. PNG images in
`assets/navbar_icons/` are optional and primarily used by the `get_simple_icon`
helper or the debug utilities. Common filenames referenced by the debug tool
include:

* `analytics.png`
* `graphs.png`
* `export.png`
* `upload.png`
* `print.png`
* `settings.png`
* `logout.png`

Run the debug helper to verify that PNG icons exist and can be served:

```bash
python -m tools.debug assets
```

You can override the default links and icons when creating the navbar:

```python
# Legacy path (supported in v1.x)
from components.ui.navbar import create_navbar_layout
# New path
from yosai_intel_dashboard.src.adapters.ui.components.ui.navbar import create_navbar_layout

links = [('/admin', 'Admin'), ('/reports', 'Reports')]
icons = ['fa-user-shield', 'fa-file-alt']
navbar = create_navbar_layout(links=links, icons=icons)
```

Pass icon names after the command to check custom files.

## <span aria-hidden="true">🚀</span> Quick Start

### Development Setup

Python 3.11 or later is required. All pinned dependency versions are compatible
with this Python release and newer.

1. **Clone and enter the project:**
   ```bash
   git clone <repository>
   cd yosai_intel_dashboard_fresh
   ```

2. **Create virtual environment:**
   ```bash
   python -m venv venv
   source venv/bin/activate  # On Windows: venv\Scripts\activate
   ```

3. **Install Python dependencies:**
   ```bash
   ./scripts/setup.sh
   ```
   The script installs `requirements.txt` and `requirements-dev.txt` from
   PyPI (or a local `packages/` directory if present) and runs `npm install` to
   fetch Node dependencies. `requirements.txt` lists the core runtime
   dependencies while `requirements-dev.txt` adds tooling and test libraries.
   The Python requirements now include the Kafka clients `confluent-kafka` and
   `fastavro`. Ensure dependencies are installed **before** running Pyright or
   using the Pylance extension. Missing packages will otherwise appear as
   unresolved imports.

4. **Install Node dependencies (optional):**
    PostCSS and other build tools live in `package.json`. `./scripts/setup.sh`
    already runs `npm install`, but you can execute it manually if desired.
    ```bash
    npm install
    ```

### Dependency files

The project uses two primary requirement files to manage Python dependencies:

- `requirements.txt` – core runtime packages required to run the application and services.
- `requirements-dev.txt` – extends the base requirements with development and test tools.

Service-specific and test-only requirement files have been removed to avoid version drift. Add new dependencies to one of the files above as appropriate.
See [docs/requirements.md](docs/requirements.md) for details on installing them.

5. **Set up environment:**
    ```bash
     cp .env.local.example .env  # or copy .env.production.example for production
     # Generate random development secrets
     python scripts/generate_dev_secrets.py >> .env
    # Edit .env with your configuration (e.g. set HOST and database info)
    # or store them in Vault
    vault kv put secret/data/yosai \
      SECRET_KEY=$(openssl rand -base64 32) \
      DB_PASSWORD=my-db-pass \
      AUTH0_CLIENT_ID=my-id \
      AUTH0_CLIENT_SECRET=my-secret \
      AUTH0_DOMAIN=example.auth0.com \
      AUTH0_AUDIENCE=https://api.example.com
    ```
`setup_dev_mode` checks for the `DB_PASSWORD` variable. The sample
`.env.local.example` includes a placeholder value. If this variable is
missing only a warning is emitted on startup, but database features
may not function.

`SECRET_KEY` **must** be defined. The API will exit with a
`RuntimeError` if the variable is missing.

### Required Environment Variables

The application reads configuration from `.env` or your shell before
startup. Refer to [docs/configuration_reference.md](docs/configuration_reference.md)
for a complete list of supported variables. Ensure the following
variables are set:

- `SECRET_KEY` – session signing key
- `DB_PASSWORD` – database user password
- `AUTH0_CLIENT_ID`
- `AUTH0_CLIENT_SECRET`
- `AUTH0_DOMAIN`
- `AUTH0_AUDIENCE`
- `JWT_SECRET` – microservice authentication secret

`DB_HOST`, `DB_USER` and `DB_NAME` can also be overridden if they differ
from the defaults. For production deployments store these secrets in
HashiCorp Vault or AWS Secrets Manager as described in
[docs/secret_management.md](docs/secret_management.md). Vault deployment
details are provided in [docs/vault_integration.md](docs/vault_integration.md).
Whenever possible set these values through environment variables or your
secret management solution rather than hard coding them.

### Database Pool Parameters

- `DB_MIN_CONNECTIONS` – minimum number of pooled connections.
- `DB_MAX_CONNECTIONS` – maximum number of pooled connections.
- `DB_TIMEOUT` – seconds to wait for a free connection.

### Redis Settings

- `REDIS_URL` – connection URL (defaults to `redis://localhost:6379/0`).
- `SESSION_REDIS_URL` – dedicated Redis database for session data.
- `METRICS_REDIS_URL` – dedicated Redis database for metrics.
- `REDIS_HOST` / `REDIS_PORT` / `REDIS_DB` / `REDIS_PASSWORD` – low-level connection parameters.

### Security and Authentication Secrets

- `SESSION_COOKIE_SECRET` – secret for signing session cookies.
- `CSRF_SECRET` – CSRF protection secret.
- `API_ENCRYPTION_KEY` – symmetric key for internal encryption.

### Analytics Limits

- `ANALYTICS_CACHE_TIMEOUT` – seconds analytics results remain cached.
- `ANALYTICS_CHUNK_SIZE` – maximum records processed per chunk.
- `ANALYTICS_BATCH_SIZE` – maximum batch size when streaming data.
- `ANALYTICS_MAX_MEMORY_MB` – memory limit for analytics workers.
- `ANALYTICS_MAX_WORKERS` – number of concurrent analytics workers.

### Feature Flags

- `FEATURE_FLAG_SOURCE` – path or URL providing feature flag definitions.
- `FEATURE_FLAG_REDIS_URL` – Redis URL for dynamic feature flags.
- `FEATURE_FLAGS` – JSON object containing inline flag values.

### Monitoring Ports

- `REPLICATION_METRICS_PORT` – port exposing Timescale replication metrics.
- `PROMETHEUS_PORT` – port exposing service metrics.
- `HEALTH_CHECK_PORT` – port for health check endpoints.

### Development Toggles

- `ENABLE_AUTH` – require an `Authorization` header (`1` to enable).
- `ENABLE_RATELIMIT` – enable token bucket rate limiting (`1` to enable).
- `ENABLE_PROFILING` – enable request profiler (`true` to enable).
- `ENABLE_REAL_TIME` – enable real-time analytics features.

#### Frontend WebSocket URL

Set `REACT_APP_WS_URL` to override the host used for WebSocket connections.
When unset the front end falls back to `window.location.host`.

### RBAC Setup

Apply the initial database schema before enabling role based access
control:

```bash
python scripts/db_migration_cli.py upgrade  # create RBAC tables
python scripts/db_migration_cli.py current  # verify current revision
```

Set the permission service URL in your environment if it differs from
`http://localhost:8081`:

```bash
export PERMISSION_SERVICE_URL="http://rbac-service:8081"
```

Test the service with a simple request:

```bash
curl "$PERMISSION_SERVICE_URL/permissions/check?user_id=alice&resource=door:101&action=open"
```

See [docs/rbac.md](docs/rbac.md) for a full overview of resources,
actions and role assignment.
6. **Build the CSS bundle:**
   Ensure `node` and `npm` are available if you use the npm command.
   ```bash
   npm run build-css  # or `python tools/build_css.py`
   ```
   The command generates `assets/dist/main.css`, `assets/dist/main.min.css` and
   `assets/dist/main.min.css.map`. These files are auto-generated and should not
   be edited directly. Modify source files under `assets/css/` and rerun the
   build when needed.

7. **Run the application (development only):**
   The unified startup script warms the cache and loads variables from `.env` automatically.
   ```bash
   python src/start_api.py  # use only for local development
   ```
   For production deployments start a WSGI server instead:
   ```bash
   gunicorn wsgi:create_app
   # or
   uwsgi --module wsgi:create_app
   ```
8. **Access the dashboard:**
  Open http://127.0.0.1:8050 in your browser.
  The server runs over HTTP by default but will automatically serve HTTPS
  whenever certificates are available.

## Working with the Clean Architecture

- Domain logic and entities live under `core`
- Interface adapters such as APIs and UI components live under `adapters`
- External frameworks and system concerns belong in `infrastructure`
- Deployable services reside in `services`

Refer to the [Clean Architecture Guide](docs/developer_guide_clean_arch.md) for examples and best practices.

### Docker Compose Development Environment

To spin up the microservices stack run:

```bash
docker compose up --build
```

`python src/start_api.py` loads variables from `.env` before launching the server. Ensure the file exists or pass the required values via `--env-file` when running the container. If you override the default command in Docker Compose, run `python src/start_api.py` so the variables are loaded correctly.

The service Dockerfiles in `docker/` add `yosai_intel_dashboard/src` to the container `PYTHONPATH` so services load the clean architecture modules. This brings up the web UI on `http://localhost:8080` and the API gateway on `http://localhost:8081`.

### Supported Container Configurations

The repository maintains a curated set of Dockerfiles and a single Compose definition:

**Dockerfiles**

- `docker/Dockerfile.base` – shared Python base image
- `docker/Dockerfile.app` – Python service image used by the dashboard and analytics service
- `docker/Dockerfile.gateway` – Go API gateway
- `docker/Dockerfile.model-serving` – model serving service
- `yosai_intel_dashboard/src/services/event_processing/Dockerfile` – Go event processor

**Docker Compose**

All services are defined in `docker-compose.yml` and parameterized via `.env` files.

Build images consistently with the `docker/Makefile`:

```bash
make -C docker all
```

Launch the stack:

```bash
docker compose up --build
```

Legacy container definitions have been removed to avoid confusion.

### Go API Gateway

The source code for the gateway lives under the `gateway/` directory.

The gateway forwards all requests to the dashboard service. At startup it
uses service discovery to resolve the analytics service address and sets the
`APP_HOST` and `APP_PORT` variables automatically when found. Additional
middleware can be toggled with:


* `ENABLE_AUTH=1` – require an `Authorization` header
* `ENABLE_RATELIMIT=1` – enable a simple token bucket rate limiter
* `RATE_LIMIT_BUCKET` – maximum number of tokens in the bucket (default 10)
* `RATE_LIMIT_INTERVAL_MS` – token refill interval in milliseconds (default 100)

Run it locally with:

```bash
cd gateway
go run ./cmd/gateway
```

The service listens on port `8080` inside the container. You can reach it at
`http://localhost:8081` when running via Docker Compose.
Stop all containers with `docker compose down` when finished.

### Unified Operations CLI

Common project tasks can be executed via the unified operations CLI or the
provided Makefile wrappers:

```bash
# validate configuration and secrets
make validate

# build Docker images and start the stack
make build
make deploy

# run tests and checks
make test
make lint
make format

# regenerate deprecation documentation
make deprecation-docs

# regenerate API documentation
python scripts/generate_api_docs.py
python scripts/generate_docs_portal.py

# tear everything down and clean caches
make clean
```

Updates to component lifecycle should be recorded in `deprecation.yml`. Run
`make deprecation-docs` whenever this file changes.

### Kafka Event Processor

The gateway starts a Kafka-based `EventProcessor` for publishing `AccessEvent`
messages. Configure brokers via `KAFKA_BROKERS` (defaults to `localhost:9092`).
The processor shuts down gracefully together with the gateway service.

## Getting Started

For a detailed walkthrough of the environment setup and testing workflow,
see [getting-started.md](docs/getting-started.md).

### Troubleshooting

If Pylance shows unresolved imports or type errors, your editor may not be
using the virtual environment where dependencies were installed. Try the
following steps:

1. Activate the virtual environment:
   ```bash
   source venv/bin/activate  # On Windows: venv\Scripts\activate
   ```

2. Install dependencies:
   ```bash
   ./scripts/setup.sh
   ```
   The script installs both requirement files. If you encounter errors like
   `module 'flask' has no attribute 'helpers'`,
   ensure there are no local directories named `flask`, `pandas`, or `yaml`
   in the project root. These placeholder packages can shadow the real
   libraries installed from `requirements.txt`. Delete them before running
   the application.

3. Restart your editor so Pylance picks up the correct interpreter.

4. If the dashboard starts with a blank page, required packages are
   likely missing. Install them before launching the app:
   ```bash
   pip install -r requirements.txt
   pip install -r requirements-dev.txt
   # or simply run ./scripts/setup.sh
   ```
5. If Dash packages behave unexpectedly, reinstall them with pinned versions:
   ```bash
   pip uninstall -y dash dash-leaflet dash-extensions dash-bootstrap-components
   pip install dash==2.14.1
   pip install dash-bootstrap-components==1.6.0
   pip install dash-extensions==1.0.11
   pip install dash-leaflet==0.1.28
   pip install -r requirements.txt
   ```
6. If you accidentally open the app with `https://` instead of `http://`,
   your browser may cache a service worker or enforce HSTS, preventing the
   plain HTTP version from loading. Use the browser's development settings to
   clear site data, including service workers and caches, and remove any HSTS
   entries before reloading the page.
7. If `python src/start_api.py` fails with `NameError: name '_env_file_callback' is not defined`,
   Flask was likely installed incorrectly. Reinstall it to restore the missing
   function:
   ```bash
   pip install --force-reinstall "Flask>=2.2.5"
   ```
   See [docs/troubleshooting.md](docs/troubleshooting.md) for details.
8. Run `diagnose-upload-config` to print current upload limits if uploads fail.
   Use `--verbose` for extra details.

### Production Deployment

Using Docker Compose to start the microservices stack:
```bash
docker compose up -d
```
The container entrypoint runs `python src/start_api.py`, which loads the `.env` file before
starting the server. Make sure the file exists or supply one via Docker's
`--env-file` option. When deploying manually or via Kubernetes, run `python src/start_api.py` to ensure
environment variables from `.env` are available to the app. The script also
adds `yosai_intel_dashboard/src` to `PYTHONPATH` so the application can locate
modules in the clean architecture layout.
Whenever you modify the code, rebuild the Docker image with `docker compose build` (or `docker compose up --build`) so the running container picks up your changes.
Docker Compose expects the database password and Flask secret key to be
provided via Docker secrets or environment variables. Create
`secrets/db_password.txt` and `secrets/secret_key.txt` locally if you use
file-based Docker secrets, set `DB_PASSWORD` and `SECRET_KEY` in the
environment, or let the `ConfigManager` load them from your secret
backend. **Do not commit these files to version control.**

The gateway and analytics microservice validate several variables on
startup:

- `DB_HOST`, `DB_PORT`, `DB_USER`, `DB_PASSWORD` and `DB_GATEWAY_NAME` for the gateway
- `JWT_SECRET` for service authentication and the analytics microservice
- `SECRET_KEY` for Flask sessions and CSRF protection

### Production Build

Build optimized CSS assets before deployment:
```bash
npm run build-css
```
The script reads `assets/css/main.css` and outputs both
`assets/dist/main.css` and `assets/dist/main.min.css` with a source map
`assets/dist/main.min.css.map`. Any changes under `assets/css/` won't be
reflected until you rebuild the bundle with `npm run build-css` (or
`python tools/build_css.py`). When the minified file exists, the application
loads `assets/dist/main.min.css` instead of the source CSS. Gzip or Brotli
compression is automatically handled at runtime by `flask-compress`.

## Kafka Setup

Kafka topics must exist before starting the streaming service. Use the helper
script to create them (pass the broker list if not running on localhost):

```bash
./scripts/create_kafka_topics.sh            # uses localhost:9092
./scripts/create_kafka_topics.sh kafka:9092 # custom broker
```

The script requires `kafka-topics.sh` and `curl` in your `PATH`. It
creates the topics `access-events`, `access-events-enriched`,
`analytics-requests`, `analytics-responses`, `anomaly-events`,
`alerts`, `system-metrics`, `dead-letter`, `app-state` and
`audit-logs` with sensible defaults. A replication factor of **3** is
used with `min.insync.replicas=2`. The script also registers the Avro
schema in `schemas/access-event.avsc` with your schema registry (set
`SCHEMA_REGISTRY_URL` to override the default `http://localhost:8081`).

## 🧪 Testing

Install dependencies before running the tests:
```bash
# Option 1: use the helper script (installs development requirements as well)
./scripts/setup.sh
# Option 2: install packages manually
pip install -r requirements-dev.txt
```
Use the provided environment template for tests:
```bash
cp .env.test .env
```
Set `USE_MOCK_DB=1` to force the configuration factory to use a lightweight
mock database instead of a real database connection. This is helpful when
running tests or developing locally without a database server.
For minimal CI environments you can run `./scripts/install_test_deps.sh` which
installs only the Python dependencies required for the tests.
### Test Requirements

The test suite relies on extra packages defined in `requirements-dev.txt`. Installing them ensures that `pytest` can import all helper modules:

- `pytest` and `pytest-cov`
- `PyYAML`
- `pandas`
- `psutil`
- `hvac`
- (optional) `cryptography` — enables encrypted configuration support
- `selenium`
- `requests`

Detailed instructions are provided in
[docs/test_setup.md](docs/test_setup.md).
The overall design of our test protocols and injection approach is
documented in [docs/test_architecture.md](docs/test_architecture.md).

Run the complete test suite:
```bash
# Run all unit and integration tests
pytest

# Run type checking
mypy .

# Check code quality
black . --check
flake8 .
```

The `tests/` directory contains the integration and unit tests for the
dashboard. Key entry points include `tests/test_integration.py`,
`tests/test_analytics_integration.py`, `tests/test_ai_device_generator.py` and
`tests/test_security_service.py`.

Most asynchronous tests rely on a reusable `async_runner` fixture that
executes coroutines on a dedicated event loop. If you need to run an async
function inside a test simply pass `async_runner` and call it with your
coroutine.

The CI workflow also stores the `audit-report.json` file produced by `pip-audit`
as the **pip-audit-report** artifact. It runs on pull requests and fails when
critical vulnerabilities are detected. Download the artifact from the
**Actions** tab to review dependency vulnerability results.

Coverage results are uploaded to **Codecov** for every pull request. Open the
`codecov` check from the PR status page to explore detailed line coverage and
changes introduced by the branch.
The CI pipeline enforces a minimum **80%** coverage threshold using
`--cov-fail-under=80`.

## 🔒 Security Scanning

The CI workflow includes a `security-scan` job that runs after the build and test
phase. It performs static analysis for SQL injection, cross-site scripting
(XSS), insecure direct object references (IDOR) and unsafe file uploads via
`scripts/security_scan.py`. Secrets are checked with
`scripts/security_scan_secrets.py` and a consolidated Markdown/HTML report is
generated by `security/reporting.py` and uploaded as an artifact.

The `dependency_checker` utility also runs `pip-audit` after verifying that
requirements are pinned and importable, failing the build when **HIGH** or
**CRITICAL** vulnerabilities are reported.

The job fails when any **HIGH** or **CRITICAL** findings are detected and, on
pull requests, it comments remediation steps directly on the PR discussion. To
run the scans locally:

```bash
python scripts/security_scan.py
python scripts/security_scan_secrets.py
python security/reporting.py
```

## <span aria-hidden="true">📋</span> Features

- **Real-time Security Monitoring**: Live access control event monitoring
- **AI-Powered Anomaly Detection**: Advanced pattern recognition
- **Interactive Analytics**: Deep dive data analysis with file uploads
- **Automatic Data Summaries**: Charts for numeric distributions and top categories
- **Modular Architecture**: Easy to maintain, test, and extend
- **Multi-page Interface**: Organized functionality across multiple pages
- **Type-Safe**: Full type annotations and validation
- **CSRF Protection Plugin**: Optional production-ready CSRF middleware for Dash
- **Machine-Learned Column Mapping**: Trainable model for smarter CSV header recognition
- **Hardened SQL Injection Prevention**: Uses `sqlparse` and `bleach` to validate queries
- **Centralized Unicode Processing**: now provided by the external
  `unicode_toolkit` package. Import the new helpers such as
  `TextProcessor` and `SQLProcessor` to clean input and safely encode SQL
  statements. See the migration section below for details.
- **Unified Unicode Handler**: the `UnicodeHandler` class delegates to
  `QueryUnicodeHandler` and `FileUnicodeHandler` so all sanitization
  relies on the same `core.unicode` implementation.
- **Event Driven Callbacks**: Plugins react to events via the unified
  `TrulyUnifiedCallbacks` manager.
  This single interface replaces previous callback controllers.
 - **Metrics & Monitoring**: see [performance monitoring docs](docs/performance_monitoring.md)
   for how `PerformanceMonitor` tracks system performance using `psutil`.
- **Dependabot Updates**: Python dependencies automatically kept up-to-date.
- **Unified Error Handling**: Use `core.error_handling` decorators and middleware for consistent logging

**Note:** The file upload and column mapping functionality relies on `pandas`.
If `pandas` is missing these pages will be disabled. Ensure you run
`pip install -r requirements.txt` and `pip install -r requirements-dev.txt` to
install all dependencies (or execute `./scripts/setup.sh`).
`PerformanceMonitor` requires `psutil` for CPU and memory metrics, and the
file processing utilities depend on `chardet` to detect text encoding.

## <span aria-hidden="true">🔄</span> Upload Workflow

The upload page now streams files directly to a background task. Progress is
reported via Server‑Sent Events at `/upload/progress/<task_id>`. Once the server
finishes processing a file it updates the `file-info-store` so analytics pages
pick up the new dataset automatically. Mobile users can collapse the queue to
free up space and the workflow adjusts for touch interactions.

## <span aria-hidden="true">📱</span> Mobile Support

The layout is responsive down to narrow phone screens. Navigation collapses into
a hamburger menu and the drag‑and‑drop region expands to full width. All touch
targets meet the 44&nbsp;px guideline and alerts reposition so they remain
readable on mobile devices.

## <span aria-hidden="true">🛠️</span> Monitoring Setup

Runtime metrics are exposed at `/metrics` for Prometheus. A sample configuration
is provided in `monitoring/prometheus.yml`. Logstash support is available via
`logging/logstash.conf`. Dashboards can be built in Grafana or Kibana using
these data sources. See [performance_monitoring.md](docs/performance_monitoring.md)
for details.

### Prometheus Queries

Example Prometheus expressions:

- **Cache hit rate** – percentage of requests served from cache:
  ```promql
  sum(rate(cache_default_hit[5m]))
  /
  (sum(rate(cache_default_hit[5m])) + sum(rate(cache_default_miss[5m]))) * 100
  ```

- **Circuit breaker state** – see how often the circuit is open:
  ```promql
  rate(circuit_breaker_state{state="open"}[5m])
  ```

### Tracing Setup

All services use OpenTelemetry and can export traces to Jaeger or Zipkin.
Select the backend by setting `TRACING_EXPORTER` to `jaeger` or `zipkin`
(`jaeger` is the default). Configure the collector endpoint via
`JAEGER_ENDPOINT` or `ZIPKIN_ENDPOINT` environment variables
(`http://localhost:14268/api/traces` and `http://localhost:9411/api/v2/spans`
by default).

```python
from tracing import init_tracing

init_tracing("my-service")
```

```go
shutdown, _ := tracing.InitTracing("my-service")
defer shutdown(context.Background())
```

This ensures traces from Python and Go components are reported consistently.

### Monitoring Environment Variables

Set the following variables to configure tracing and metrics endpoints:

- `TRACING_EXPORTER` – `jaeger` or `zipkin` (defaults to `jaeger`).
- `JAEGER_ENDPOINT` / `ZIPKIN_ENDPOINT` – URL of the respective collector
  (defaults to `http://localhost:14268/api/traces` and
  `http://localhost:9411/api/v2/spans`).
- `REPLICATION_METRICS_PORT` – Port used by `scripts/replicate_to_timescale.py` to expose Prometheus metrics (defaults to `8004`).
- All services expose Prometheus metrics at the `/metrics` endpoint. No additional configuration is required.

## <span aria-hidden="true">⚡</span> Performance Optimization

Upcoming optimizer modules tune analytics batch sizes and cache behavior.
The `CacheManager` selects an in-memory or Redis backend, while dedicated
memory and CPU optimizers keep resource usage within the thresholds described in
[performance_monitoring.md](docs/performance_monitoring.md#upcoming-optimization-tools).
Large uploads are streamed through the `AsyncFileProcessor` to avoid blocking
the event loop.

### Hot-path Redis Clients

Separate Redis databases can be used for frequently accessed data. Set
`SESSION_REDIS_URL` for session tokens and `METRICS_REDIS_URL` for recent
metrics. When only `REDIS_URL` is provided, database `0` stores sessions and
database `1` stores metrics by default.

### Cache Warming

Use `IntelligentCacheWarmer` with a `HierarchicalCacheManager` to prefill
caches during start-up. This avoids expensive database queries on the first
request.

```python
# Legacy paths
from core.cache_warmer import IntelligentCacheWarmer
from core.hierarchical_cache_manager import HierarchicalCacheManager
# New paths
from yosai_intel_dashboard.src.core.cache_warmer import IntelligentCacheWarmer
from yosai_intel_dashboard.src.core.hierarchical_cache_manager import HierarchicalCacheManager

cache = HierarchicalCacheManager()
warmer = IntelligentCacheWarmer(cache, loader=load_from_db)

warmer.record_usage("recent_events")
warmer.record_usage("top_users")

await warmer.warm()

# Manually warm specific keys at startup
await cache.warm(["recent_events", "top_users"], load_from_db)
```

Calling `ServiceContainer.warm_caches()` runs the warmer automatically if it is
registered with the container.

Note: `UsagePatternAnalyzer.top_keys()` now yields an iterator rather than a
list. Iterate over the result or convert it to a list if you need to access the
keys multiple times.

Set the `CACHE_WARM_KEYS` environment variable with a comma separated list of
keys to have the application pre-warm them during startup.

### Redis Cache Layer

Set `CACHE_TYPE=redis` to store cached results in Redis instead of the
in‑process memory cache. Configure the connection with:

```bash
REDIS_HOST=localhost  # Redis server host
REDIS_PORT=6379       # Redis port
CACHE_TTL_SECONDS=300 # Default TTL for cached analytics
JWKS_CACHE_TTL=300    # TTL for cached JWKS responses
```

Each cached entry is stored with the specified TTL. When running multiple
application instances the Redis backend keeps the caches in sync across all
workers.

You can override TTLs for specific cached endpoints by defining environment
variables of the form `CACHE_TTL_<ENDPOINT_NAME>`. For example:

```bash
CACHE_TTL_ACCESS_EVENTS=60  # 60 second TTL for the access events analytics
```

### Circuit Breaker Settings

The connection pool and error-handling utilities include a circuit breaker to
prevent repeated failures from overwhelming external services. Tune its
behaviour via environment variables:

```bash
CIRCUIT_BREAKER_THRESHOLD=5   # Failures before opening the circuit
CIRCUIT_BREAKER_TIMEOUT=30    # Seconds to wait before retrying requests
```

If the failure count exceeds the threshold, new requests are rejected until the
timeout expires.

## <span aria-hidden="true">🔧</span> Configuration

This project uses **`config/config.py`** for all application settings. The
`create_config_manager()` helper builds a `ConfigManager` composed of modular
dataclasses like `AppConfig`, `DatabaseConfig` and `SecurityConfig`. It loads a
YAML file from `config/` based on `YOSAI_ENV` or `YOSAI_CONFIG_FILE`, then
applies environment variable overrides.
The underlying loading logic lives in `config/base_loader.py` as `BaseConfigLoader`.
It handles YAML `!include` expansion, JSON files and environment variable substitution. Earlier versions used separate modules
such as `app_config.py` and `simple_config.py`; these have been replaced by this
unified loader. The configuration schema is also defined using a protobuf file
(`config/yosai_config.proto`). Loaders compile this schema to the Python module
`yosai_config_pb2.py` and a convenience wrapper called `YosaiConfig`. All
services read YAML/JSON and convert it to this protobuf representation before
use. Register the configuration with the DI container so it can be
resolved from anywhere:


```python
# Legacy paths
from simple_di import ServiceContainer
from yosai_intel_dashboard.src.infrastructure.config import create_config_manager
# New paths
from yosai_intel_dashboard.src.simple_di import ServiceContainer
from yosai_intel_dashboard.src.infrastructure.config import create_config_manager

container = ServiceContainer()
container.register("config", create_config_manager())

config = container.get("config")
```

A short example without the container:

```python
# Legacy path
from yosai_intel_dashboard.src.infrastructure.config import create_config_manager
# New path
from yosai_intel_dashboard.src.infrastructure.config import create_config_manager

config = create_config_manager()
db_cfg = config.get_database_config()
```

### Database

Configure your database in `.env`:
```
DB_TYPE=postgresql  # or 'sqlite' or 'mock'
DB_HOST=your_db_host
DB_PORT=5432
DB_NAME=your_db_name
DB_USER=your_db_user
DB_PASSWORD=your_db_password
```

### Application

Key configuration options:
```
DEBUG=False           # Set to False for production
HOST=0.0.0.0         # Bind to all interfaces for production
PORT=8050            # Application port
SECRET_KEY=your-key  # Change for production
```

For Gunicorn deployments, host, port and log level defaults are also
defined in `gunicorn.conf.py`.


The secret key is not included in the default YAML files. **You must**
provide `SECRET_KEY` via an environment variable, Docker secret or your
secret manager (e.g. Vault) before starting the application. The API
raises a `RuntimeError` if the variable is missing.

When `YOSAI_ENV=production` the application will refuse to start unless both
`DB_PASSWORD` and `SECRET_KEY` are provided via environment variables or Docker
secrets.

Configuration validation runs automatically at startup and logs any missing
critical settings. The new `ConfigValidator` checks that the `app`, `database`
and `security` sections exist before the server starts.
See [configuration_reference.md](docs/configuration_reference.md) for a table of
all available settings and their environment variable overrides.

### Environment Overrides

The `ConfigManager` returned by `create_config_manager()` loads YAML files from
`config/` and then checks for environment variables. When a variable name
matches a key used in the YAML configuration (for example `DB_HOST`, `DB_USER`,
`REDIS_HOST` or `SECRET_KEY`), its value replaces the one from the file. This
lets you adjust settings without editing the YAML files.

Example:

```bash
DB_HOST=localhost
DB_USER=postgres
REDIS_HOST=localhost
SECRET_KEY=supersecret
python src/start_api.py
```

These values override `database.host`, `database.user`, `cache.host` and
`security.secret_key` from the loaded YAML.

### Selecting a YAML File

`create_config_manager()` determines which YAML file to load by inspecting
environment variables:

- `YOSAI_ENV` – set to `development`, `staging`, `production` or `test` to
  automatically load the corresponding file under `config/`.
- `YOSAI_CONFIG_FILE` – absolute path to a custom YAML file. When set it
  overrides `YOSAI_ENV`.
- `YOSAI_APP_MODE` – set to `full`, `simple` or `json-safe` to select the
  startup mode for `create_app()` (default: `full`).

Go-based services validate their configuration against `config/service.schema.yaml` by default.
Set `YOSAI_SCHEMA_PATH` to override this schema location when needed.

Example:

```bash
YOSAI_ENV=production python src/start_api.py
# or
YOSAI_CONFIG_FILE=/path/to/custom.yaml python src/start_api.py
YOSAI_APP_MODE=simple python src/start_api.py
```

#### Dynamic Constants

`create_config_manager()` uses the internal `DynamicConfigManager` to read
optional environment variables that fine&ndash;tune security and performance
defaults:


- `PBKDF2_ITERATIONS` – password hashing iterations
- `RATE_LIMIT_REQUESTS` – number of requests allowed per window for the default tier
- `RATE_LIMIT_WINDOW` – rate limit window in minutes for the default tier
- `RATE_LIMIT_<TIER>_REQUESTS` – per-tier request limit override
- `RATE_LIMIT_<TIER>_WINDOW` – per-tier window override in minutes
- `RATE_LIMIT_<TIER>_BURST` – optional burst capacity for the tier
- `MAX_UPLOAD_MB` – maximum allowed upload size
- `DB_POOL_SIZE` – database connection pool size
- `DB_INITIAL_POOL_SIZE` – starting number of pooled connections
- `DB_MAX_POOL_SIZE` – upper limit for the pool
- `DB_TIMEOUT` – database connection timeout in seconds
- `QUERY_TIMEOUT_SECONDS` – analytics query timeout

### Plugins

Plugins live in the `plugins/` directory. Place any custom plugin package inside
this folder, for example `plugins/my_plugin/plugin.py` defining a
`create_plugin()` function. Enable the plugin by adding a section under
`plugins:` in `config/environments/development.yaml` and setting `enabled: true` plus any plugin
options. Initialize plugins by calling `setup_plugins` from
`core.plugins.auto_config`. This discovers plugins, registers callbacks, exposes
`/health/plugins` and attaches the manager as `app._yosai_plugin_manager`.
See [docs/plugins.md](docs/plugins.md) for a detailed overview of discovery,
configuration and the plugin lifecycle. For step-by-step instructions on
writing your own plugin check [docs/plugin_development.md](docs/plugin_development.md).
For a diagram of the full process see [docs/plugin_lifecycle.md](docs/plugin_lifecycle.md).
The same document includes a minimal **Hello World** plugin showcasing
`create_plugin()` and callback registration.

#### Customizing Plugins

1. Copy the `plugins/example` folder (or any existing plugin) and update the
   `PluginMetadata` values.
2. Add a section under `plugins:` in `config/environments/development.yaml` with `enabled: true`
   and any custom options.
3. Call `setup_plugins` from `core.plugins.auto_config` during app start-up to
   load your plugin and register its callbacks.
4. See [docs/plugin_development.md](docs/plugin_development.md) for a complete
   walkthrough.

### Migration Notes

Older modules `config/app_config.py`, `config/simple_config.py` and the
previous `config_manager.py` have been removed. Create a container and access
the new unified configuration through it instead:

```python
# Legacy paths
from simple_di import ServiceContainer
from yosai_intel_dashboard.src.infrastructure.config import create_config_manager
# New paths
from yosai_intel_dashboard.src.simple_di import ServiceContainer
from yosai_intel_dashboard.src.infrastructure.config import create_config_manager

container = ServiceContainer()
container.register("config", create_config_manager())

config = container.get("config")
```

The `ConfigManager` implements `ConfigurationProtocol` so alternative
implementations can be swapped in for tests. Helper functions like
`get_app_config()` and `get_database_config()` remain available for convenience.

## <span aria-hidden="true">🔄</span> Migration Guide

Unicode handling is now provided by the standalone `unicode_toolkit`
package. Legacy helpers from `core.unicode` remain as thin wrappers
around this library. A convenience `UnicodeHandler` class combines the
file and query utilities so you can migrate incrementally. Detect outdated usage and validate the migration
with the helper tools:

```bash
python tools/validate_unicode_cleanup.py
python tools/validate_unicode_migration.py
python tools/audit_unicode_usage.py
```

The repository also includes a helper for enforcing snake_case names.
Scan the codebase and automatically fix issues with:

```bash
python tools/naming_standardizer.py scan .
python tools/naming_standardizer.py fix <path>
```

See [docs/migration_guide.md](docs/migration_guide.md) for step-by-step
instructions and benefits of the new processors.

## <span aria-hidden="true">📊</span> Plugin Performance Monitoring

Use `EnhancedThreadSafePluginManager` to track plugin load times and
resource usage:

```python
# Legacy path
from core.plugins.performance_manager import EnhancedThreadSafePluginManager
# New path
from yosai_intel_dashboard.src.core.plugins.performance_manager import EnhancedThreadSafePluginManager
manager = EnhancedThreadSafePluginManager(container, config)
data = manager.get_plugin_performance_metrics()
```

The `/api/v1/plugins/performance` endpoint exposes metrics for dashboards.

## <span aria-hidden="true">📊</span> Modular Components

### Database Layer (`config/`)
- **database_manager.py**: Connection pooling, multiple database support
- Supports PostgreSQL, SQLite, and Mock databases
- Type-safe connection management
- Retry logic via `connection_retry.py` with exponential backoff
- Customizable retry strategies via `DatabaseConnectionFactory`
 - Safe Unicode handling using `UnicodeSQLProcessor` for queries and
   `UnicodeProcessor` for parameters
- Database connections through `DatabaseConnectionFactory` with pooling,
  retry logic, async support, health checks, and Unicode-safe queries

Configuration example:

```yaml
database:
  type: postgresql
  pool_size: 20
  max_overflow: 40
  retries:
    attempts: 5
    backoff_seconds: 1.5
```

```python
# Legacy path
from yosai_intel_dashboard.src.infrastructure.config.database_manager import DatabaseConnectionFactory, DatabaseSettings
# New path
from yosai_intel_dashboard.src.infrastructure.config.database_manager import (
    DatabaseConnectionFactory,
    DatabaseSettings,
)

settings = DatabaseSettings(
    type="postgresql",
    host="localhost",
    port=5432,
    name="intel",
    user="postgres",
    password="secret",
)
factory = DatabaseConnectionFactory(settings)

# Synchronous usage
with factory.get_connection() as conn:
    conn.execute_query("SELECT 1")

# Asynchronous usage
async with factory.get_async_connection() as conn:
    await conn.execute_query("SELECT 1")

```

**Configuration fields:**

- `type`: database backend (`postgresql`, `sqlite`, or `mock`)
- `host` / `port`: server location
- `name`: database name or file path for SQLite
- `user` / `password`: authentication credentials
- `connection_timeout`: seconds to wait for a connection
- `initial_pool_size` / `max_pool_size`: sync pool bounds
- `async_pool_min_size` / `async_pool_max_size`: async pool bounds

### Models Layer (`models/`)
- **entities.py**: Core business entities
- **events.py**: Event and transaction models
- **enums.py**: Type-safe enumerations
- Full type annotations and validation
- **Guide**: [docs/models_guide.md](docs/models_guide.md) explains each model file

-### Services Layer (`services/`)
- All services rely on `yosai_framework.BaseService` for metrics, tracing and health endpoints.
- **analytics_service.py**: Business logic for analytics ([docs](docs/analytics_service.md))

  Register an instance with the container to access analytics operations:

  ```python
    # Legacy paths
    from simple_di import ServiceContainer
    from yosai_intel_dashboard.src.services.analytics_service import create_analytics_service
    # New paths
    from yosai_intel_dashboard.src.simple_di import ServiceContainer
    from yosai_intel_dashboard.src.services.analytics_service import create_analytics_service

   container = ServiceContainer()
  container.register("analytics", create_analytics_service())

  analytics = container.get("analytics")
  ```

  The `AnalyticsService` conforms to `AnalyticsServiceProtocol`, so you can
  substitute your own implementation during tests.

  The legacy Flask blueprint has been removed. Use the FastAPI microservice
  endpoints instead.

  Run the analytics microservice via the unified BaseService:

  ```bash
  python -m uvicorn services.analytics.app:app --host 0.0.0.0 --port 8001
  ```

- **Async analytics microservice**: FastAPI implementation using an async
  database engine and Redis cache
  ([docs](docs/analytics_async_migration.md)).


- **device_learning_service.py**: Persists learned device mappings ([docs](docs/device_learning_service.md))
- **Model predictions**: POST data to `/api/v1/models/{name}/predict` to run the active model and receive predictions
- Caching and performance optimization
- Modular and testable

### Components Layer (`components/`)
- Reusable UI components
- Independent and testable
- Type-safe prop interfaces

### SQL Injection Prevention
Use `SecurityValidator` to sanitize query parameters in both Flask and Dash routes. Example:

```python
# Legacy path
from validation.security_validator import SecurityValidator
# New path
from yosai_intel_dashboard.src.infrastructure.validation.security_validator import SecurityValidator

validator = SecurityValidator()

@app.route('/search')
def search():
    term = request.args.get('q', '')
    validator.validate_input(term, 'query_parameter')
    return query_db(term)
```

### Safe JSON Serialization
`SafeJSONSerializer` in `core/serialization/safe_json.py` normalizes `LazyString`,
`Markup`, and problematic Unicode surrogate characters before any JSON encoding.
`JsonSerializationService` uses this helper to ensure consistent results across
Flask and Dash applications.

## <span aria-hidden="true">🔐</span> Authentication & Secrets

This project uses Auth0 for OIDC login. Configure the following environment
variables or Docker secrets:

- `AUTH0_CLIENT_ID`
- `AUTH0_CLIENT_SECRET`
- `AUTH0_DOMAIN`
- `AUTH0_AUDIENCE`
- `SSL_CERT_PATH`
- `SSL_KEY_PATH`

`SSL_CERT_PATH` and `SSL_KEY_PATH` should point to the certificate and
private key used by both the application and Nginx. When unset the
development files generated by `mkcert` are used.

For production deployments configure a dedicated secret backend. The
`SecretManager` supports `vault` and `aws` modes to load values from
HashiCorp Vault or AWS Secrets Manager. Configuration files can reference
`vault:` or `aws-secrets:` URIs which are resolved automatically by the
`SecureConfigManager`. See
[docs/secret_management.md](docs/secret_management.md) for guidance.

Install `mkcert` then run:

```bash
mkcert -key-file localhost-key.pem -cert-file localhost.pem localhost 127.0.0.1
```

Set ``SSL_CERT_PATH`` and ``SSL_KEY_PATH`` to point to these files. Both files
must be present and match or the app will raise ``KEY_VALUES_MISMATCH``.
HTTPS is enabled automatically when these files exist. Generated certificates
must not be committed to source control; generate them locally or manage them
through a secure secrets manager.

All secrets can be provided via the `SecretManager` which supports `env`,
`aws`, and `vault` backends. Place these values in `.env` or mount them as
Docker secrets. See the [architecture diagram](docs/auth_flow.png) for
implementation details.

When running in development mode the application no longer sets default
secret values automatically. Ensure all required variables above are defined
in your environment or `.env` file or the server will fail to start.

Session cookies are marked as permanent on login. The default lifetime is
configured via `security.session_timeout` in seconds. You can override the
timeout for specific roles using `security.session_timeout_by_role`:

```yaml
security:
  session_timeout: 3600
  session_timeout_by_role:
    admin: 7200
    basic: 1800
```

The configuration loader performs a validation step on startup to ensure
required secrets are set. See
[docs/secret_management.md](docs/secret_management.md) for rotation
procedures, Docker/cloud secret usage, and incident handling guidance.

## <span aria-hidden="true">🌐</span> Language Toggle

Internationalization is built in with Flask-Babel. Click the language dropdown in the navigation bar to switch between English and Japanese. No additional environment variables are required.
If you encounter an error like `"Babel" object has no attribute "localeselector"` when starting the app, ensure that the `Flask-Babel` package is installed and up to date (version 4 or later). The application now falls back to the new `locale_selector_func` API when needed.
The compiled `.mo` files in `translations/` must exist at runtime. After editing any `.po` files run `pybabel compile -d translations` and commit the generated files.


## <span aria-hidden="true">🎨</span> Theme Support

The dashboard provides light, dark and high‑contrast themes. The current
selection is saved in the browser and applied before CSS loads to avoid a flash
of unstyled content. Use the new dropdown on the right side of the navbar to
switch themes at runtime.

## <span aria-hidden="true">📚</span> Documentation
Full documentation lives in the [`docs/`](docs/) directory and is built with
[MkDocs](https://www.mkdocs.org/). The [API reference](docs/api_reference.md) is
generated automatically from docstrings using
[`mkdocstrings`](https://mkdocstrings.github.io/).

See the [data model diagram](docs/data_model.md) for an overview of key
entities. The running application exposes Swagger-based API docs at
`http://<host>:<port>/api/docs`.
- Performance & log monitoring: [docs/performance_monitoring.md](docs/performance_monitoring.md)
- Large file processing: [docs/performance_file_processor.md](docs/performance_file_processor.md)
- Profiling the data processor: [docs/profile_data_processor.md](docs/profile_data_processor.md)
- Upload progress SSE: `/upload/progress/<task_id>` streams `data: <progress>` events roughly 60 times per second.
- Callback design: [docs/callback_architecture.md](docs/callback_architecture.md)
- Callback registration, security checks & metrics: [docs/callbacks.md](docs/callbacks.md)
- State stores: [docs/state_management.md](docs/state_management.md)
- Ops reference: [docs/operations_guide.md](docs/operations_guide.md)
- Callback migration: [docs/migration_callback_system.md](docs/migration_callback_system.md)
- Upload results endpoint documentation: [docs/pr/Upload_PR.md](docs/pr/Upload_PR.md)

Update the spec by running `go run ./api/openapi` which writes `docs/api/v2/openapi.json` for the UI.

### API Examples

Fetch plugin performance metrics:

```bash
curl http://<host>:<port>/api/v1/plugins/performance
```

Expected response:

```json
{
  "example_plugin": {
    "load_time": 0.2,
    "memory_usage": 15.1,
    "alerts": []
  }
}
```

Calculate risk score from analytics data:

```bash
curl -X POST http://<host>:<port>/api/v1/risk/score \
    -H 'Content-Type: application/json' \
    -d '{"anomaly_score": 0.25, "pattern_score": 0.1, "behavior_deviation": 0.2}'
```

Expected response:

```json
{"score": 0.55, "level": "medium"}
```
## Usage Examples

### Cleaning text
```python
from unicode_toolkit import TextProcessor, sanitize_input

raw = "Bad\uD83DText"
processor = TextProcessor()
clean = processor.clean(raw)
safe = sanitize_input("A\ud800B")
```

### Sanitizing DataFrames
```python
import pandas as pd
from unicode_toolkit import sanitize_dataframe

df = pd.DataFrame({"name": ["A\ud800", "B"], "age": [10, 20]})
clean_df = sanitize_dataframe(df)
```

### Encoding SQL Queries
```python
from unicode_toolkit import SQLProcessor

query = "SELECT * FROM users WHERE name = ?"
params = SQLProcessor.encode_params(["A\uD83D"])
safe_query = SQLProcessor.encode_query(query)
```

### Firing events
```python
from yosai_intel_dashboard.src.infrastructure.callbacks import TrulyUnifiedCallbacks
from yosai_intel_dashboard.src.infrastructure.callbacks.events import CallbackEvent

callbacks = TrulyUnifiedCallbacks()
callbacks.trigger_event(
    CallbackEvent.ANALYSIS_COMPLETE,
    "analytics",
    {"rows": 42},
)
```

Performance metrics can be retrieved via:
```python
# Legacy path
from core.performance import get_performance_monitor
# New path
from yosai_intel_dashboard.src.core.performance import get_performance_monitor
summary = get_performance_monitor().get_metrics_summary()
```
### Standardizing column names
```python
import pandas as pd
from yosai_intel_dashboard.src.utils.mapping_helpers import standardize_column_names

df = pd.DataFrame({"A B": [1], "C-D": [2]})
clean_df = standardize_column_names(df)
```
### Using the mapping service
```python
# Legacy path
from mapping import create_mapping_service
# New path
from yosai_intel_dashboard.src.mapping import create_mapping_service

service = create_mapping_service(storage_type="memory")
result = service.process_upload(df, "sample.csv")
print(result.columns.data.head())
```
## <span aria-hidden="true">📜</span> Data Migration
Legacy `.pkl` files placed in `temp/uploaded_data` are automatically converted
to Parquet on startup. Converted files live in `temp/uploaded_data` alongside
their metadata and are lazily loaded when needed.

Uploaded files are now **lazy loaded**. Only the `file_info.json` metadata is
read at startup; Parquet files are opened on demand when analytics or previews
require them. This keeps startup fast even with many large uploads.

Uploaded data is persisted inside `temp/uploaded_data`. Each successful
upload creates a `<name>.parquet` file along with metadata in
`file_info.json`. The analytics page lists these entries in the **Data Source**
dropdown so you can revisit earlier uploads without re-uploading them.

**Important:** keep the `temp/uploaded_data` directory intact until device
mappings have been saved, otherwise the mapping step will fail.

## Component Previews

Standalone preview scripts live in the `storybook/` directory. They showcase
common UI components without launching the entire dashboard. Run a script with

```bash
python storybook/navbar_app.py
python storybook/upload_area_app.py
```
Each command starts a small Dash server on port `8050` so you can interact with
the component in isolation.
## Callback Graph

Run the helper script to visualize Dash callback dependencies:

```bash
python scripts/callback_graph.py
```

The command writes `docs/callback_graph.dot` and `docs/callback_graph.png`

## Duplicate Function Finder

Scan the repository for duplicated function implementations:

```bash
python scripts/find_duplicate_functions.py
```

The command prints a ranked report of identical definitions. Add `--autofix` to
replace simple duplicates that only return a constant with an import from the
canonical module.

## TimescaleDB Migration

Use `scripts/migrate_to_timescale.py` to copy data from the legacy
`yosai_intel` database into TimescaleDB. The script processes the large
`access_events` table in 10k-row chunks with progress reporting. Checksums and
row counts are validated for every chunk while a `migration_checkpoint` table
tracks the last processed ID so the migration can resume if interrupted.

Run the migration with the default DSNs or specify them explicitly.  Ensure
TimescaleDB has been initialised by loading `scripts/init_timescaledb.sql`
first.  The included compose file exposes Timescale on port `5433`:

```bash
psql -h localhost -p 5433 -U postgres -f scripts/init_timescaledb.sql
```

Then execute the Python migration script:

```bash
python scripts/migrate_to_timescale.py --source-dsn "dbname=yosai_intel" \
    --target-dsn "dbname=yosai_timescale" --resume
```

Add `--test-mode` to perform a dry run on the first chunk only.

The SQL file creates an `access_events` hypertable with policies:

* **Compression** after thirty days: `add_compression_policy('access_events', INTERVAL '30 days')`
* **Retention** after one year: `add_retention_policy('access_events', INTERVAL '365 days')`

The durations may be adjusted via the environment variables
`TIMESCALE_COMPRESSION_DAYS` and `TIMESCALE_RETENTION_DAYS`.


It also defines indexes used by the migration:

* `idx_access_events_timestamp` on the event timestamp
* `idx_access_events_person_id` on `person_id`
* `idx_access_events_door_id` on `door_id`
* `idx_anomaly_detections_detected_at` on anomaly detection timestamps
* `idx_anomaly_detections_type` on anomaly type
* `idx_incident_tickets_status` on incident ticket status

A continuous aggregate `access_event_hourly` summarises hourly counts per facility and refreshes automatically once the migration is complete.

Set the connection strings via the environment variables `SOURCE_DSN` and
`TARGET_DSN`. If unset, they are loaded from Vault at
`secret/data/timescale#source` and `secret/data/timescale#target`. The
`TimescaleDBManager` also retrieves its host, port, database, user and password
fields from the same Vault path.


### CI/CD Verification

The GitHub Actions workflow runs a dry-run migration using
`scripts/migrate_to_timescale.py --test-mode` and then executes
`scripts/verify_timescale_migration.py`. The job fails if verification
returns a non-zero status.

### Schema Migrations and Replication

Database schema changes are managed with **Alembic**. The configuration file at
`migrations/alembic.ini` defines separate `[gateway_db]`, `[events_db]` and
`[analytics_db]` sections so that all three databases can be migrated in one go.
Each section provides a `sqlalchemy.url` pointing at the appropriate database.

If the default URLs do not match your environment you can override them using
environment variables named `GATEWAY_DB_URL`, `EVENTS_DB_URL` and
`ANALYTICS_DB_URL`. These variables take precedence over the values in the
configuration file.

Run migrations with:

```bash
alembic -c migrations/alembic.ini upgrade head
```

Each `[section]_db` in `alembic.ini` may be overridden via an environment
variable named `<SECTION>_URL` (for example `GATEWAY_DB_URL`). When set, the
value is used instead of the URL in the config file. This is helpful for
pointing migrations at a different database in CI or development.

New access events are replicated from PostgreSQL to TimescaleDB by
`scripts/replicate_to_timescale.py`. Set `SOURCE_DSN` and `TARGET_DSN` to run the
job periodically (for example via `cron` or a Kubernetes CronJob):

```bash
python scripts/replicate_to_timescale.py
```

### Data Synchronization Check

Use `scripts/data-sync-check.sh` to ensure tables remain consistent between the
source PostgreSQL database and TimescaleDB. Provide connection strings via flags
or the `POSTGRES_DSN` and `TIMESCALE_DSN` environment variables:

```bash
scripts/data-sync-check.sh --postgres "$POSTGRES_DSN" --timescale "$TIMESCALE_DSN" --tables events,metrics
```

The script compares row counts for each table (or hashes with `--hash`) and
exits with a non‑zero status when mismatches are found.

For convenience the repository provides a wrapper script which upgrades all
databases defined in the configuration:

```bash
python scripts/db_migration_cli.py upgrade
python scripts/db_migration_cli.py current
```


## Training Workflow

Run the helper script to train anomaly detection models and register them in the model registry:

```bash
python scripts/train_anomaly_models.py data/sample_access_events.csv
```

Set `MODEL_REGISTRY_DB` and `MODEL_REGISTRY_BUCKET` to configure where the artifacts and metadata are stored. Pass `--include-iso` to also train an IsolationForest model.

To train the full suite of security models run:

```bash
python scripts/train_security_models.py data/sample_access_events.csv
```



## 🤝 Contributing

See [CONTRIBUTING.md](CONTRIBUTING.md) for detailed guidelines. In short:

1. Install dependencies:
   ```bash
   pip install -r requirements.txt
   pip install -r requirements-dev.txt
   ```
2. Ensure all tests pass: `pytest`
3. Format code with `black` and run `flake8`
4. Follow type safety guidelines and maintain the modular architecture
5. Add tests for new functionality and update documentation when applicable.
   Document new modules with docstrings and usage examples so the API
   reference stays current.
6. Run the built-in debugging CLI with `python -m tools.debug` to validate
   your environment and inspect callback dependencies.
7. Set `SECRET_KEY` in your shell or `.env` file when running development
   tools that require it.
8. Outdated prototype scripts, including the legacy adapters, have been
    removed from the repository.
9. The original MVP demo modules have also been deleted and are no longer
    part of the codebase.

## <span aria-hidden="true">📦</span> Versioning

This project adheres to [Semantic Versioning](https://semver.org). See
[docs/release.md](docs/release.md) for details on how releases are managed.

## <span aria-hidden="true">📄</span> License

MIT License - see LICENSE file for details.<|MERGE_RESOLUTION|>--- conflicted
+++ resolved
@@ -34,17 +34,8 @@
 ```text
 .
 ├── docs/                  # Documentation and guides
-<<<<<<< HEAD
 ├── services/              # Deployable microservices
 ├── src/                   # Runtime Python packages
-=======
-├── src/                   # Shared framework code reused across services
-├── services/              # Individual service packages
-│   └── example_service/   # Example service directory
-│       ├── src/
-│       │   └── example_service/  # Service package (matches service name)
-│       └── tests/                # Service-specific tests
->>>>>>> 5201f34c
 ├── scripts/               # Maintenance and CLI utilities
 ├── tests/                 # Repository-wide test suites
 └── yosai_intel_dashboard/ # Clean Architecture application modules
@@ -66,13 +57,8 @@
 | Directory | Purpose |
 |-----------|---------|
 | `docs/` | User and developer documentation |
-<<<<<<< HEAD
 | `services/` | Standalone backend services (e.g., `gateway`, `intel_analysis_service`) |
 | `src/` | Shared core framework and libraries (e.g., `analytics`, `cli`, `intel_analysis_service`) |
-=======
-| `src/` | Shared core framework and libraries |
-| `services/` | Standalone backend services with their own `src/<name>/` packages |
->>>>>>> 5201f34c
 | `scripts/` | Automation and helper scripts |
 | `tests/` | Unit and integration tests |
 | `yosai_intel_dashboard/` | Primary application package following Clean Architecture |
