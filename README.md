--- conflicted
+++ resolved
@@ -904,14 +904,12 @@
   The `AnalyticsService` conforms to `AnalyticsServiceProtocol`, so you can
   substitute your own implementation during tests.
 
-<<<<<<< HEAD
   Run the analytics microservice via the unified BaseService:
 
   ```bash
   python -m uvicorn services.analytics_microservice.app:app --host 0.0.0.0 --port 8001
   ```
-=======
->>>>>>> 74d72d70
+
 
 - **device_learning_service.py**: Persists learned device mappings ([docs](docs/device_learning_service.md))
 - Caching and performance optimization
