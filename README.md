# Yōsai Intel Dashboard

[![CI](https://github.com/WSG23/yosai_intel_dashboard_fresh/actions/workflows/ci.yml/badge.svg)](https://github.com/WSG23/yosai_intel_dashboard_fresh/actions/workflows/ci.yml)
[![CI/CD](https://github.com/WSG23/yosai_intel_dashboard_fresh/actions/workflows/ci-cd.yml/badge.svg)](https://github.com/WSG23/yosai_intel_dashboard_fresh/actions/workflows/ci-cd.yml)

An AI-powered modular security intelligence dashboard for physical access control monitoring.

## Architecture Overview

This project follows a fully modular design built around a dependency injection container.  Detailed diagrams explain how the pieces fit together:

- [Architecture](docs/architecture.md)
- [Data Flow](docs/data_flow.md)
- [System Diagram](docs/system_diagram.md)
- [Deployment Diagram](docs/deployment_diagram.md)
- [Analytics Upload Sequence](docs/analytics_sequence.md)
- [Roadmap](docs/roadmap.md)
- [Sequence Diagrams](docs/sequence_diagrams.md)
- [UI Flows](docs/ui_flows.md)
- [Upload Interface Guide](docs/upload_interface.md)
- [UI Design Assets](docs/ui_design/README.md)
- [React Component Architecture](docs/react_component_architecture.md)
- [Validation Overview](docs/validation_overview.md)
- [Model Cards](docs/model_cards.md)
- [Data Versioning](docs/data_versioning.md)
- [Data Processing](docs/data_processing.md)
- [Column Verification](docs/column_verification.md)
- [Service Container](docs/service_container.md)
- [Testing Architecture](docs/test_architecture.md)

<p align="center">
  <img src="docs/architecture.svg" alt="High-level architecture diagram" width="600" />
</p>

Core service protocols live in `services/interfaces.py`. Components obtain
implementations from the `ServiceContainer` when an explicit instance is not
provided, allowing tests to supply lightweight mocks. See
[docs/service_container.md](docs/service_container.md) for registration
patterns and lifetime options.

The dashboard is extensible through a lightweight plugin system. Plugins live in the `plugins/` directory and are loaded by a `PluginManager`. See [docs/plugins.md](docs/plugins.md) for discovery, configuration details and a simple **Hello World** example. The [plugin lifecycle diagram](docs/plugin_lifecycle.md) illustrates how plugins are discovered, dependencies resolved and health checks performed.

```
yosai_intel_dashboard/
├── start_api.py               # Start the API for development
├── config/                    # Configuration management
│   ├── config.py              # Unified configuration loader
│   ├── database_manager.py    # Database connections and pooling
│   └── cache_manager.py       # Simple cache interface
├── models/                    # Data models and business entities
│   ├── base.py               # Base model classes
│   ├── entities.py           # Core entities (Person, Door, Facility)
│   ├── events.py             # Event models (AccessEvent, Anomaly)
│   ├── enums.py              # Enumerated types
│   └── access_events.py      # Access event operations
├── services/                  # Business logic layer
│   └── analytics_service.py  # Analytics and data processing
├── components/               # UI components
│   ├── analytics/            # Analytics-specific components
│   ├── ui/                   # Shared UI components
│   └── map_panel.py          # Map visualization
├── pages/                    # Multi-page application pages
│   └── deep_analytics.py     # Analytics page
├── utils/                    # Utility functions
└── assets/                   # Static assets and CSS
    └── css/                  # Modular CSS architecture
```

### Navbar Icons

The navigation bar now uses **FontAwesome** icons by default. PNG images in
`assets/navbar_icons/` are optional and primarily used by the `get_simple_icon`
helper or the debug utilities. Common filenames referenced by the debug tool
include:

* `analytics.png`
* `graphs.png`
* `export.png`
* `upload.png`
* `print.png`
* `settings.png`
* `logout.png`

Run the debug helper to verify that PNG icons exist and can be served:

```bash
python -m tools.debug assets
```

You can override the default links and icons when creating the navbar:

```python
from components.ui.navbar import create_navbar_layout

links = [('/admin', 'Admin'), ('/reports', 'Reports')]
icons = ['fa-user-shield', 'fa-file-alt']
navbar = create_navbar_layout(links=links, icons=icons)
```

Pass icon names after the command to check custom files.

## <span aria-hidden="true">🚀</span> Quick Start

### Development Setup

Python 3.8 or later is required. All pinned dependency versions are compatible
with this Python release and newer.

1. **Clone and enter the project:**
   ```bash
   git clone <repository>
   cd yosai_intel_dashboard
   ```

2. **Create virtual environment:**
   ```bash
   python -m venv venv
   source venv/bin/activate  # On Windows: venv\Scripts\activate
   ```

3. **Install Python dependencies:**
   ```bash
   ./scripts/setup.sh
   ```
   The script installs both `requirements.txt` and `requirements-dev.txt` from
   PyPI (or a local `packages/` directory if present) and runs `npm install` to
   fetch Node dependencies. The Python requirements now include the Kafka
   clients `confluent-kafka` and `fastavro`. Ensure dependencies are installed
   **before** running Pyright or using the Pylance extension. Missing packages
   will otherwise appear as unresolved imports.

4. **Install Node dependencies (optional):**
   PostCSS and other build tools live in `package.json`. `./scripts/setup.sh`
   already runs `npm install`, but you can execute it manually if desired.
   ```bash
   npm install
   ```
5. **Set up environment:**
   ```bash
   cp .env.example .env
   # Generate random development secrets
   python scripts/generate_dev_secrets.py >> .env
   # Edit .env with your configuration (e.g. set HOST and database info)
   ```
`setup_dev_mode` checks for the `DB_PASSWORD` variable. The sample
`.env.example` includes a placeholder value. If this variable is
missing only a warning is emitted on startup, but database features
may not function.

`SECRET_KEY` **must** be defined. The API will exit with a
`RuntimeError` if the variable is missing.
6. **Build the CSS bundle:**
   Ensure `node` and `npm` are available if you use the npm command.
   ```bash
   npm run build-css  # or `python tools/build_css.py`
   ```
   The command generates `assets/dist/main.css`, `assets/dist/main.min.css` and
   `assets/dist/main.min.css.map`. These files are auto-generated and should not
   be edited directly. Modify source files under `assets/css/` and rerun the
   build when needed.

7. **Run the application (development only):**
   The app now loads variables from `.env` automatically.
   ```bash
   python start_api.py  # use only for local development
   ```
   For production deployments start a WSGI server instead:
   ```bash
   gunicorn wsgi:server
   # or
   uwsgi --module wsgi:server
   ```
8. **Access the dashboard:**
   Open http://127.0.0.1:8050 in your browser.
   The server runs over HTTP by default but will automatically serve HTTPS
   whenever certificates are available.

### Docker Compose Development Environment

To spin up the monolith together with the new microservices run:

```bash
docker-compose \
  -f docker-compose.yml \
  -f docker-compose.kafka.yml \
  -f docker-compose.dev.yml up --build
```

This starts PostgreSQL, TimescaleDB (port `5433`), the Kafka stack with a
web UI on `http://localhost:8080`, pgAdmin on `http://localhost:5050`, the
API gateway on `http://localhost:8081` and the main dashboard on
`http://localhost:8050`.

### Go API Gateway

<<<<<<< HEAD
The source code for the gateway lives under the `gateway/` directory.

The gateway forwards all requests to the dashboard service defined by the
`APP_HOST` and `APP_PORT` environment variables (defaults are `app` and
`8050`). Additional middleware can be toggled with:
=======
The Go gateway lives in the `api-gateway` directory. It forwards all requests
to the dashboard service defined by the `APP_HOST` and `APP_PORT` environment
variables (defaults are `app` and `8050`). Additional middleware can be
toggled with:
>>>>>>> 3b305682

* `ENABLE_AUTH=1` – require an `Authorization` header
* `ENABLE_RATELIMIT=1` – enable a simple token bucket rate limiter

Run it locally with:

```bash
cd api-gateway
go run .
```

The service listens on port `8080` inside the container. You can reach it at
`http://localhost:8081` when running via Docker Compose.
Stop all containers with `docker-compose down` when finished.

## Developer Onboarding

For a more detailed walkthrough of the environment setup and testing workflow,
see [developer_onboarding.md](docs/developer_onboarding.md).

### Troubleshooting

If Pylance shows unresolved imports or type errors, your editor may not be
using the virtual environment where dependencies were installed. Try the
following steps:

1. Activate the virtual environment:
   ```bash
   source venv/bin/activate  # On Windows: venv\Scripts\activate
   ```

2. Install dependencies:
   ```bash
   ./scripts/setup.sh
   ```
   The script installs both requirement files. If you encounter errors like
   `module 'flask' has no attribute 'helpers'`,
   ensure there are no local directories named `flask`, `pandas`, or `yaml`
   in the project root. These placeholder packages can shadow the real
   libraries installed from `requirements.txt`. Delete them before running
   the application.

3. Restart your editor so Pylance picks up the correct interpreter.

4. If the dashboard starts with a blank page, required packages are
   likely missing. Install them before launching the app:
   ```bash
   pip install -r requirements.txt
   pip install -r requirements-dev.txt
   # or simply run ./scripts/setup.sh
   ```
5. If Dash packages behave unexpectedly, reinstall them with pinned versions:
   ```bash
   pip uninstall -y dash dash-leaflet dash-extensions dash-bootstrap-components
   pip install dash==2.14.1
   pip install dash-bootstrap-components==1.6.0
   pip install dash-extensions==1.0.11
   pip install dash-leaflet==0.1.28
   pip install -r requirements.txt
   ```
6. If you accidentally open the app with `https://` instead of `http://`,
   your browser may cache a service worker or enforce HSTS, preventing the
   plain HTTP version from loading. Use the browser's development settings to
   clear site data, including service workers and caches, and remove any HSTS
   entries before reloading the page.
7. If `python start_api.py` fails with `NameError: name '_env_file_callback' is not defined`,
   Flask was likely installed incorrectly. Reinstall it to restore the missing
   function:
   ```bash
   pip install --force-reinstall "Flask>=2.2.5"
   ```
   See [docs/troubleshooting.md](docs/troubleshooting.md) for details.

### Production Deployment

Using Docker Compose:
```bash
docker-compose -f docker-compose.prod.yml up -d
```
Whenever you modify the code, rebuild the Docker image with `docker-compose build` (or `docker-compose up --build`) so the running container picks up your changes.
Docker Compose expects the database password and Flask secret key to be
provided via Docker secrets or environment variables. Create
`secrets/db_password.txt` and `secrets/secret_key.txt` locally if you use
file-based Docker secrets, set `DB_PASSWORD` and `SECRET_KEY` in the
environment, or let the `ConfigManager` load them from your secret
backend. **Do not commit these files to version control.**

Alternatively you can launch the app with Gunicorn or uWSGI. This is the
recommended approach for any production deployment. A sample Gunicorn
configuration is provided at `gunicorn.conf.py`:
```bash
gunicorn -c gunicorn.conf.py wsgi:server
# or
uwsgi --module wsgi:server
```

When `YOSAI_ENV=production` and CSRF protection is enabled, the application
initializes the `DashCSRFPlugin` to enforce strict CSRF checks.

### Production Build

Build optimized CSS assets before deployment:
```bash
npm run build-css
```
The script reads `assets/css/main.css` and outputs both
`assets/dist/main.css` and `assets/dist/main.min.css` with a source map
`assets/dist/main.min.css.map`. Any changes under `assets/css/` won't be
reflected until you rebuild the bundle with `npm run build-css` (or
`python tools/build_css.py`). When the minified file exists, the application
loads `assets/dist/main.min.css` instead of the source CSS. Gzip or Brotli
compression is automatically handled at runtime by `flask-compress`.

## Kafka Setup

Kafka topics must exist before starting the streaming service. Use the helper
script to create them (pass the broker list if not running on localhost):

```bash
./scripts/create_kafka_topics.sh            # uses localhost:9092
./scripts/create_kafka_topics.sh kafka:9092 # custom broker
```

The script requires `kafka-topics.sh` and `curl` in your `PATH`. It
creates the topics `access-events`, `access-events-enriched`,
`analytics-requests`, `analytics-responses`, `anomaly-events`,
`alerts`, `system-metrics`, `dead-letter`, `app-state` and
`audit-logs` with sensible defaults. A replication factor of **3** is
used with `min.insync.replicas=2`. The script also registers the Avro
schema in `schemas/access-event.avsc` with your schema registry (set
`SCHEMA_REGISTRY_URL` to override the default `http://localhost:8081`).

## 🧪 Testing

Install dependencies before running the tests:
```bash
# Option 1: use the helper script
./scripts/setup.sh
# Option 2: install packages manually
pip install -r requirements.txt -r requirements-test.txt
```
For minimal CI environments you can run `./scripts/install_test_deps.sh` which
only installs the Python dependencies required for the tests.
### Test Requirements

The test suite relies on extra packages defined in `requirements-test.txt`. Installing them ensures that `pytest` can import all helper modules:

- `pytest` and `pytest-cov`
- `PyYAML`
- `pandas`
- `psutil`
- `hvac`
- `cryptography`
- `selenium`
- `requests`

Detailed instructions are provided in
[docs/test_setup.md](docs/test_setup.md).
The overall design of our test protocols and injection approach is
documented in [docs/test_architecture.md](docs/test_architecture.md).

Run the complete test suite:
```bash
# Run all unit and integration tests
pytest

# Run type checking
mypy .

# Check code quality
black . --check
flake8 .
```

The `tests/` directory contains the integration and unit tests for the
dashboard. Key entry points include `tests/test_integration.py`,
`tests/test_analytics_integration.py`, `tests/test_ai_device_generator.py` and
`tests/test_security_service.py`.

Most asynchronous tests rely on a reusable `async_runner` fixture that
executes coroutines on a dedicated event loop. If you need to run an async
function inside a test simply pass `async_runner` and call it with your
coroutine.

The CI workflow also stores the `audit-report.json` file produced by `pip-audit`
as the **pip-audit-report** artifact. It runs on pull requests and fails when
critical vulnerabilities are detected. Download the artifact from the
**Actions** tab to review dependency vulnerability results.

## <span aria-hidden="true">📋</span> Features

- **Real-time Security Monitoring**: Live access control event monitoring
- **AI-Powered Anomaly Detection**: Advanced pattern recognition
- **Interactive Analytics**: Deep dive data analysis with file uploads
- **Automatic Data Summaries**: Charts for numeric distributions and top categories
- **Modular Architecture**: Easy to maintain, test, and extend
- **Multi-page Interface**: Organized functionality across multiple pages
- **Type-Safe**: Full type annotations and validation
- **CSRF Protection Plugin**: Optional production-ready CSRF middleware for Dash
- **Machine-Learned Column Mapping**: Trainable model for smarter CSV header recognition
- **Hardened SQL Injection Prevention**: Uses `sqlparse` and `bleach` to validate queries
- **Centralized Unicode Processing**: Use `UnicodeProcessor` and related handlers
  from `core.unicode` for safe text and SQL handling.
- **Event Driven Callbacks**: Plugins react to events via the unified
  `TrulyUnifiedCallbacks` manager.
  This single interface replaces previous callback controllers.
- **Metrics & Monitoring**: `PerformanceMonitor` tracks system performance
  using `psutil`.
- **Dependabot Updates**: Python dependencies automatically kept up-to-date.

**Note:** The file upload and column mapping functionality relies on `pandas`.
If `pandas` is missing these pages will be disabled. Ensure you run
`pip install -r requirements.txt` and `pip install -r requirements-dev.txt` to
install all dependencies (or execute `./scripts/setup.sh`).
`PerformanceMonitor` requires `psutil` for CPU and memory metrics, and the
file processing utilities depend on `chardet` to detect text encoding.

## <span aria-hidden="true">🔄</span> Upload Workflow

The upload page now streams files directly to a background task. Progress is
reported via Server‑Sent Events at `/upload/progress/<task_id>`. Once the server
finishes processing a file it updates the `file-info-store` so analytics pages
pick up the new dataset automatically. Mobile users can collapse the queue to
free up space and the workflow adjusts for touch interactions.

## <span aria-hidden="true">📱</span> Mobile Support

The layout is responsive down to narrow phone screens. Navigation collapses into
a hamburger menu and the drag‑and‑drop region expands to full width. All touch
targets meet the 44&nbsp;px guideline and alerts reposition so they remain
readable on mobile devices.

## <span aria-hidden="true">🛠️</span> Monitoring Setup

Runtime metrics are exposed at `/metrics` for Prometheus. A sample configuration
is provided in `monitoring/prometheus.yml`. Logstash support is available via
`logging/logstash.conf`. Dashboards can be built in Grafana or Kibana using
these data sources. See [performance_monitoring.md](docs/performance_monitoring.md)
for details.

## Kafka Setup

`docker-compose.kafka.yml` spins up a three-node Kafka cluster with Schema Registry
and a Kafka UI. A `kafka-init` service automatically creates the required topics.
The helper script `start_kafka.sh` launches the stack and detaches from the terminal:

```bash
./scripts/start_kafka.sh
```

Monitor the brokers at <http://localhost:8080> while services are running.
Run the health check tool to verify that all brokers are reachable:

```bash
python tools/cli_kafka_health.py --brokers localhost:9092
```

Stop the cluster when finished:

```bash
docker-compose -f docker-compose.kafka.yml down
```

Broker data is persisted in named volumes so messages survive container restarts.
The configuration sets a replication factor of **3** and enables health checks
for all components.

## <span aria-hidden="true">⚡</span> Performance Optimization

Upcoming optimizer modules tune analytics batch sizes and cache behavior.
The `CacheManager` selects an in-memory or Redis backend, while dedicated
memory and CPU optimizers keep resource usage within the thresholds described in
[performance_monitoring.md](docs/performance_monitoring.md#upcoming-optimization-tools).
Large uploads are streamed through the `AsyncFileProcessor` to avoid blocking
the event loop.

### Cache Warming

Use `IntelligentCacheWarmer` with a `HierarchicalCacheManager` to prefill
caches during start-up. This avoids expensive database queries on the first
request.

```python
from core.cache_warmer import IntelligentCacheWarmer
from core.hierarchical_cache_manager import HierarchicalCacheManager

cache = HierarchicalCacheManager()
warmer = IntelligentCacheWarmer(cache, loader=load_from_db)

warmer.record_usage("recent_events")
warmer.record_usage("top_users")

await warmer.warm()
```

Calling `ServiceContainer.warm_caches()` runs the warmer automatically if it is
registered with the container.

## <span aria-hidden="true">🔧</span> Configuration

This project uses **`config/config.py`** for all application settings. The
`create_config_manager()` helper builds a `ConfigManager` composed of modular
dataclasses like `AppConfig`, `DatabaseConfig` and `SecurityConfig`. It loads a
YAML file from `config/` based on `YOSAI_ENV` or `YOSAI_CONFIG_FILE`, then
applies environment variable overrides.
The underlying loading logic lives in `config/base_loader.py` as `BaseConfigLoader`.
It handles YAML `!include` expansion, JSON files and environment variable substitution. Earlier versions used separate modules
such as `app_config.py` and `simple_config.py`; these have been replaced by this
unified loader. Register the configuration with the DI container so it can be
resolved from anywhere:


```python
from core.container import Container
from config import create_config_manager

container = Container()
container.register("config", create_config_manager())

config = container.get("config")
```

A short example without the container:

```python
from config import create_config_manager

config = create_config_manager()
db_cfg = config.get_database_config()
```

### Database

Configure your database in `.env`:
```
DB_TYPE=postgresql  # or 'sqlite' or 'mock'
DB_HOST=your_db_host
DB_PORT=5432
DB_NAME=your_db_name
DB_USER=your_db_user
DB_PASSWORD=your_db_password
```

### Application

Key configuration options:
```
DEBUG=False           # Set to False for production
HOST=0.0.0.0         # Bind to all interfaces for production
PORT=8050            # Application port
SECRET_KEY=your-key  # Change for production
```

For Gunicorn deployments, host, port and log level defaults are also
defined in `gunicorn.conf.py`.


The secret key is not included in the default YAML files. **You must**
set `SECRET_KEY` in your environment or a `.env` file before starting
the application. The API now raises a `RuntimeError` if the variable is
missing. The example scripts under `examples/` also rely on this
variable through the `SecretManager` helper.

When `YOSAI_ENV=production` the application will refuse to start unless both
`DB_PASSWORD` and `SECRET_KEY` are provided via environment variables or Docker
secrets.

Configuration validation runs automatically at startup and logs any missing
critical settings. The new `ConfigValidator` checks that the `app`, `database`
and `security` sections exist before the server starts.

### Environment Overrides

The `ConfigManager` returned by `create_config_manager()` loads YAML files from
`config/` and then checks for environment variables. When a variable name
matches a key used in the YAML configuration (for example `DB_HOST`, `DB_USER`,
`REDIS_HOST` or `SECRET_KEY`), its value replaces the one from the file. This
lets you adjust settings without editing the YAML files.

Example:

```bash
DB_HOST=localhost
DB_USER=postgres
REDIS_HOST=localhost
SECRET_KEY=supersecret
python start_api.py
```

These values override `database.host`, `database.user`, `cache.host` and
`security.secret_key` from the loaded YAML.

### Selecting a YAML File

`create_config_manager()` determines which YAML file to load by inspecting
environment variables:

- `YOSAI_ENV` – set to `development`, `staging`, `production` or `test` to
  automatically load the corresponding file under `config/`.
- `YOSAI_CONFIG_FILE` – absolute path to a custom YAML file. When set it
  overrides `YOSAI_ENV`.
- `YOSAI_APP_MODE` – set to `full`, `simple` or `json-safe` to select the
  startup mode for `create_app()` (default: `full`).

Example:

```bash
YOSAI_ENV=production python start_api.py
# or
YOSAI_CONFIG_FILE=/path/to/custom.yaml python start_api.py
YOSAI_APP_MODE=simple python start_api.py
```

#### Dynamic Constants

`create_config_manager()` uses the internal `DynamicConfigManager` to read
optional environment variables that fine&ndash;tune security and performance
defaults:


- `PBKDF2_ITERATIONS` – password hashing iterations
- `RATE_LIMIT_API` – number of requests allowed per window
- `RATE_LIMIT_WINDOW` – rate limit window in minutes
- `MAX_UPLOAD_MB` – maximum allowed upload size
- `DB_POOL_SIZE` – database connection pool size

### Plugins

Plugins live in the `plugins/` directory. Place any custom plugin package inside
this folder, for example `plugins/my_plugin/plugin.py` defining a
`create_plugin()` function. Enable the plugin by adding a section under
`plugins:` in `config/config.yaml` and setting `enabled: true` plus any plugin
options. Initialize plugins by calling `setup_plugins` from
`core.plugins.auto_config`. This discovers plugins, registers callbacks, exposes
`/health/plugins` and attaches the manager as `app._yosai_plugin_manager`.
See [docs/plugins.md](docs/plugins.md) for a detailed overview of discovery,
configuration and the plugin lifecycle. For step-by-step instructions on
writing your own plugin check [docs/plugin_development.md](docs/plugin_development.md).
For a diagram of the full process see [docs/plugin_lifecycle.md](docs/plugin_lifecycle.md).
The same document includes a minimal **Hello World** plugin showcasing
`create_plugin()` and callback registration.

#### Customizing Plugins

1. Copy the `plugins/example` folder (or any existing plugin) and update the
   `PluginMetadata` values.
2. Add a section under `plugins:` in `config/config.yaml` with `enabled: true`
   and any custom options.
3. Call `setup_plugins` from `core.plugins.auto_config` during app start-up to
   load your plugin and register its callbacks.
4. See [docs/plugin_development.md](docs/plugin_development.md) for a complete
   walkthrough.

### Migration Notes

Older modules `config/app_config.py`, `config/simple_config.py` and the
previous `config_manager.py` have been removed. Create a container and access
the new unified configuration through it instead:

```python
from core.container import Container
from config import create_config_manager

container = Container()
container.register("config", create_config_manager())

config = container.get("config")
```

The `ConfigManager` implements `ConfigurationProtocol` so alternative
implementations can be swapped in for tests. Helper functions like
`get_app_config()` and `get_database_config()` remain available for convenience.

## <span aria-hidden="true">🔄</span> Migration Guide

The dashboard now centralizes Unicode handling in `core.unicode`.
Detect legacy usage and validate the migration with the helper tools:

```bash
python tools/legacy_unicode_audit.py --path .
python tools/validate_unicode_migration.py
```

The repository also includes a helper for enforcing snake_case names.
Scan the codebase and automatically fix issues with:

```bash
python tools/naming_standardizer.py scan .
python tools/naming_standardizer.py fix <path>
```

See [docs/migration_guide.md](docs/migration_guide.md) for step-by-step
instructions and benefits of the new processors.

## <span aria-hidden="true">📊</span> Plugin Performance Monitoring

Use `EnhancedThreadSafePluginManager` to track plugin load times and
resource usage:

```python
from core.plugins.performance_manager import EnhancedThreadSafePluginManager
manager = EnhancedThreadSafePluginManager(container, config)
data = manager.get_plugin_performance_metrics()
```

The `/api/v1/plugins/performance` endpoint exposes metrics for dashboards.

## <span aria-hidden="true">📊</span> Modular Components

### Database Layer (`config/`)
- **database_manager.py**: Connection pooling, multiple database support
- Supports PostgreSQL, SQLite, and Mock databases
- Type-safe connection management
- Retry logic via `connection_retry.py` with exponential backoff
 - Safe Unicode handling using `UnicodeSQLProcessor` for queries and
   `UnicodeProcessor` for parameters
- Connection pooling through `connection_pool.py`
```python
from config.database_manager import EnhancedPostgreSQLManager, DatabaseConfig
manager = EnhancedPostgreSQLManager(DatabaseConfig(type="postgresql"))
manager.execute_query_with_retry("SELECT 1")
```

### Models Layer (`models/`)
- **entities.py**: Core business entities
- **events.py**: Event and transaction models
- **enums.py**: Type-safe enumerations
- Full type annotations and validation
- **Guide**: [docs/models_guide.md](docs/models_guide.md) explains each model file

-### Services Layer (`services/`)
- **analytics_service.py**: Business logic for analytics ([docs](docs/analytics_service.md))
  
  Register an instance with the container to access analytics operations:

  ```python
  from core.container import Container
  from services.analytics_service import create_analytics_service

  container = Container()
  container.register("analytics", create_analytics_service())

  analytics = container.get("analytics")
  ```
  
  The `AnalyticsService` conforms to `AnalyticsServiceProtocol`, so you can
  substitute your own implementation during tests.
- **device_learning_service.py**: Persists learned device mappings ([docs](docs/device_learning_service.md))
- Caching and performance optimization
- Modular and testable

### Components Layer (`components/`)
- Reusable UI components
- Independent and testable
- Type-safe prop interfaces

### SQL Injection Prevention
Use `SecurityValidator` to sanitize query parameters in both Flask and Dash routes. Example:

```python
from core.security_validator import SecurityValidator

validator = SecurityValidator()

@app.route('/search')
def search():
    term = request.args.get('q', '')
    validator.validate_input(term, 'query_parameter')
    return query_db(term)
```

### Safe JSON Serialization
`SafeJSONSerializer` in `core/serialization/safe_json.py` normalizes `LazyString`,
`Markup`, and problematic Unicode surrogate characters before any JSON encoding.
`JsonSerializationService` uses this helper to ensure consistent results across
Flask and Dash applications.

## <span aria-hidden="true">🔐</span> Authentication & Secrets

This project uses Auth0 for OIDC login. Configure the following environment
variables or Docker secrets:

- `AUTH0_CLIENT_ID`
- `AUTH0_CLIENT_SECRET`
- `AUTH0_DOMAIN`
- `AUTH0_AUDIENCE`
- `SSL_CERT_PATH`
- `SSL_KEY_PATH`

`SSL_CERT_PATH` and `SSL_KEY_PATH` should point to the certificate and
private key used by both the application and Nginx. When unset the
development files generated by `mkcert` are used.

Install `mkcert` then run:

```bash
mkcert -key-file localhost+1-key.pem -cert-file localhost+1.pem localhost 127.0.0.1
```

Both files must be present and match or the app will raise
`KEY_VALUES_MISMATCH`. HTTPS is enabled automatically when these files exist.

All secrets can be provided via the `SecretManager` which supports `env`,
`aws`, and `vault` backends. Place these values in `.env` or mount them as
Docker secrets. See the [architecture diagram](docs/auth_flow.png) for
implementation details.

When running in development mode the application no longer sets default
secret values automatically. Ensure all required variables above are defined
in your environment or `.env` file or the server will fail to start.

Session cookies are marked as permanent on login. The default lifetime is
configured via `security.session_timeout` in seconds. You can override the
timeout for specific roles using `security.session_timeout_by_role`:

```yaml
security:
  session_timeout: 3600
  session_timeout_by_role:
    admin: 7200
    basic: 1800
```

The configuration loader performs a validation step on startup to ensure
required secrets are set. See
[docs/secret_management.md](docs/secret_management.md) for rotation
procedures, Docker/cloud secret usage, and incident handling guidance.

## <span aria-hidden="true">🌐</span> Language Toggle

Internationalization is built in with Flask-Babel. Click the language dropdown in the navigation bar to switch between English and Japanese. No additional environment variables are required.
If you encounter an error like `"Babel" object has no attribute "localeselector"` when starting the app, ensure that the `Flask-Babel` package is installed and up to date (version 4 or later). The application now falls back to the new `locale_selector_func` API when needed.
The compiled `.mo` files in `translations/` must exist at runtime. After editing any `.po` files run `pybabel compile -d translations` and commit the generated files.


## <span aria-hidden="true">🎨</span> Theme Support

The dashboard provides light, dark and high‑contrast themes. The current
selection is saved in the browser and applied before CSS loads to avoid a flash
of unstyled content. Use the new dropdown on the right side of the navbar to
switch themes at runtime.

## <span aria-hidden="true">📚</span> Documentation

See the [data model diagram](docs/data_model.md) for an overview of key entities.
The running application exposes Swagger-based API docs at `http://<host>:<port>/api/docs`.
- Performance & log monitoring: [docs/performance_monitoring.md](docs/performance_monitoring.md)
- Large file processing: [docs/performance_file_processor.md](docs/performance_file_processor.md)
- Upload progress SSE: `/upload/progress/<task_id>` streams `data: <progress>` events roughly 60 times per second.
- Callback design: [docs/callback_architecture.md](docs/callback_architecture.md)
- State stores: [docs/state_management.md](docs/state_management.md)
- Ops reference: [docs/operations_guide.md](docs/operations_guide.md)
- Callback migration: [docs/migration_callback_system.md](docs/migration_callback_system.md)

Update the spec by running `python tools/generate_openapi.py` which writes `docs/openapi.json` for the UI.

### API Examples

Fetch plugin performance metrics:

```bash
curl http://<host>:<port>/api/v1/plugins/performance
```

Expected response:

```json
{
  "example_plugin": {
    "load_time": 0.2,
    "memory_usage": 15.1,
    "alerts": []
  }
}
```

Calculate risk score from analytics data:

```bash
curl -X POST http://<host>:<port>/api/v1/risk/score \
    -H 'Content-Type: application/json' \
    -d '{"anomaly_score": 0.25, "pattern_score": 0.1, "behavior_deviation": 0.2}'
```

Expected response:

```json
{"score": 0.55, "level": "medium"}
```
## Usage Examples

### Cleaning text
```python
from core.unicode import get_text_processor
from utils import sanitize_unicode_input
raw = "Bad\uD83DText"
processor = get_text_processor()
clean = processor.safe_encode_text(raw)
safe = sanitize_unicode_input("A\ud800B")
```

### Firing events
```python
from analytics_core.callbacks.unified_callback_manager import CallbackManager
from core.callback_events import CallbackEvent

manager = CallbackManager()
manager.trigger(CallbackEvent.ANALYSIS_COMPLETE, "analytics", {"rows": 42})
```

Performance metrics can be retrieved via:
```python
from core.performance import get_performance_monitor
summary = get_performance_monitor().get_metrics_summary()
```
### Standardizing column names
```python
import pandas as pd
from utils.mapping_helpers import standardize_column_names

df = pd.DataFrame({"A B": [1], "C-D": [2]})
clean_df = standardize_column_names(df)
```
### Using the mapping service
```python
from mapping import create_mapping_service

service = create_mapping_service(storage_type="memory")
result = service.process_upload(df, "sample.csv")
print(result.columns.data.head())
```
## <span aria-hidden="true">📜</span> Data Migration
Use the storage utilities to convert legacy pickle files to Parquet and load them:
```python
from file_conversion.migrate_existing_files import main
main()
```
This creates `converted_data/Demo3_data_copy.csv.parquet` and prints the first rows.

Legacy `.pkl` files placed in `temp/uploaded_data` are automatically converted
to Parquet the next time the application starts.

Uploaded files are now **lazy loaded**. Only the `file_info.json` metadata is
read at startup; Parquet files are opened on demand when analytics or previews
require them. This keeps startup fast even with many large uploads.

Uploaded data is persisted inside `temp/uploaded_data`. Each successful
upload creates a `<name>.parquet` file along with metadata in
`file_info.json`. The analytics page lists these entries in the **Data Source**
dropdown so you can revisit earlier uploads without re-uploading them.

**Important:** keep the `temp/uploaded_data` directory intact until device
mappings have been saved, otherwise the mapping step will fail.

## Component Previews

Standalone preview scripts live in the `storybook/` directory. They showcase
common UI components without launching the entire dashboard. Run a script with

```bash
python storybook/navbar_app.py
python storybook/upload_area_app.py
```
Each command starts a small Dash server on port `8050` so you can interact with
the component in isolation.
## Callback Graph

Run the helper script to visualize Dash callback dependencies:

```bash
python scripts/callback_graph.py
```

The command writes `docs/callback_graph.dot` and `docs/callback_graph.png`
showing edges from each callback output to its inputs.

## TimescaleDB Migration

Use `scripts/migrate_to_timescale.py` to copy data from the legacy
`yosai_intel` database into TimescaleDB. The script processes the large
`access_events` table in 10k-row chunks with progress reporting. Checksums and
row counts are validated for every chunk while a `migration_checkpoint` table
tracks the last processed ID so the migration can resume if interrupted.

Run the migration with the default DSNs or specify them explicitly.  Ensure
TimescaleDB has been initialised by loading `scripts/init_timescaledb.sql`
first.  The included compose file exposes Timescale on port `5433`:

```bash
psql -h localhost -p 5433 -U postgres -f scripts/init_timescaledb.sql
```

Then execute the Python migration script:

```bash
python scripts/migrate_to_timescale.py --source-dsn "dbname=yosai_intel" \
    --target-dsn "dbname=yosai_timescale" --resume
```

Add `--test-mode` to perform a dry run on the first chunk only.

The SQL file creates an `access_events` hypertable with policies:

* **Compression** after one day: `add_compression_policy('access_events', INTERVAL '1 day')`
* **Retention** after seven days: `add_retention_policy('access_events', INTERVAL '7 days')`

It also defines indexes used by the migration:

* `idx_access_events_timestamp` on the event timestamp
* `idx_access_events_person_id` on `person_id`
* `idx_access_events_door_id` on `door_id`
* `idx_anomaly_detections_detected_at` on anomaly detection timestamps
* `idx_anomaly_detections_type` on anomaly type
* `idx_incident_tickets_status` on incident ticket status

A continuous aggregate `access_event_hourly` summarises hourly counts per facility and refreshes automatically once the migration is complete.

Set the connection strings via the environment variables `SOURCE_DSN` and `TARGET_DSN`.  In Kubernetes deployments the following variables control the Timescale connection:

```text
TIMESCALE_HOST, TIMESCALE_PORT, TIMESCALE_DB_NAME,
TIMESCALE_DB_USER, TIMESCALE_DB_PASSWORD
```

The default `docker-compose.dev.yml` exposes TimescaleDB on port `5433`.



## 🤝 Contributing

See [CONTRIBUTING.md](CONTRIBUTING.md) for detailed guidelines. In short:

1. Install dependencies:
   ```bash
   pip install -r requirements.txt
   pip install -r requirements-dev.txt
   pip install -r requirements-test.txt
   ```
2. Ensure all tests pass: `pytest`
3. Format code with `black` and run `flake8`
4. Follow type safety guidelines and maintain the modular architecture
5. Add tests for new functionality and update documentation when applicable
6. Optional debug helpers live in `examples/`. Run the upload helper with
   `python examples/debug_live_upload.py` to validate environment setup
7. The example CSRF scripts in `examples/` read `SECRET_KEY` from the
   environment using the `SecretManager`. Set this variable in your shell or
   `.env` file before running them.
8. A legacy `lazystring` fix plugin sample is kept in
   `examples/legacy_lazystring_fix_plugin.py` for reference only.
9. The full pipeline diagnostic helper now lives at
   `examples/diagnostic_script.py` (replacing the old
   `examples/debugcsv.py`) and can be run with
   `python examples/diagnostic_script.py`.
10. Outdated prototype scripts, such as the legacy adapters, have been moved
    to the `archive/` directory for reference.
11. The original MVP demo modules now live under `archive/mvp/` and are not
    part of the production application.

## <span aria-hidden="true">📦</span> Versioning

This project adheres to [Semantic Versioning](https://semver.org). See
[docs/release.md](docs/release.md) for details on how releases are managed.

## <span aria-hidden="true">📄</span> License

MIT License - see LICENSE file for details.<|MERGE_RESOLUTION|>--- conflicted
+++ resolved
@@ -193,18 +193,12 @@
 
 ### Go API Gateway
 
-<<<<<<< HEAD
 The source code for the gateway lives under the `gateway/` directory.
 
 The gateway forwards all requests to the dashboard service defined by the
 `APP_HOST` and `APP_PORT` environment variables (defaults are `app` and
 `8050`). Additional middleware can be toggled with:
-=======
-The Go gateway lives in the `api-gateway` directory. It forwards all requests
-to the dashboard service defined by the `APP_HOST` and `APP_PORT` environment
-variables (defaults are `app` and `8050`). Additional middleware can be
-toggled with:
->>>>>>> 3b305682
+
 
 * `ENABLE_AUTH=1` – require an `Authorization` header
 * `ENABLE_RATELIMIT=1` – enable a simple token bucket rate limiter
