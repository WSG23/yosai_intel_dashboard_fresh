#!/usr/bin/env python3
"""
Quick Callback Audit Runner
Run this script immediately to get your callback landscape mapped out!

Usage:
    python3 quick_audit_runner.py
    python3 quick_audit_runner.py --path /path/to/your/project
    python3 quick_audit_runner.py --detailed  # More verbose output
"""
import argparse
import sys
from pathlib import Path

# Import the auditor (assumes it's saved as callback_auditor.py)
try:
    from tailored_callback_auditor import YourSystemCallbackAuditor
except ImportError:
    print("❌ Could not import YourSystemCallbackAuditor")
    print("💡 Make sure 'tailored_callback_auditor.py' is in the same directory")
    sys.exit(1)

def main():
    parser = argparse.ArgumentParser(description="Quick Callback System Audit")
    parser.add_argument("--path", "-p", default=".", help="Path to your project (default: current directory)")
    parser.add_argument("--detailed", "-d", action="store_true", help="Show detailed output")
    parser.add_argument("--save", "-s", action="store_true", help="Save results to files")
    parser.add_argument("--conflicts-only", "-c", action="store_true", help="Show only conflicts")
    
    args = parser.parse_args()
    
    print("🎯 CALLBACK SYSTEM AUDIT STARTING...")
    print(f"📁 Scanning: {Path(args.path).absolute()}")
    print("-" * 50)
    
    # Run the audit
    auditor = YourSystemCallbackAuditor(args.path)
    results = auditor.scan_complete_codebase()
    
    if args.conflicts_only:
        show_conflicts_only(results)
    elif args.detailed:
        show_detailed_results(results, auditor)
    else:
        show_quick_summary(results)
    
    if args.save:
        auditor.save_results(results)
        print("\n📁 Detailed results saved to 'callback_audit_results/' directory")

def show_quick_summary(results):
    """Show quick summary for immediate insights"""
    summary = results['summary']
    
    print(f"""
🎯 QUICK CALLBACK AUDIT SUMMARY
{'='*50}

📊 OVERVIEW:
   Total Callbacks: {summary['total_callbacks']:,}
   Files with Callbacks: {summary['files_with_callbacks']:,}
   Pattern Types: {len(summary['pattern_distribution'])}
   Namespaces: {summary['unique_namespaces']:,}

📈 PATTERN BREAKDOWN:""")
    
    for pattern_type, count in summary['pattern_distribution'].items():
        percentage = (count / summary['total_callbacks']) * 100 if summary['total_callbacks'] > 0 else 0
        indicator = get_pattern_indicator(pattern_type)
        print(f"   {indicator} {pattern_type.replace('_', ' ').title()}: {count:,} ({percentage:.1f}%)")
    
    print(f"""
⚠️  CONFLICTS:
   Total Conflicts: {summary['total_conflicts']:,}
   High Priority: {summary['high_severity_conflicts']:,}
""")
    
    if results['conflicts']:
        print("   🔥 Critical Conflicts:")
        for conflict in results['conflicts'][:3]:
            if conflict.severity == 'HIGH':
                print(f"      • {conflict.output_id} - {len(conflict.conflicting_callbacks)} callbacks")
    
    print(f"""
🧩 COMPLEXITY:
   Average Score: {summary['average_complexity']:.1f}
   Most Complex: {summary['most_complex_callbacks'][0][0] if summary['most_complex_callbacks'] else 'None'} (Score: {summary['most_complex_callbacks'][0][1] if summary['most_complex_callbacks'] else 0})
""")
    
    print("🚀 TOP 3 RECOMMENDATIONS:")
    for i, recommendation in enumerate(results['recommendations'][:3], 1):
        print(f"   {i}. {recommendation}")
    
    print(f"""
📋 NEXT STEPS:
   1. Focus on {summary['high_severity_conflicts']} high-priority conflicts
   2. Migrate {summary['pattern_distribution'].get('legacy_dash', 0)} legacy @app.callback patterns
   3. Run detailed audit: python3 quick_audit_runner.py --detailed --save
""")

<<<<<<< HEAD
def show_detailed_results(results, auditor):
=======
def show_detailed_results(results, auditor: YourSystemCallbackAuditor) -> None:
>>>>>>> 2a1c7b01
    """Show detailed results"""
    print(auditor.generate_detailed_report(results))

def show_conflicts_only(results):
    """Show only conflict analysis"""
    print("⚠️  CALLBACK CONFLICTS ANALYSIS")
    print("=" * 40)
    
    if not results['conflicts']:
        print("✅ No callback conflicts detected!")
        return
    
    # Group by severity
    high_conflicts = [c for c in results['conflicts'] if c.severity == 'HIGH']
    medium_conflicts = [c for c in results['conflicts'] if c.severity == 'MEDIUM']
    low_conflicts = [c for c in results['conflicts'] if c.severity == 'LOW']
    
    if high_conflicts:
        print(f"\n🔥 HIGH PRIORITY CONFLICTS ({len(high_conflicts)}):")
        for conflict in high_conflicts:
            print(f"\n   Output: {conflict.output_id}")
            print(f"   Files: {', '.join(set(conflict.conflicting_files))}")
            print(f"   Callbacks: {', '.join(filter(None, conflict.conflicting_callbacks))}")
            print(f"   Resolution: {conflict.resolution_suggestion}")
    
    if medium_conflicts:
        print(f"\n⚡ MEDIUM PRIORITY CONFLICTS ({len(medium_conflicts)}):")
        for conflict in medium_conflicts:
            print(f"   • {conflict.output_id} - {conflict.resolution_suggestion}")
    
    if low_conflicts:
        print(f"\n📝 LOW PRIORITY CONFLICTS ({len(low_conflicts)}):")
        for conflict in low_conflicts:
            print(f"   • {conflict.output_id}")

def get_pattern_indicator(pattern_type):
    """Get indicator emoji for pattern type"""
    indicators = {
        'truly_unified_callback': '✅',  # Good - this is your target
        'master_callback_system': '⚡',  # Medium - wrapper around TrulyUnified
        'callback_registry': '📋',      # Medium - separate system
        'callback_controller': '🎛️',    # Medium - event system
        'legacy_dash': '🔥',           # High priority - needs migration
        'clientside_callback': '🌐'    # Low priority - different purpose
    }
    return indicators.get(pattern_type, '❓')

if __name__ == "__main__":
    main()<|MERGE_RESOLUTION|>--- conflicted
+++ resolved
@@ -98,11 +98,8 @@
    3. Run detailed audit: python3 quick_audit_runner.py --detailed --save
 """)
 
-<<<<<<< HEAD
 def show_detailed_results(results, auditor):
-=======
-def show_detailed_results(results, auditor: YourSystemCallbackAuditor) -> None:
->>>>>>> 2a1c7b01
+
     """Show detailed results"""
     print(auditor.generate_detailed_report(results))
 
