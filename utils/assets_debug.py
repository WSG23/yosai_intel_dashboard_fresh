#!/usr/bin/env python3
"""Debug utilities for Dash asset serving with safe imports."""

try:
    from dash import html  # type: ignore

    DASH_AVAILABLE = True
except ImportError:
    # Provide fallback for when dash is not available
    DASH_AVAILABLE = False
    html = None

import logging
from pathlib import Path
from typing import Any, Dict, Iterable, Optional

<<<<<<< HEAD
from core.unicode import safe_unicode_encode
=======
from core.unicode_processor import safe_encode_text
>>>>>>> 67125ce8

logger = logging.getLogger(__name__)

ASSETS_DIR = Path(__file__).resolve().parent.parent / "assets"
NAVBAR_ICON_DIR = ASSETS_DIR / "navbar_icons"


def check_navbar_assets(
    required: Iterable[str], *, warn: bool = True
) -> Dict[str, bool]:
    """Return mapping of required icon names to existence state.

    ``required`` should contain icon base names **without** the ``.png``
    extension. The function appends ``.png`` automatically. Set ``warn=False``
    to suppress warning logs for missing icons.
    """

    results: Dict[str, bool] = {}
    for name in required:
        filename = f"{name}.png"
        path = NAVBAR_ICON_DIR / filename
        exists = path.is_file()
        results[safe_encode_text(name)] = exists
        if warn and not exists:
            logger.warning(
                "Navbar icon missing: %s",
                safe_encode_text(str(path)),
            )
    return results


def debug_dash_asset_serving(app: Any, icon: str = "analytics.png") -> bool:
    """Check if Dash server can serve an icon from the assets directory."""
    path = f"/assets/navbar_icons/{icon}"

    # Skip probe when the icon file is missing.  This avoids unnecessary
    # network requests during startup when optional icons have been removed.
    if not (NAVBAR_ICON_DIR / icon).is_file():  # pragma: no cover - early exit
        return False

    try:
        client = app.server.test_client()
        res = client.get(path)
        ok = res.status_code == 200
        if not ok:
            logger.warning(
                "Asset serving failed for %s (status %s)", path, res.status_code
            )
        return ok
    except Exception as exc:  # pragma: no cover - best effort
        logger.error("Asset serving test error: %s", exc)
        return False


def log_asset_info(icon: str) -> None:
    """Log whether a navbar icon file exists."""
    path = NAVBAR_ICON_DIR / icon
    logger.info("Icon path %s exists=%s", path, path.is_file())


def navbar_icon(filename: str, alt: str, fallback_text: str, *, warn: bool = True):
    """Return an ``Img`` component or fallback text for missing icons.

    Set ``warn=False`` to suppress the warning log when the icon is missing.
    """
    path = NAVBAR_ICON_DIR / filename
    if path.is_file():
        return html.Img(
            src=f"/assets/navbar_icons/{filename}",
            className="nav-icon nav-icon--image",
            alt=alt,
        )
    if warn:
        logger.warning("Missing navbar icon: %s", safe_encode_text(filename))
    return html.Span(fallback_text, className="nav-icon nav-icon--fallback")


__all__ = [
    "check_navbar_assets",
    "debug_dash_asset_serving",
    "log_asset_info",
    "navbar_icon",
]<|MERGE_RESOLUTION|>--- conflicted
+++ resolved
@@ -14,11 +14,8 @@
 from pathlib import Path
 from typing import Any, Dict, Iterable, Optional
 
-<<<<<<< HEAD
 from core.unicode import safe_unicode_encode
-=======
-from core.unicode_processor import safe_encode_text
->>>>>>> 67125ce8
+
 
 logger = logging.getLogger(__name__)
 
