#!/usr/bin/env python3
"""Backward-compatible wrapper for callback diagnostics."""

from tools.debug.callbacks import debug_callback_conflicts, validate_callback_system

<<<<<<< HEAD
if __name__ == "__main__":  # pragma: no cover - manual tool
=======

def debug_callback_conflicts():
    app = create_app()
    print("\ud83d\udd0d Callback Registration Analysis:")
    print(f"Total registered callbacks: {len(_callback_registry.registered_callbacks)}")
    for cid, source in _callback_registry.registration_sources.items():
        print(f"  \u2705 {cid} (from {source})")
    conflicts = _callback_registry.get_conflicts()
    if conflicts:
        print("\u26a0\ufe0f Potential conflicts found")
    else:
        print("\u2705 No callback conflicts detected")


def validate_assets():
    from pathlib import Path

    required_icons = [
        "assets/navbar_icons/analytics.png",
        "assets/navbar_icons/graphs.png",
        "assets/navbar_icons/export.png",
        "assets/navbar_icons/settings.png",
        "assets/navbar_icons/upload.png",
    ]
    missing = [icon for icon in required_icons if not Path(icon).exists()]
    if missing:
        print(f"\u274c Missing assets: {missing}")
        return False
    print("\u2705 All navbar assets present")
    return True


if __name__ == "__main__":
>>>>>>> 70ab9506
    debug_callback_conflicts()
    validate_callback_system()<|MERGE_RESOLUTION|>--- conflicted
+++ resolved
@@ -3,42 +3,7 @@
 
 from tools.debug.callbacks import debug_callback_conflicts, validate_callback_system
 
-<<<<<<< HEAD
 if __name__ == "__main__":  # pragma: no cover - manual tool
-=======
 
-def debug_callback_conflicts():
-    app = create_app()
-    print("\ud83d\udd0d Callback Registration Analysis:")
-    print(f"Total registered callbacks: {len(_callback_registry.registered_callbacks)}")
-    for cid, source in _callback_registry.registration_sources.items():
-        print(f"  \u2705 {cid} (from {source})")
-    conflicts = _callback_registry.get_conflicts()
-    if conflicts:
-        print("\u26a0\ufe0f Potential conflicts found")
-    else:
-        print("\u2705 No callback conflicts detected")
-
-
-def validate_assets():
-    from pathlib import Path
-
-    required_icons = [
-        "assets/navbar_icons/analytics.png",
-        "assets/navbar_icons/graphs.png",
-        "assets/navbar_icons/export.png",
-        "assets/navbar_icons/settings.png",
-        "assets/navbar_icons/upload.png",
-    ]
-    missing = [icon for icon in required_icons if not Path(icon).exists()]
-    if missing:
-        print(f"\u274c Missing assets: {missing}")
-        return False
-    print("\u2705 All navbar assets present")
-    return True
-
-
-if __name__ == "__main__":
->>>>>>> 70ab9506
     debug_callback_conflicts()
     validate_callback_system()