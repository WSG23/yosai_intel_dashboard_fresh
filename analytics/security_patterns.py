--- conflicted
+++ resolved
@@ -1,6 +1,4 @@
-<<<<<<< HEAD
-"""Advanced analyzer for detecting security patterns."""
-=======
+
 """Security Patterns Analyzer.
 
 This module applies machine learning techniques to identify suspicious
@@ -8,7 +6,7 @@
 analysis and risk scoring to generate a comprehensive security assessment
 with actionable recommendations.
 """
->>>>>>> 228d15f3
+
 
 import pandas as pd
 import numpy as np
