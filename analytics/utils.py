--- conflicted
+++ resolved
@@ -11,12 +11,9 @@
 
 
 def ensure_datetime_columns(df: pd.DataFrame) -> pd.DataFrame:
-<<<<<<< HEAD
     """Return a copy of ``df`` with any datetime-like columns parsed."""
     # Shallow copy so datetime parsing does not mutate the original
-=======
-    """Return a shallow copy of ``df`` with any datetime-like columns parsed."""
->>>>>>> 19eeb6ba
+
     df = df.copy(deep=False)
     timestamp_columns = [
         "timestamp",
