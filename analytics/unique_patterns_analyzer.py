--- conflicted
+++ resolved
@@ -69,14 +69,11 @@
         }
 
     def _prepare_data(self, df: pd.DataFrame) -> pd.DataFrame:
-<<<<<<< HEAD
         """Prepare data for analysis"""
         # Shallow copy to avoid mutating the original DataFrame while
         # minimizing memory usage. New columns are assigned rather than
         # modified in place so sharing underlying blocks is safe.
-=======
-        """Prepare data for analysis with minimal memory usage"""
->>>>>>> 19eeb6ba
+
         prepared_df = df.copy(deep=False)
 
         # Ensure timestamp is datetime
