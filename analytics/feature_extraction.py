--- conflicted
+++ resolved
@@ -5,13 +5,7 @@
 
 import pandas as pd
 
-<<<<<<< HEAD
 from validation.unicode_validator import UnicodeValidator
-=======
-from validation import UnicodeValidator
-
-_validator = UnicodeValidator()
->>>>>>> 4307a28a
 
 __all__ = ["extract_event_features"]
 
@@ -28,16 +22,9 @@
 
     # Sanitize string columns
     try:
-<<<<<<< HEAD
         validator = UnicodeValidator()
         df_clean = validator.validate_dataframe(df_clean)
-=======
-        string_cols = df_clean.select_dtypes(include=["object"]).columns
-        for col in string_cols:
-            df_clean[col] = df_clean[col].astype(str).apply(
-                _validator.validate_text
-            )
->>>>>>> 4307a28a
+
     except Exception as exc:  # pragma: no cover - log and continue
         logger.warning("Unicode sanitization failed: %s", exc)
 
