--- conflicted
+++ resolved
@@ -55,13 +55,10 @@
             return self._empty_charts()
 
     def _prepare_data(self, df: pd.DataFrame) -> pd.DataFrame:
-<<<<<<< HEAD
         """Prepare data for chart generation"""
         # Use a shallow copy so memory usage stays low while preventing
         # accidental mutation of the caller's DataFrame
-=======
-        """Prepare data for chart generation with minimal copying"""
->>>>>>> 19eeb6ba
+
         df = df.copy(deep=False)
         df["timestamp"] = pd.to_datetime(df["timestamp"])
         df["date"] = df["timestamp"].dt.date
