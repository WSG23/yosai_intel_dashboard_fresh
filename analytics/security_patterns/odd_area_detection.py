from __future__ import annotations

import logging
from datetime import datetime
from typing import List, Optional

import pandas as pd

from .types import ThreatIndicator
from .pattern_detection import _attack_info
<<<<<<< HEAD
from .utils import _door_to_area
=======
from .column_validation import ensure_columns

>>>>>>> eb793573

__all__ = ["detect_odd_area"]


def detect_odd_area(
    df: pd.DataFrame, logger: Optional[logging.Logger] = None
) -> List[ThreatIndicator]:
    """Detect access to unusual areas for a user based on door prefix."""
    logger = logger or logging.getLogger(__name__)
    threats: List[ThreatIndicator] = []
    try:
        if len(df) == 0:
            return threats
        if not ensure_columns(df, ["door_id", "person_id"], logger):
            return threats
        df = df.copy(deep=False)
        df["area"] = df["door_id"].apply(_door_to_area)
        for person_id, group in df.groupby("person_id"):
            total = len(group)
            area_counts = group["area"].value_counts()
            for area, count in area_counts.items():
                rate = count / total
                if rate < 0.1 and count <= 2:
                    threats.append(
                        ThreatIndicator(
                            threat_type=AnomalyType.ODD_AREA,
                            severity="low",
                            confidence=0.55,
                            description=f"User {person_id} rarely accesses area {area}",
                            evidence={"user_id": str(person_id), "area": area},
                            timestamp=datetime.now(),
                            affected_entities=[str(person_id)],
                            attack=_attack_info(AnomalyType.ODD_AREA.value),
                        )
                    )
    except Exception as exc:  # pragma: no cover - log and continue
        logger.warning("Odd area detection failed: %s", exc)
    return threats<|MERGE_RESOLUTION|>--- conflicted
+++ resolved
@@ -8,12 +8,8 @@
 
 from .types import ThreatIndicator
 from .pattern_detection import _attack_info
-<<<<<<< HEAD
 from .utils import _door_to_area
-=======
-from .column_validation import ensure_columns
 
->>>>>>> eb793573
 
 __all__ = ["detect_odd_area"]
 
