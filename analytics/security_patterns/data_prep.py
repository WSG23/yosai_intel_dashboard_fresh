--- conflicted
+++ resolved
@@ -11,11 +11,9 @@
 def prepare_security_data(df: pd.DataFrame, logger: Optional[logging.Logger] = None) -> pd.DataFrame:
     """Prepare and clean data for security analysis."""
     logger = logger or logging.getLogger(__name__)
-<<<<<<< HEAD
     # Use a shallow copy to preserve memory while ensuring the original
     # DataFrame remains unchanged
-=======
->>>>>>> 19eeb6ba
+
     df_clean = df.copy(deep=False)
 
     # Handle Unicode issues
