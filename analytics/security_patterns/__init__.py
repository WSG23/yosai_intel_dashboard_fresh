--- conflicted
+++ resolved
@@ -5,19 +5,12 @@
     create_security_analyzer,
     EnhancedSecurityAnalyzer,
 )
-<<<<<<< HEAD
 from core.callback_controller import CallbackController as SecurityCallbackController
 from security_callback_controller import (
     SecurityEvent,
     security_callback_controller,
     emit_security_event,
-=======
-from core.callback_controller import (
-    CallbackController as SecurityCallbackController,
-    CallbackEvent as SecurityEvent,
-    get_callback_controller,
-    fire_event,
->>>>>>> ceb9f378
+
 )
 
 security_callback_controller = get_callback_controller()
