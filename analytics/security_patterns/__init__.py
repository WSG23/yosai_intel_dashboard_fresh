--- conflicted
+++ resolved
@@ -148,7 +148,6 @@
     return pd.DataFrame(data)
 
 
-<<<<<<< HEAD
 def _detect_rapid_failures(df: pd.DataFrame) -> List[Threat]:
     failures = df[df.get("access_result") == "Denied"].copy()
     if failures.empty:
@@ -163,15 +162,7 @@
         Threat("rapid_denied_access", {"person_id": person})
         for person in summary[mask].index
     ]
-=======
-def _detect_rapid_failures(df: pd.DataFrame) -> Iterator[Threat]:
-    """Yield threats for users with multiple rapid denied accesses."""
-    failures = df[df.get("access_result") == "Denied"].sort_values("timestamp")
-    for person, group in failures.groupby("person_id"):
-        times = group["timestamp"].sort_values()
-        if len(times) >= 3 and (times.iloc[-1] - times.iloc[0]).total_seconds() <= 60:
-            yield Threat("rapid_denied_access", {"person_id": person})
->>>>>>> 26ee5b36
+
 
 
 # ---------------------------------------------------------------------------
