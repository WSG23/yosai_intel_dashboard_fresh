--- conflicted
+++ resolved
@@ -73,13 +73,4 @@
     df = pd.DataFrame(rows)
     cleaned = prepare_security_data(df)
     threats = detect_failure_rate_anomalies(cleaned)
-<<<<<<< HEAD
     assert threats == []
-=======
-    assert isinstance(threats, list)
-
-
-def test_door_to_area_helper():
-    assert _door_to_area("A-1") == "A"
-    assert _door_to_area("B-12") == "B"
->>>>>>> 66cf2b16
