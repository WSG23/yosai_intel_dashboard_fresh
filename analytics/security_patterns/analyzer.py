--- conflicted
+++ resolved
@@ -192,7 +192,6 @@
 
         threat_indicators.extend(self._detect_statistical_threats(df))
         threat_indicators.extend(self._detect_pattern_threats(df))
-<<<<<<< HEAD
         threat_indicators.extend(detect_critical_door_anomalies(df, self.logger))
         threat_indicators.extend(detect_tailgate(df, self.logger))
         threat_indicators.extend(detect_badge_clone(df, self.logger))
@@ -208,9 +207,7 @@
         threat_indicators.extend(detect_clearance_violations(df, self.logger))
         threat_indicators.extend(detect_unaccompanied_visitors(df, self.logger))
         threat_indicators.extend(detect_composite_score(df, self.logger))
-=======
-        threat_indicators.extend(self._detect_critical_door_risks(df))
->>>>>>> 89a667a9
+
 
         return threat_indicators
 
