
"""Security Patterns Analyzer.

This module applies machine learning techniques to identify suspicious
access behavior. It combines statistical anomaly detection, pattern
analysis and risk scoring to generate a comprehensive security assessment
with actionable recommendations.
"""


import pandas as pd
import numpy as np
from typing import Dict, List, Any, Tuple, Optional, Callable

from sklearn.ensemble import IsolationForest
from sklearn.preprocessing import StandardScaler
from sklearn.exceptions import DataConversionWarning
import logging
from dataclasses import dataclass
from collections import defaultdict
import warnings
<<<<<<< HEAD
from core.callback_controller import CallbackController as SecurityCallbackController
from security_callback_controller import (
    SecurityEvent,
    security_callback_controller,
    emit_security_event,
=======
from core.callback_controller import (
    CallbackEvent as SecurityEvent,
    get_callback_controller,
    fire_event as emit_security_event,
    CallbackController as SecurityCallbackController,
>>>>>>> ceb9f378
)

security_callback_controller = get_callback_controller()

from ..security_score_calculator import SecurityScoreCalculator
from ..security_metrics import SecurityMetrics
from .types import ThreatIndicator
from .data_prep import prepare_security_data
from .statistical_detection import detect_statistical_threats
from .pattern_detection import detect_pattern_threats

# Ignore warnings from scikit-learn about missing feature names and automatic
# data type conversions. These arise during DataFrame-based model training and
# are safe to suppress.
warnings.filterwarnings(
    "ignore",
    message="X does not have valid feature names",
    category=UserWarning,
    module="sklearn",
)
warnings.filterwarnings(
    "ignore",
    category=DataConversionWarning,
    module="sklearn",
)

@dataclass
class SecurityAssessment:
    """Comprehensive security assessment result"""

    overall_score: float  # 0-100
    risk_level: str
    confidence_interval: Tuple[float, float]
    threat_indicators: List[ThreatIndicator]
    pattern_analysis: Dict[str, Any]
    recommendations: List[str]


class SecurityPatternsAnalyzer:
    """Enhanced security patterns analyzer with ML-based threat detection"""

    def __init__(
        self,
        contamination: float = 0.1,
        confidence_threshold: float = 0.7,
        logger: Optional[logging.Logger] = None,
    ):
        self.contamination = contamination
        self.confidence_threshold = confidence_threshold
        self.logger = logger or logging.getLogger(__name__)
        self.callback_controller = security_callback_controller

        # Initialize ML models
        self.isolation_forest = IsolationForest(
            contamination=contamination, random_state=42, n_estimators=100
        )
        self.scaler = StandardScaler()

    def analyze_patterns(self, df: pd.DataFrame) -> Dict[str, Any]:
        """Main analysis method with legacy compatibility"""
        try:
            result = self.analyze_security_patterns(df)
            return self._convert_to_legacy_format(result)
        except Exception as e:
            self.logger.error(f"Security analysis failed: {e}")
            return self._empty_legacy_result()

    def analyze_security_patterns(self, df: pd.DataFrame) -> SecurityAssessment:
        """Enhanced security analysis method"""
        try:
            df_clean = self._prepare_security_data(df)
            threat_indicators = []

            # Statistical anomaly detection
            statistical_threats = self._detect_statistical_threats(df_clean)
            threat_indicators.extend(statistical_threats)

            # Pattern-based threat detection
            pattern_threats = self._detect_pattern_threats(df_clean)
            threat_indicators.extend(pattern_threats)

            # Calculate overall security score
            security_score = self._calculate_comprehensive_score(
                df_clean, threat_indicators
            )

            # Generate pattern analysis
            pattern_analysis = self._analyze_access_patterns(df_clean)

            # Generate recommendations
            recommendations = self._generate_security_recommendations(
                threat_indicators, pattern_analysis
            )

            # Determine risk level and confidence
            risk_level = self._determine_risk_level(security_score, threat_indicators)
            confidence_interval = self._calculate_confidence_interval(
                df_clean, security_score
            )

            # Fire callbacks for detected critical threats
            for threat in threat_indicators:
                if threat.severity == "critical":
                    self.callback_controller.fire_event(
                        SecurityEvent.THREAT_DETECTED,
                        {
                            "threat_type": threat.threat_type,
                            "description": threat.description,
                            "confidence": threat.confidence,
                        },
                    )
                    self._emit_anomaly_detected(threat)

            # Notify completion of analysis
            self.callback_controller.fire_event(
                SecurityEvent.ANALYSIS_COMPLETE,
                {"score": security_score, "risk_level": risk_level},
            )
            self._emit_score_calculated(security_score, risk_level)

            return SecurityAssessment(
                overall_score=security_score,
                risk_level=risk_level,
                confidence_interval=confidence_interval,
                threat_indicators=threat_indicators,
                pattern_analysis=pattern_analysis,
                recommendations=recommendations,
            )

        except Exception as e:
            self.logger.error(f"Security analysis failed: {e}")
            return self._empty_security_assessment()

    def _prepare_security_data(self, df: pd.DataFrame) -> pd.DataFrame:
        """Prepare and clean data for security analysis"""
        return prepare_security_data(df, self.logger)

    def _prepare_data(self, df: pd.DataFrame) -> pd.DataFrame:
        """Alias for backward compatibility."""
        try:
            return self._prepare_security_data(df)
        except Exception as e:
            self.logger.warning(f"Data preparation failed: {e}")
            raise

    def _detect_statistical_threats(self, df: pd.DataFrame) -> List[ThreatIndicator]:
        """Detect threats using statistical methods"""
        return detect_statistical_threats(df, self.logger)

    def _detect_failure_rate_anomalies(self, df: pd.DataFrame) -> List[ThreatIndicator]:
        """Detect unusual failure rate patterns"""
        return detect_failure_rate_anomalies(df, self.logger)

    def _detect_frequency_anomalies(self, df: pd.DataFrame) -> List[ThreatIndicator]:
        """Detect unusual access frequency patterns"""
        return detect_frequency_anomalies(df, self.logger)

    def _detect_pattern_threats(self, df: pd.DataFrame) -> List[ThreatIndicator]:
        """Detect pattern-based security threats"""
        return detect_pattern_threats(df, self.logger)

    def _detect_rapid_attempts(self, df: pd.DataFrame) -> List[ThreatIndicator]:
        """Detect rapid successive access attempts"""
        from .pattern_detection import detect_rapid_attempts

        return detect_rapid_attempts(df, self.logger)

    def _detect_after_hours_anomalies(self, df: pd.DataFrame) -> List[ThreatIndicator]:
        """Detect suspicious after-hours access patterns"""
        from .pattern_detection import detect_after_hours_anomalies

        return detect_after_hours_anomalies(df, self.logger)

    def _calculate_comprehensive_score(
        self, df: pd.DataFrame, threats: List[ThreatIndicator]
    ) -> float:
        """Calculate comprehensive security score (0-100)"""
        base_score = 100.0

        # Penalty for each threat based on severity and confidence
        severity_weights = {"critical": 25, "high": 15, "medium": 8, "low": 3}

        total_penalty = 0
        for threat in threats:
            penalty = severity_weights.get(threat.severity, 3) * threat.confidence
            total_penalty += penalty

        # Additional penalties for overall statistics
        failure_rate = 1 - df["access_granted"].mean()
        failure_penalty = min(30, failure_rate * 100)

        after_hours_rate = df["is_after_hours"].mean()
        after_hours_penalty = min(10, after_hours_rate * 50)

        total_penalty += failure_penalty + after_hours_penalty

        final_score = max(0, base_score - total_penalty)
        return round(final_score, 2)

    def _analyze_access_patterns(self, df: pd.DataFrame) -> Dict[str, Any]:
        """Analyze overall access patterns for security assessment"""
        patterns = {
            "temporal_distribution": {},
            "user_distribution": {},
            "failure_patterns": {},
        }

        try:
            # Temporal patterns
            hourly_dist = df["hour"].value_counts().sort_index()
            patterns["temporal_distribution"] = {
                "peak_hours": hourly_dist.nlargest(3).index.tolist(),
                "after_hours_percentage": df["is_after_hours"].mean() * 100,
                "weekend_percentage": df["is_weekend"].mean() * 100,
            }

            # User patterns
            user_activity = df.groupby("person_id").agg(
                {"event_id": "count", "access_granted": "mean"}
            )

            patterns["user_distribution"] = {
                "total_users": len(user_activity),
                "average_events_per_user": user_activity["event_id"].mean(),
                "average_success_rate": user_activity["access_granted"].mean(),
            }

            # Failure patterns
            failed_attempts = df[df["access_granted"] == 0]
            if len(failed_attempts) > 0:
                patterns["failure_patterns"] = {
                    "total_failures": len(failed_attempts),
                    "failure_rate": len(failed_attempts) / len(df),
                    "top_failure_users": failed_attempts["person_id"]
                    .value_counts()
                    .head(5)
                    .to_dict(),
                }

        except Exception as e:
            self.logger.warning(f"Pattern analysis failed: {e}")

        return patterns

    def _generate_security_recommendations(
        self, threats: List[ThreatIndicator], patterns: Dict[str, Any]
    ) -> List[str]:
        """Generate security recommendations"""
        recommendations = []

        critical_threats = [t for t in threats if t.severity == "critical"]
        high_threats = [t for t in threats if t.severity == "high"]

        if critical_threats:
            recommendations.append(
                f"URGENT: {len(critical_threats)} critical security threats detected. "
                "Immediate investigation required."
            )

        if high_threats:
            recommendations.append(
                f"HIGH PRIORITY: {len(high_threats)} high-severity threats require attention."
            )

        failure_patterns = patterns.get("failure_patterns", {})
        if failure_patterns.get("failure_rate", 0) > 0.1:
            recommendations.append(
                "High failure rate detected (>10%). Review access control systems."
            )

        # Threat type specific recommendations
        threat_types = [t.threat_type for t in threats]
        if "rapid_access_attempts" in threat_types:
            recommendations.append(
                "Rapid access attempts detected. Consider implementing rate limiting."
            )

        if "excessive_after_hours_access" in threat_types:
            recommendations.append(
                "Excessive after-hours activity detected. Review after-hours policies."
            )

        if not recommendations:
            recommendations.append(
                "No significant security issues detected. Continue monitoring."
            )

        return recommendations

    def _determine_risk_level(
        self, score: float, threats: List[ThreatIndicator]
    ) -> str:
        """Determine overall risk level"""
        critical_threats = len([t for t in threats if t.severity == "critical"])
        high_threats = len([t for t in threats if t.severity == "high"])

        if score < 30 or critical_threats >= 3:
            return "critical"
        elif score < 50 or critical_threats >= 1 or high_threats >= 3:
            return "high"
        elif score < 70 or high_threats >= 1:
            return "medium"
        else:
            return "low"

    def _calculate_confidence_interval(
        self, df: pd.DataFrame, score: float
    ) -> Tuple[float, float]:
        """Calculate confidence interval for security score"""
        n_samples = len(df)
        if n_samples < 30:
            return (max(0, score - 20), min(100, score + 20))

        failure_rate = 1 - df["access_granted"].mean()
        std_error = np.sqrt(failure_rate * (1 - failure_rate) / n_samples)

        margin_of_error = 1.96 * std_error * 100

        lower_bound = max(0, score - margin_of_error)
        upper_bound = min(100, score + margin_of_error)

        return (round(lower_bound, 2), round(upper_bound, 2))

    def _analyze_failed_access(self, df: pd.DataFrame) -> Dict[str, Any]:
        """Analyze failed access attempts and summarize statistics."""
        summary = {
            "total": 0,
            "failure_rate": 0.0,
            "high_risk_users": {},
            "peak_failure_times": [],
            "top_failure_doors": {},
            "patterns": {},
            "risk_level": "low",
        }

        try:
            failed = df[df.get("access_granted", 1) == 0]
            summary["total"] = int(len(failed))
            if len(df) > 0:
                summary["failure_rate"] = round(len(failed) / len(df), 4)

            if not failed.empty:
                summary["high_risk_users"] = (
                    failed["person_id"].value_counts().head(5).to_dict()
                )
                if "hour" in failed.columns:
                    summary["peak_failure_times"] = (
                        failed["hour"].value_counts().nlargest(3).index.tolist()
                    )
                if "door_id" in failed.columns:
                    summary["top_failure_doors"] = (
                        failed["door_id"].value_counts().head(3).to_dict()
                    )

                summary["patterns"] = {
                    "after_hours_rate": float(failed.get("is_after_hours", pd.Series([])).mean()),
                    "weekend_rate": float(failed.get("is_weekend", pd.Series([])).mean()),
                }

                rate = summary["failure_rate"]
                if rate >= 0.5 or len(summary["high_risk_users"]) > 3:
                    summary["risk_level"] = "high"
                elif rate >= 0.2:
                    summary["risk_level"] = "medium"
        except Exception as e:
            self.logger.warning(f"Failed access analysis failed: {e}")

        return summary

    def _calculate_enterprise_security_score(self, df: pd.DataFrame) -> SecurityMetrics:
        """Calculate enterprise security score using the calculator."""
        try:
            calculator = SecurityScoreCalculator()
            result = calculator.calculate_security_score_fixed(df)
            return SecurityMetrics(
                score=float(result.get("score", 0.0)),
                threat_level=result.get("threat_level", "unknown"),
                confidence_interval=tuple(result.get("confidence_interval", (0.0, 0.0))),
                method=result.get("method", "unknown"),
            )
        except Exception as e:
            self.logger.warning(f"Enterprise security score calculation failed: {e}")
            return SecurityMetrics(0.0, "unknown", (0.0, 0.0), "none")

    def _calculate_security_score(self, df: pd.DataFrame) -> SecurityMetrics:
        """Compatibility wrapper for enterprise security scoring."""
        return self._calculate_enterprise_security_score(df)

    def _emit_anomaly_detected(self, threat: ThreatIndicator) -> None:
        """Emit an anomaly detected event."""
        emit_security_event(
            SecurityEvent.ANOMALY_DETECTED,
            {
                "threat_type": threat.threat_type,
                "severity": threat.severity,
                "confidence": threat.confidence,
            },
        )

    def _emit_score_calculated(self, score: float, risk_level: str) -> None:
        """Emit event when a security score has been calculated."""
        emit_security_event(
            SecurityEvent.SCORE_CALCULATED,
            {"score": score, "risk_level": risk_level},
        )

    def _convert_to_legacy_format(self, result: SecurityAssessment) -> Dict[str, Any]:
        """Convert SecurityAssessment to legacy dictionary format"""
        return {
            "security_score": result.overall_score,
            "risk_level": result.risk_level,
            "confidence_interval": result.confidence_interval,
            "threat_count": len(result.threat_indicators),
            "critical_threats": len(
                [t for t in result.threat_indicators if t.severity == "critical"]
            ),
            "recommendations": result.recommendations,
            "pattern_analysis": result.pattern_analysis,
            "threats": [
                {
                    "type": t.threat_type,
                    "severity": t.severity,
                    "confidence": t.confidence,
                    "description": t.description,
                    "affected_entities": t.affected_entities,
                }
                for t in result.threat_indicators
            ],
            # Legacy compatibility fields
            "failed_attempts": len(
                [t for t in result.threat_indicators if "failure" in t.threat_type]
            ),
            "score": result.overall_score,
        }

    def _empty_security_assessment(self) -> SecurityAssessment:
        """Return empty security assessment for error cases"""
        return SecurityAssessment(
            overall_score=0.0,
            risk_level="unknown",
            confidence_interval=(0.0, 0.0),
            threat_indicators=[],
            pattern_analysis={},
            recommendations=["Unable to perform security analysis due to data issues"],
        )

    def _empty_legacy_result(self) -> Dict[str, Any]:
        """Return empty result in legacy format"""
        return {
            "security_score": 0.0,
            "risk_level": "unknown",
            "confidence_interval": (0.0, 0.0),
            "threat_count": 0,
            "critical_threats": 0,
            "recommendations": [
                "Unable to perform security analysis due to data issues"
            ],
            "pattern_analysis": {},
            "threats": [],
            "failed_attempts": 0,
            "score": 0.0,
        }


# Factory function for compatibility
def create_security_analyzer(**kwargs) -> SecurityPatternsAnalyzer:
    """Factory function to create security analyzer"""
    return SecurityPatternsAnalyzer(**kwargs)


# Alias for enhanced version
EnhancedSecurityAnalyzer = SecurityPatternsAnalyzer
create_enhanced_security_analyzer = create_security_analyzer

# Export for compatibility
__all__ = [
    "SecurityPatternsAnalyzer",
    "create_security_analyzer",
    "EnhancedSecurityAnalyzer",
    "SecurityCallbackController",
    "SecurityEvent",
    "setup_isolated_security_testing",
]


def setup_isolated_security_testing(
    register_handler: bool = False,
) -> tuple[SecurityCallbackController, Optional[Callable[[Dict[str, Any]], None]]]:
    """Return a cleared controller and optional test handler."""

    controller = SecurityCallbackController()
    controller.clear_all_callbacks()
    handler: Optional[Callable[[Dict[str, Any]], None]] = None

    if register_handler:
        def _handler(data: Dict[str, Any], event: SecurityEvent = SecurityEvent.ANALYSIS_COMPLETE) -> None:
            controller.history.append((event, data))

        handler = _handler
        for event in SecurityEvent:
            controller.register_callback(event, lambda d, e=event: _handler(d, e))

    return controller, handler<|MERGE_RESOLUTION|>--- conflicted
+++ resolved
@@ -19,19 +19,12 @@
 from dataclasses import dataclass
 from collections import defaultdict
 import warnings
-<<<<<<< HEAD
 from core.callback_controller import CallbackController as SecurityCallbackController
 from security_callback_controller import (
     SecurityEvent,
     security_callback_controller,
     emit_security_event,
-=======
-from core.callback_controller import (
-    CallbackEvent as SecurityEvent,
-    get_callback_controller,
-    fire_event as emit_security_event,
-    CallbackController as SecurityCallbackController,
->>>>>>> ceb9f378
+
 )
 
 security_callback_controller = get_callback_controller()
