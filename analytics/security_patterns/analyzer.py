
"""Security Patterns Analyzer.

This module applies machine learning techniques to identify suspicious
access behavior. It combines statistical anomaly detection, pattern
analysis and risk scoring to generate a comprehensive security assessment
with actionable recommendations.
"""


import pandas as pd
import numpy as np
from typing import Dict, List, Any, Tuple, Optional, Callable

from sklearn.ensemble import IsolationForest
from sklearn.preprocessing import StandardScaler
from sklearn.exceptions import DataConversionWarning
import logging
from dataclasses import dataclass
from collections import defaultdict
import warnings
from security_callback_controller import (
    SecurityEvent,
    security_callback_controller,
    emit_security_event,
    SecurityCallbackController,
)

from ..security_score_calculator import SecurityScoreCalculator
from ..security_metrics import SecurityMetrics
from .types import ThreatIndicator
from .data_prep import prepare_security_data
from .statistical_detection import detect_statistical_threats
from .pattern_detection import detect_pattern_threats

# Ignore warnings from scikit-learn about missing feature names and automatic
# data type conversions. These arise during DataFrame-based model training and
# are safe to suppress.
warnings.filterwarnings(
    "ignore",
    message="X does not have valid feature names",
    category=UserWarning,
    module="sklearn",
)
warnings.filterwarnings(
    "ignore",
    category=DataConversionWarning,
    module="sklearn",
)


<<<<<<< HEAD
=======
class SecurityEvent(Enum):
    """Events emitted during security analysis."""

    THREAT_DETECTED = auto()
    ANALYSIS_COMPLETE = auto()


class SecurityCallbackController:
    """Simple callback manager for security analysis events."""

    def __init__(self) -> None:
        self._callbacks: Dict[SecurityEvent, List[Callable[[Dict[str, Any]], None]]] = defaultdict(list)
        self.history: List[Tuple[SecurityEvent, Dict[str, Any]]] = []

    def register_callback(
        self, event: SecurityEvent, callback: Callable[[Dict[str, Any]], None]
    ) -> None:
        self._callbacks[event].append(callback)

    def unregister_callback(
        self, event: SecurityEvent, callback: Callable[[Dict[str, Any]], None]
    ) -> bool:
        try:
            self._callbacks[event].remove(callback)
            return True
        except (ValueError, KeyError):
            return False

    def fire_event(self, event: SecurityEvent, data: Optional[Dict[str, Any]] = None) -> None:
        payload = data or {}
        self.history.append((event, payload))
        for cb in list(self._callbacks.get(event, [])):
            try:
                cb(payload)
            except Exception:  # pragma: no cover - log and continue
                logging.getLogger(__name__).exception(
                    "Callback error for %s", event.name
                )

    def clear_all_callbacks(self) -> None:
        self._callbacks.clear()
        self.history.clear()
>>>>>>> 6190a898


@dataclass
class SecurityAssessment:
    """Comprehensive security assessment result"""

    overall_score: float  # 0-100
    risk_level: str
    confidence_interval: Tuple[float, float]
    threat_indicators: List[ThreatIndicator]
    pattern_analysis: Dict[str, Any]
    recommendations: List[str]


class SecurityPatternsAnalyzer:
    """Enhanced security patterns analyzer with ML-based threat detection"""

    def __init__(
        self,
        contamination: float = 0.1,
        confidence_threshold: float = 0.7,
        logger: Optional[logging.Logger] = None,
    ):
        self.contamination = contamination
        self.confidence_threshold = confidence_threshold
        self.logger = logger or logging.getLogger(__name__)
        self.callback_controller = security_callback_controller

        # Initialize ML models
        self.isolation_forest = IsolationForest(
            contamination=contamination, random_state=42, n_estimators=100
        )
        self.scaler = StandardScaler()

    def analyze_patterns(self, df: pd.DataFrame) -> Dict[str, Any]:
        """Main analysis method with legacy compatibility"""
        try:
            result = self.analyze_security_patterns(df)
            return self._convert_to_legacy_format(result)
        except Exception as e:
            self.logger.error(f"Security analysis failed: {e}")
            return self._empty_legacy_result()

    def analyze_security_patterns(self, df: pd.DataFrame) -> SecurityAssessment:
        """Enhanced security analysis method"""
        try:
            df_clean = self._prepare_security_data(df)
            threat_indicators = []

            # Statistical anomaly detection
            statistical_threats = self._detect_statistical_threats(df_clean)
            threat_indicators.extend(statistical_threats)

            # Pattern-based threat detection
            pattern_threats = self._detect_pattern_threats(df_clean)
            threat_indicators.extend(pattern_threats)

            # Calculate overall security score
            security_score = self._calculate_comprehensive_score(
                df_clean, threat_indicators
            )

            # Generate pattern analysis
            pattern_analysis = self._analyze_access_patterns(df_clean)

            # Generate recommendations
            recommendations = self._generate_security_recommendations(
                threat_indicators, pattern_analysis
            )

            # Determine risk level and confidence
            risk_level = self._determine_risk_level(security_score, threat_indicators)
            confidence_interval = self._calculate_confidence_interval(
                df_clean, security_score
            )

            # Fire callbacks for detected critical threats
            for threat in threat_indicators:
                if threat.severity == "critical":
                    self.callback_controller.fire_event(
                        SecurityEvent.THREAT_DETECTED,
                        {
                            "threat_type": threat.threat_type,
                            "description": threat.description,
                            "confidence": threat.confidence,
                        },
                    )
                    self._emit_anomaly_detected(threat)

            # Notify completion of analysis
            self.callback_controller.fire_event(
                SecurityEvent.ANALYSIS_COMPLETE,
                {"score": security_score, "risk_level": risk_level},
            )
            self._emit_score_calculated(security_score, risk_level)

            return SecurityAssessment(
                overall_score=security_score,
                risk_level=risk_level,
                confidence_interval=confidence_interval,
                threat_indicators=threat_indicators,
                pattern_analysis=pattern_analysis,
                recommendations=recommendations,
            )

        except Exception as e:
            self.logger.error(f"Security analysis failed: {e}")
            return self._empty_security_assessment()

    def _prepare_security_data(self, df: pd.DataFrame) -> pd.DataFrame:
        """Prepare and clean data for security analysis"""
        return prepare_security_data(df, self.logger)

    def _prepare_data(self, df: pd.DataFrame) -> pd.DataFrame:
        """Alias for backward compatibility."""
        try:
            return self._prepare_security_data(df)
        except Exception as e:
            self.logger.warning(f"Data preparation failed: {e}")
            raise

    def _detect_statistical_threats(self, df: pd.DataFrame) -> List[ThreatIndicator]:
        """Detect threats using statistical methods"""
        return detect_statistical_threats(df, self.logger)

    def _detect_failure_rate_anomalies(self, df: pd.DataFrame) -> List[ThreatIndicator]:
        """Detect unusual failure rate patterns"""
        return detect_failure_rate_anomalies(df, self.logger)

    def _detect_frequency_anomalies(self, df: pd.DataFrame) -> List[ThreatIndicator]:
        """Detect unusual access frequency patterns"""
        return detect_frequency_anomalies(df, self.logger)

    def _detect_pattern_threats(self, df: pd.DataFrame) -> List[ThreatIndicator]:
        """Detect pattern-based security threats"""
        return detect_pattern_threats(df, self.logger)

    def _detect_rapid_attempts(self, df: pd.DataFrame) -> List[ThreatIndicator]:
        """Detect rapid successive access attempts"""
        from .pattern_detection import detect_rapid_attempts

        return detect_rapid_attempts(df, self.logger)

    def _detect_after_hours_anomalies(self, df: pd.DataFrame) -> List[ThreatIndicator]:
        """Detect suspicious after-hours access patterns"""
        from .pattern_detection import detect_after_hours_anomalies

        return detect_after_hours_anomalies(df, self.logger)

    def _calculate_comprehensive_score(
        self, df: pd.DataFrame, threats: List[ThreatIndicator]
    ) -> float:
        """Calculate comprehensive security score (0-100)"""
        base_score = 100.0

        # Penalty for each threat based on severity and confidence
        severity_weights = {"critical": 25, "high": 15, "medium": 8, "low": 3}

        total_penalty = 0
        for threat in threats:
            penalty = severity_weights.get(threat.severity, 3) * threat.confidence
            total_penalty += penalty

        # Additional penalties for overall statistics
        failure_rate = 1 - df["access_granted"].mean()
        failure_penalty = min(30, failure_rate * 100)

        after_hours_rate = df["is_after_hours"].mean()
        after_hours_penalty = min(10, after_hours_rate * 50)

        total_penalty += failure_penalty + after_hours_penalty

        final_score = max(0, base_score - total_penalty)
        return round(final_score, 2)

    def _analyze_access_patterns(self, df: pd.DataFrame) -> Dict[str, Any]:
        """Analyze overall access patterns for security assessment"""
        patterns = {
            "temporal_distribution": {},
            "user_distribution": {},
            "failure_patterns": {},
        }

        try:
            # Temporal patterns
            hourly_dist = df["hour"].value_counts().sort_index()
            patterns["temporal_distribution"] = {
                "peak_hours": hourly_dist.nlargest(3).index.tolist(),
                "after_hours_percentage": df["is_after_hours"].mean() * 100,
                "weekend_percentage": df["is_weekend"].mean() * 100,
            }

            # User patterns
            user_activity = df.groupby("person_id").agg(
                {"event_id": "count", "access_granted": "mean"}
            )

            patterns["user_distribution"] = {
                "total_users": len(user_activity),
                "average_events_per_user": user_activity["event_id"].mean(),
                "average_success_rate": user_activity["access_granted"].mean(),
            }

            # Failure patterns
            failed_attempts = df[df["access_granted"] == 0]
            if len(failed_attempts) > 0:
                patterns["failure_patterns"] = {
                    "total_failures": len(failed_attempts),
                    "failure_rate": len(failed_attempts) / len(df),
                    "top_failure_users": failed_attempts["person_id"]
                    .value_counts()
                    .head(5)
                    .to_dict(),
                }

        except Exception as e:
            self.logger.warning(f"Pattern analysis failed: {e}")

        return patterns

    def _generate_security_recommendations(
        self, threats: List[ThreatIndicator], patterns: Dict[str, Any]
    ) -> List[str]:
        """Generate security recommendations"""
        recommendations = []

        critical_threats = [t for t in threats if t.severity == "critical"]
        high_threats = [t for t in threats if t.severity == "high"]

        if critical_threats:
            recommendations.append(
                f"URGENT: {len(critical_threats)} critical security threats detected. "
                "Immediate investigation required."
            )

        if high_threats:
            recommendations.append(
                f"HIGH PRIORITY: {len(high_threats)} high-severity threats require attention."
            )

        failure_patterns = patterns.get("failure_patterns", {})
        if failure_patterns.get("failure_rate", 0) > 0.1:
            recommendations.append(
                "High failure rate detected (>10%). Review access control systems."
            )

        # Threat type specific recommendations
        threat_types = [t.threat_type for t in threats]
        if "rapid_access_attempts" in threat_types:
            recommendations.append(
                "Rapid access attempts detected. Consider implementing rate limiting."
            )

        if "excessive_after_hours_access" in threat_types:
            recommendations.append(
                "Excessive after-hours activity detected. Review after-hours policies."
            )

        if not recommendations:
            recommendations.append(
                "No significant security issues detected. Continue monitoring."
            )

        return recommendations

    def _determine_risk_level(
        self, score: float, threats: List[ThreatIndicator]
    ) -> str:
        """Determine overall risk level"""
        critical_threats = len([t for t in threats if t.severity == "critical"])
        high_threats = len([t for t in threats if t.severity == "high"])

        if score < 30 or critical_threats >= 3:
            return "critical"
        elif score < 50 or critical_threats >= 1 or high_threats >= 3:
            return "high"
        elif score < 70 or high_threats >= 1:
            return "medium"
        else:
            return "low"

    def _calculate_confidence_interval(
        self, df: pd.DataFrame, score: float
    ) -> Tuple[float, float]:
        """Calculate confidence interval for security score"""
        n_samples = len(df)
        if n_samples < 30:
            return (max(0, score - 20), min(100, score + 20))

        failure_rate = 1 - df["access_granted"].mean()
        std_error = np.sqrt(failure_rate * (1 - failure_rate) / n_samples)

        margin_of_error = 1.96 * std_error * 100

        lower_bound = max(0, score - margin_of_error)
        upper_bound = min(100, score + margin_of_error)

        return (round(lower_bound, 2), round(upper_bound, 2))

    def _analyze_failed_access(self, df: pd.DataFrame) -> Dict[str, Any]:
        """Analyze failed access attempts and summarize statistics."""
        summary = {
            "total": 0,
            "failure_rate": 0.0,
            "high_risk_users": {},
            "peak_failure_times": [],
            "top_failure_doors": {},
            "patterns": {},
            "risk_level": "low",
        }

        try:
            failed = df[df.get("access_granted", 1) == 0]
            summary["total"] = int(len(failed))
            if len(df) > 0:
                summary["failure_rate"] = round(len(failed) / len(df), 4)

            if not failed.empty:
                summary["high_risk_users"] = (
                    failed["person_id"].value_counts().head(5).to_dict()
                )
                if "hour" in failed.columns:
                    summary["peak_failure_times"] = (
                        failed["hour"].value_counts().nlargest(3).index.tolist()
                    )
                if "door_id" in failed.columns:
                    summary["top_failure_doors"] = (
                        failed["door_id"].value_counts().head(3).to_dict()
                    )

                summary["patterns"] = {
                    "after_hours_rate": float(failed.get("is_after_hours", pd.Series([])).mean()),
                    "weekend_rate": float(failed.get("is_weekend", pd.Series([])).mean()),
                }

                rate = summary["failure_rate"]
                if rate >= 0.5 or len(summary["high_risk_users"]) > 3:
                    summary["risk_level"] = "high"
                elif rate >= 0.2:
                    summary["risk_level"] = "medium"
        except Exception as e:
            self.logger.warning(f"Failed access analysis failed: {e}")

        return summary

    def _calculate_enterprise_security_score(self, df: pd.DataFrame) -> SecurityMetrics:
        """Calculate enterprise security score using the calculator."""
        try:
            calculator = SecurityScoreCalculator()
            result = calculator.calculate_security_score_fixed(df)
            return SecurityMetrics(
                score=float(result.get("score", 0.0)),
                threat_level=result.get("threat_level", "unknown"),
                confidence_interval=tuple(result.get("confidence_interval", (0.0, 0.0))),
                method=result.get("method", "unknown"),
            )
        except Exception as e:
            self.logger.warning(f"Enterprise security score calculation failed: {e}")
            return SecurityMetrics(0.0, "unknown", (0.0, 0.0), "none")

    def _calculate_security_score(self, df: pd.DataFrame) -> SecurityMetrics:
        """Compatibility wrapper for enterprise security scoring."""
        return self._calculate_enterprise_security_score(df)

    def _emit_anomaly_detected(self, threat: ThreatIndicator) -> None:
        """Emit an anomaly detected event."""
        emit_security_event(
            SecurityEvent.ANOMALY_DETECTED,
            {
                "threat_type": threat.threat_type,
                "severity": threat.severity,
                "confidence": threat.confidence,
            },
        )

    def _emit_score_calculated(self, score: float, risk_level: str) -> None:
        """Emit event when a security score has been calculated."""
        emit_security_event(
            SecurityEvent.SCORE_CALCULATED,
            {"score": score, "risk_level": risk_level},
        )

    def _convert_to_legacy_format(self, result: SecurityAssessment) -> Dict[str, Any]:
        """Convert SecurityAssessment to legacy dictionary format"""
        return {
            "security_score": result.overall_score,
            "risk_level": result.risk_level,
            "confidence_interval": result.confidence_interval,
            "threat_count": len(result.threat_indicators),
            "critical_threats": len(
                [t for t in result.threat_indicators if t.severity == "critical"]
            ),
            "recommendations": result.recommendations,
            "pattern_analysis": result.pattern_analysis,
            "threats": [
                {
                    "type": t.threat_type,
                    "severity": t.severity,
                    "confidence": t.confidence,
                    "description": t.description,
                    "affected_entities": t.affected_entities,
                }
                for t in result.threat_indicators
            ],
            # Legacy compatibility fields
            "failed_attempts": len(
                [t for t in result.threat_indicators if "failure" in t.threat_type]
            ),
            "score": result.overall_score,
        }

    def _empty_security_assessment(self) -> SecurityAssessment:
        """Return empty security assessment for error cases"""
        return SecurityAssessment(
            overall_score=0.0,
            risk_level="unknown",
            confidence_interval=(0.0, 0.0),
            threat_indicators=[],
            pattern_analysis={},
            recommendations=["Unable to perform security analysis due to data issues"],
        )

    def _empty_legacy_result(self) -> Dict[str, Any]:
        """Return empty result in legacy format"""
        return {
            "security_score": 0.0,
            "risk_level": "unknown",
            "confidence_interval": (0.0, 0.0),
            "threat_count": 0,
            "critical_threats": 0,
            "recommendations": [
                "Unable to perform security analysis due to data issues"
            ],
            "pattern_analysis": {},
            "threats": [],
            "failed_attempts": 0,
            "score": 0.0,
        }


# Factory function for compatibility
def create_security_analyzer(**kwargs) -> SecurityPatternsAnalyzer:
    """Factory function to create security analyzer"""
    return SecurityPatternsAnalyzer(**kwargs)


# Alias for enhanced version
EnhancedSecurityAnalyzer = SecurityPatternsAnalyzer
create_enhanced_security_analyzer = create_security_analyzer

# Export for compatibility
__all__ = [
    "SecurityPatternsAnalyzer",
    "create_security_analyzer",
    "EnhancedSecurityAnalyzer",
    "SecurityCallbackController",
    "SecurityEvent",
    "setup_isolated_security_testing",
]


def setup_isolated_security_testing(
    register_handler: bool = False,
) -> tuple[SecurityCallbackController, Optional[Callable[[Dict[str, Any]], None]]]:
    """Return a cleared controller and optional test handler."""

    controller = SecurityCallbackController()
    controller.clear_all_callbacks()
    handler: Optional[Callable[[Dict[str, Any]], None]] = None

    if register_handler:
        def _handler(data: Dict[str, Any], event: SecurityEvent = SecurityEvent.ANALYSIS_COMPLETE) -> None:
            controller.history.append((event, data))

        handler = _handler
        for event in SecurityEvent:
            controller.register_callback(event, lambda d, e=event: _handler(d, e))

    return controller, handler<|MERGE_RESOLUTION|>--- conflicted
+++ resolved
@@ -47,54 +47,6 @@
     category=DataConversionWarning,
     module="sklearn",
 )
-
-
-<<<<<<< HEAD
-=======
-class SecurityEvent(Enum):
-    """Events emitted during security analysis."""
-
-    THREAT_DETECTED = auto()
-    ANALYSIS_COMPLETE = auto()
-
-
-class SecurityCallbackController:
-    """Simple callback manager for security analysis events."""
-
-    def __init__(self) -> None:
-        self._callbacks: Dict[SecurityEvent, List[Callable[[Dict[str, Any]], None]]] = defaultdict(list)
-        self.history: List[Tuple[SecurityEvent, Dict[str, Any]]] = []
-
-    def register_callback(
-        self, event: SecurityEvent, callback: Callable[[Dict[str, Any]], None]
-    ) -> None:
-        self._callbacks[event].append(callback)
-
-    def unregister_callback(
-        self, event: SecurityEvent, callback: Callable[[Dict[str, Any]], None]
-    ) -> bool:
-        try:
-            self._callbacks[event].remove(callback)
-            return True
-        except (ValueError, KeyError):
-            return False
-
-    def fire_event(self, event: SecurityEvent, data: Optional[Dict[str, Any]] = None) -> None:
-        payload = data or {}
-        self.history.append((event, payload))
-        for cb in list(self._callbacks.get(event, [])):
-            try:
-                cb(payload)
-            except Exception:  # pragma: no cover - log and continue
-                logging.getLogger(__name__).exception(
-                    "Callback error for %s", event.name
-                )
-
-    def clear_all_callbacks(self) -> None:
-        self._callbacks.clear()
-        self.history.clear()
->>>>>>> 6190a898
-
 
 @dataclass
 class SecurityAssessment:
