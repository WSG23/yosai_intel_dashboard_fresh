--- conflicted
+++ resolved
@@ -11,11 +11,9 @@
 def prepare_anomaly_data(df: pd.DataFrame, logger: Optional[logging.Logger] = None) -> pd.DataFrame:
     """Prepare and clean data for anomaly detection."""
     logger = logger or logging.getLogger(__name__)
-<<<<<<< HEAD
     # Shallow copy is sufficient as new columns are assigned without
     # modifying the original DataFrame's existing data
-=======
->>>>>>> 19eeb6ba
+
     df_clean = df.copy(deep=False)
 
     from security.unicode_security_handler import UnicodeSecurityHandler
