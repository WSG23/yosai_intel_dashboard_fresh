--- conflicted
+++ resolved
@@ -12,14 +12,11 @@
 from sklearn.exceptions import DataConversionWarning
 import logging
 import warnings
-<<<<<<< HEAD
 from security_callback_controller import (
     SecurityEvent,
     emit_security_event,
 )
-=======
-from core.callback_controller import CallbackEvent as SecurityEvent, fire_event as emit_security_event
->>>>>>> ceb9f378
+
 
 from .types import AnomalyAnalysis
 from .data_prep import prepare_anomaly_data
