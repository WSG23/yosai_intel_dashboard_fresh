--- conflicted
+++ resolved
@@ -22,17 +22,12 @@
 	github.com/prometheus/client_model v0.6.1 // indirect
 	github.com/prometheus/common v0.62.0 // indirect
 	github.com/prometheus/procfs v0.15.1 // indirect
-<<<<<<< HEAD
 	go.opentelemetry.io/auto/sdk v1.1.0 // indirect
 	go.opentelemetry.io/otel v1.37.0 // indirect
 	go.opentelemetry.io/otel/metric v1.37.0 // indirect
 	go.opentelemetry.io/otel/trace v1.37.0 // indirect
 	golang.org/x/net v0.38.0 // indirect
 	golang.org/x/sys v0.33.0 // indirect
-=======
-	golang.org/x/net v0.38.0 // indirect
-	golang.org/x/sys v0.31.0 // indirect
->>>>>>> 0a7a6254
 	golang.org/x/text v0.23.0 // indirect
 	google.golang.org/genproto/googleapis/rpc v0.0.0-20250324211829-b45e905df463 // indirect
 	google.golang.org/grpc v1.73.0 // indirect
