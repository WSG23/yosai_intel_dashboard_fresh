openapi: 3.0.2
info:
  title: Access Event Service
  version: 1.0.0
paths:
  /v1/events:
    post:
      summary: Submit an access event
      requestBody:
        required: true
        content:
          application/json:
            schema:
              $ref: '#/components/schemas/AccessEvent'
      responses:
        '200':
          description: Acknowledgement
          content:
            application/json:
              schema:
<<<<<<< HEAD
                $ref: "#/components/schemas/EventResponse"
          description: Acknowledgement
      summary: Submit an access event
  /v1/events/batch:
=======
                $ref: '#/components/schemas/EventResponse'
  /api/v1/events/batch:
>>>>>>> 311179a6
    post:
      summary: Submit a batch of access events
      requestBody:
        required: true
        content:
          application/json:
            schema:
<<<<<<< HEAD
              $ref: "#/components/schemas/_v1_events_batch_post_request"
        required: true
=======
              type: object
              properties:
                events:
                  type: array
                  items:
                    $ref: '#/components/schemas/AccessEvent'
>>>>>>> 311179a6
      responses:
        '200':
          description: Batch status
          content:
            application/json:
              schema:
<<<<<<< HEAD
                $ref: "#/components/schemas/_v1_events_batch_post_200_response"
          description: Batch status
      summary: Submit a batch of access events
=======
                type: object
                properties:
                  results:
                    type: array
                    items:
                      $ref: '#/components/schemas/EventResponse'
>>>>>>> 311179a6
components:
  schemas:
    AccessEvent:
      type: object
      properties:
        event_id:
          type: string
        timestamp:
          type: string
          format: date-time
        person_id:
          type: string
          nullable: true
        door_id:
          type: string
          nullable: true
        badge_id:
          type: string
          nullable: true
        access_result:
          type: string
        badge_status:
          type: string
          nullable: true
        door_held_open_time:
          type: number
          format: double
          nullable: true
        entry_without_badge:
          type: boolean
          nullable: true
        device_status:
          type: string
          nullable: true
      required:
        - event_id
        - timestamp
        - access_result
    EventResponse:
      type: object
      properties:
        event_id:
          type: string
        status:
          type: string
      required:
<<<<<<< HEAD
      - event_id
      - status
      type: object
    _v1_events_batch_post_request:
      properties:
        events:
          items:
            $ref: "#/components/schemas/AccessEvent"
          type: array
      type: object
    _v1_events_batch_post_200_response:
      example:
        results:
        - event_id: event_id
          status: status
        - event_id: event_id
          status: status
      properties:
        results:
          items:
            $ref: "#/components/schemas/EventResponse"
          type: array
      type: object
    ErrorResponse:
      properties:
        code:
          type: string
        message:
          type: string
        details:
          nullable: true
          type: string
      required:
      - code
      - message
=======
        - event_id
        - status
>>>>>>> 311179a6
<|MERGE_RESOLUTION|>--- conflicted
+++ resolved
@@ -18,15 +18,11 @@
           content:
             application/json:
               schema:
-<<<<<<< HEAD
                 $ref: "#/components/schemas/EventResponse"
           description: Acknowledgement
       summary: Submit an access event
   /v1/events/batch:
-=======
-                $ref: '#/components/schemas/EventResponse'
-  /api/v1/events/batch:
->>>>>>> 311179a6
+
     post:
       summary: Submit a batch of access events
       requestBody:
@@ -34,35 +30,19 @@
         content:
           application/json:
             schema:
-<<<<<<< HEAD
               $ref: "#/components/schemas/_v1_events_batch_post_request"
         required: true
-=======
-              type: object
-              properties:
-                events:
-                  type: array
-                  items:
-                    $ref: '#/components/schemas/AccessEvent'
->>>>>>> 311179a6
+
       responses:
         '200':
           description: Batch status
           content:
             application/json:
               schema:
-<<<<<<< HEAD
                 $ref: "#/components/schemas/_v1_events_batch_post_200_response"
           description: Batch status
       summary: Submit a batch of access events
-=======
-                type: object
-                properties:
-                  results:
-                    type: array
-                    items:
-                      $ref: '#/components/schemas/EventResponse'
->>>>>>> 311179a6
+
 components:
   schemas:
     AccessEvent:
@@ -109,7 +89,6 @@
         status:
           type: string
       required:
-<<<<<<< HEAD
       - event_id
       - status
       type: object
@@ -145,7 +124,3 @@
       required:
       - code
       - message
-=======
-        - event_id
-        - status
->>>>>>> 311179a6
