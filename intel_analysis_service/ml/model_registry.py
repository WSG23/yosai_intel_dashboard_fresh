from __future__ import annotations

import io
import json
import pickle
<<<<<<< HEAD
import hashlib
=======
import sys
>>>>>>> d87bf742
from dataclasses import asdict, dataclass
from datetime import datetime
from hashlib import sha256
from pathlib import Path
from typing import Any, Dict, Iterable, Tuple


@dataclass
class ModelMetadata:
    """Metadata stored for each persisted model."""

    version: str
    timestamp: str
    parameters: Dict[str, Any]
<<<<<<< HEAD
    sha256: str
=======
    checksum: str


ALLOWED_CLASSES: Iterable[Tuple[str, str]] = (
    ("intel_analysis_service.ml.models", "AnomalyDetector"),
    ("intel_analysis_service.ml.models", "RiskScorer"),
)


class _RestrictedUnpickler(pickle.Unpickler):
    """Unpickler that only allows a predefined set of classes."""

    def find_class(self, module: str, name: str) -> Any:  # pragma: no cover - small wrapper
        if (module, name) in ALLOWED_CLASSES:
            __import__(module)
            return getattr(sys.modules[module], name)
        raise pickle.UnpicklingError(f"Global '{module}.{name}' is forbidden")
>>>>>>> d87bf742


class ModelRegistry:
    """Simple on-disk registry for storing and loading model artifacts."""

    def __init__(self, base_path: str | Path = "models") -> None:
        self.base_path = Path(base_path)
        self.base_path.mkdir(parents=True, exist_ok=True)

    def _model_dir(self, name: str, version: str) -> Path:
        return self.base_path / name / version

    def save_model(
        self,
        name: str,
        model: Any,
        parameters: Dict[str, Any],
        version: str | None = None,
    ) -> ModelMetadata:
        """Persist *model* under *name* and return its metadata."""

        version = version or datetime.utcnow().strftime("%Y%m%d%H%M%S")
<<<<<<< HEAD
        model_dir = self._model_dir(name, version)
        model_dir.mkdir(parents=True, exist_ok=True)

        data = pickle.dumps(model)
        sha256 = hashlib.sha256(data).hexdigest()
=======
        data = pickle.dumps(model)
        checksum = sha256(data).hexdigest()
>>>>>>> d87bf742
        metadata = ModelMetadata(
            version=version,
            timestamp=datetime.utcnow().isoformat(),
            parameters=parameters,
<<<<<<< HEAD
            sha256=sha256,
=======
            checksum=checksum,
>>>>>>> d87bf742
        )

        with open(model_dir / "model.pkl", "wb") as fh:
            fh.write(data)
        with open(model_dir / "metadata.json", "w") as fh:
            json.dump(asdict(metadata), fh)
        return metadata

    def load_model(self, name: str, version: str) -> Tuple[Any, ModelMetadata]:
        """Load *name* model for *version* returning model and metadata."""

        model_dir = self._model_dir(name, version)
<<<<<<< HEAD
        model_file = model_dir / "model.pkl"
        with open(model_file, "rb") as fh:
            data = fh.read()
            file_hash = hashlib.sha256(data).hexdigest()
        with open(model_dir / "metadata.json") as fh:
            metadata = ModelMetadata(**json.load(fh))
        if file_hash != metadata.sha256:
            raise ValueError("Model artifact hash mismatch")
        model = pickle.loads(data)
=======
        with open(model_dir / "metadata.json") as fh:
            metadata = ModelMetadata(**json.load(fh))
        with open(model_dir / "model.pkl", "rb") as fh:
            data = fh.read()
        if sha256(data).hexdigest() != metadata.checksum:
            raise ValueError("Model checksum mismatch")
        model = _RestrictedUnpickler(io.BytesIO(data)).load()
>>>>>>> d87bf742
        return model, metadata


__all__ = ["ModelRegistry", "ModelMetadata"]<|MERGE_RESOLUTION|>--- conflicted
+++ resolved
@@ -3,11 +3,7 @@
 import io
 import json
 import pickle
-<<<<<<< HEAD
 import hashlib
-=======
-import sys
->>>>>>> d87bf742
 from dataclasses import asdict, dataclass
 from datetime import datetime
 from hashlib import sha256
@@ -22,28 +18,7 @@
     version: str
     timestamp: str
     parameters: Dict[str, Any]
-<<<<<<< HEAD
     sha256: str
-=======
-    checksum: str
-
-
-ALLOWED_CLASSES: Iterable[Tuple[str, str]] = (
-    ("intel_analysis_service.ml.models", "AnomalyDetector"),
-    ("intel_analysis_service.ml.models", "RiskScorer"),
-)
-
-
-class _RestrictedUnpickler(pickle.Unpickler):
-    """Unpickler that only allows a predefined set of classes."""
-
-    def find_class(self, module: str, name: str) -> Any:  # pragma: no cover - small wrapper
-        if (module, name) in ALLOWED_CLASSES:
-            __import__(module)
-            return getattr(sys.modules[module], name)
-        raise pickle.UnpicklingError(f"Global '{module}.{name}' is forbidden")
->>>>>>> d87bf742
-
 
 class ModelRegistry:
     """Simple on-disk registry for storing and loading model artifacts."""
@@ -65,25 +40,17 @@
         """Persist *model* under *name* and return its metadata."""
 
         version = version or datetime.utcnow().strftime("%Y%m%d%H%M%S")
-<<<<<<< HEAD
         model_dir = self._model_dir(name, version)
         model_dir.mkdir(parents=True, exist_ok=True)
 
         data = pickle.dumps(model)
         sha256 = hashlib.sha256(data).hexdigest()
-=======
-        data = pickle.dumps(model)
-        checksum = sha256(data).hexdigest()
->>>>>>> d87bf742
+
         metadata = ModelMetadata(
             version=version,
             timestamp=datetime.utcnow().isoformat(),
             parameters=parameters,
-<<<<<<< HEAD
             sha256=sha256,
-=======
-            checksum=checksum,
->>>>>>> d87bf742
         )
 
         with open(model_dir / "model.pkl", "wb") as fh:
@@ -96,7 +63,6 @@
         """Load *name* model for *version* returning model and metadata."""
 
         model_dir = self._model_dir(name, version)
-<<<<<<< HEAD
         model_file = model_dir / "model.pkl"
         with open(model_file, "rb") as fh:
             data = fh.read()
@@ -106,15 +72,7 @@
         if file_hash != metadata.sha256:
             raise ValueError("Model artifact hash mismatch")
         model = pickle.loads(data)
-=======
-        with open(model_dir / "metadata.json") as fh:
-            metadata = ModelMetadata(**json.load(fh))
-        with open(model_dir / "model.pkl", "rb") as fh:
-            data = fh.read()
-        if sha256(data).hexdigest() != metadata.checksum:
-            raise ValueError("Model checksum mismatch")
-        model = _RestrictedUnpickler(io.BytesIO(data)).load()
->>>>>>> d87bf742
+
         return model, metadata
 
 
