from __future__ import annotations

"""Drift detection utilities for model predictions."""

from dataclasses import dataclass, field
from typing import Any, Callable, Dict, Iterable, List, Mapping, Sequence, Literal

import logging

try:  # optional dependency
    from prometheus_client import REGISTRY, Histogram, Counter
    from prometheus_client.core import CollectorRegistry
except Exception:  # pragma: no cover - dependency optional
    REGISTRY = type("R", (), {"_names_to_collectors": {}})()
    Histogram = Counter = None
    CollectorRegistry = None

try:  # pragma: no cover - optional dependency
    from opentelemetry import trace
<<<<<<< HEAD

    tracer = trace.get_tracer(__name__)
except Exception:  # pragma: no cover - fallback when OpenTelemetry missing

    class _DummySpan:
        def __enter__(self) -> "_DummySpan":
            return self

        def __exit__(self, exc_type: Any, exc: Any, tb: Any) -> Literal[False]:
            return False

        def set_attribute(self, *args: Any, **kwargs: Any) -> None:  # noqa: D401
            return None

    class _Tracer:
        def start_as_current_span(self, *_a: Any, **_k: Any) -> _DummySpan:
=======
    tracer = trace.get_tracer(__name__)
except Exception:  # pragma: no cover - fallback when OpenTelemetry missing
    class _DummySpan:
        def __enter__(self):
            return self

        def __exit__(self, exc_type, exc, tb):
            return False

        def set_attribute(self, *args, **kwargs):
            return None

    class _Tracer:
        def start_as_current_span(self, *_a, **_k):
>>>>>>> c42ff4e4
            return _DummySpan()

    tracer = _Tracer()

if Histogram and Counter:
    if "prediction_threshold_ratio" not in REGISTRY._names_to_collectors:
        prediction_ratio = Histogram(
            "prediction_threshold_ratio", "Ratio of prediction to threshold"
        )
        drift_alerts = Counter(
            "prediction_drift_alerts_total", "Number of drift alerts triggered"
        )
        feature_zscores = Histogram(
            "feature_drift_zscore", "Z-score of feature mean drift", ["feature"]
        )
        feature_alerts = Counter(
            "feature_drift_alerts_total", "Number of feature drift alerts", ["feature"]
        )
    else:  # pragma: no cover - defensive for test stubs
        _reg = CollectorRegistry() if CollectorRegistry else None
        prediction_ratio = Histogram(
            "prediction_threshold_ratio",
            "Ratio of prediction to threshold",
            registry=_reg,
        )
        drift_alerts = Counter(
            "prediction_drift_alerts_total",
            "Number of drift alerts triggered",
            registry=_reg,
        )
        feature_zscores = Histogram(
            "feature_drift_zscore",
            "Z-score of feature mean drift",
            ["feature"],
            registry=_reg,
        )
        feature_alerts = Counter(
            "feature_drift_alerts_total",
            "Number of feature drift alerts",
            ["feature"],
            registry=_reg,
        )
else:  # pragma: no cover - metrics unavailable
    prediction_ratio = None
    drift_alerts = None
    feature_zscores = None
    feature_alerts = None


@dataclass
class ThresholdDriftDetector:
    """Detect drift based on prediction/threshold ratios.

    Values exceeding ``ratio_threshold`` are considered drift. Metrics are
    emitted to Prometheus (when available) and recorded to OpenTelemetry spans.
    An optional ``alert_func`` can be provided to handle drift events.
    """

    ratio_threshold: float = 1.2
    metric: Any | None = None
    alert_counter: Any | None = None
    alert_func: Callable[[List[float], List[float]], None] | None = None
    logger: logging.Logger = field(default_factory=lambda: logging.getLogger(__name__))

    # store last seen values for introspection/testing
    values: List[float] | None = None
    thresholds: List[float] | None = None

    def __post_init__(self) -> None:
        if self.metric is None:
            self.metric = prediction_ratio
        if self.alert_counter is None:
            self.alert_counter = drift_alerts
        if self.alert_func is None:
            self.alert_func = lambda v, t: self.logger.warning(
                "Drift detected: values=%s thresholds=%s", v, t
            )

    def detect(self, values: Iterable[float], thresholds: Iterable[float]) -> bool:
        self.values = list(values)
        self.thresholds = list(thresholds)
        ratios = [
            v / t if t else float("inf") for v, t in zip(self.values, self.thresholds)
        ]

        drift = any(r > self.ratio_threshold for r in ratios)

        if self.metric is not None:
            for r in ratios:
                try:
                    self.metric.observe(r)
                except Exception:  # pragma: no cover - metrics stub
                    pass

        with tracer.start_as_current_span("drift_detect") as span:
            span.set_attribute("ratios", ratios)
            span.set_attribute("drift", drift)

        if drift:
            if self.alert_counter is not None:
                try:
                    self.alert_counter.inc()
                except Exception:  # pragma: no cover - metrics stub
                    pass
            if self.alert_func is not None:
                try:
                    self.alert_func(self.values, self.thresholds)
                except Exception:  # pragma: no cover - defensive
                    self.logger.exception("Alert function failed")

        return drift


@dataclass
class FeatureStats:
    """Simple container for feature statistics from training."""

    mean: float
    std: float


@dataclass
class FeatureDriftDetector:
    """Detect feature drift using mean and standard deviation."""

    z_threshold: float = 3.0
    metric: Any | None = None
    alert_counter: Any | None = None
    alert_func: Callable[[Dict[str, float]], None] | None = None
    logger: logging.Logger = field(default_factory=lambda: logging.getLogger(__name__))

    last_zscores: Dict[str, float] = field(default_factory=dict, init=False)

    def __post_init__(self) -> None:
        if self.metric is None:
            self.metric = feature_zscores
        if self.alert_counter is None:
            self.alert_counter = feature_alerts
        if self.alert_func is None:
            self.alert_func = lambda d: self.logger.warning(
                "Feature drift detected: %s", d
            )

    def detect(
        self,
        features: Mapping[str, Sequence[float]],
        stats: Mapping[str, FeatureStats],
    ) -> bool:
        """Compare ``features`` to ``stats`` and return True on drift."""

        self.last_zscores = {}
        for name, values in features.items():
            stat = stats.get(name)
            if not stat or not values:
                continue
            mean = float(sum(values) / len(values))
            if stat.std == 0:
                z = float("inf") if mean != stat.mean else 0.0
            else:
                z = abs(mean - stat.mean) / stat.std
            self.last_zscores[name] = z
            if self.metric is not None:
                try:
                    self.metric.labels(name).observe(z)
                except Exception:  # pragma: no cover - metrics stub
                    pass

        drifted = {n: z for n, z in self.last_zscores.items() if z > self.z_threshold}

        if drifted:
            if self.alert_counter is not None:
                for name in drifted:
                    try:
                        self.alert_counter.labels(name).inc()
                    except Exception:  # pragma: no cover - metrics stub
                        pass
            if self.alert_func is not None:
                try:
                    self.alert_func(drifted)
                except Exception:  # pragma: no cover - defensive
                    self.logger.exception("Alert function failed")
            return True
        return False


__all__ = [
    "ThresholdDriftDetector",
    "FeatureStats",
    "FeatureDriftDetector",
]<|MERGE_RESOLUTION|>--- conflicted
+++ resolved
@@ -17,7 +17,6 @@
 
 try:  # pragma: no cover - optional dependency
     from opentelemetry import trace
-<<<<<<< HEAD
 
     tracer = trace.get_tracer(__name__)
 except Exception:  # pragma: no cover - fallback when OpenTelemetry missing
@@ -34,22 +33,7 @@
 
     class _Tracer:
         def start_as_current_span(self, *_a: Any, **_k: Any) -> _DummySpan:
-=======
-    tracer = trace.get_tracer(__name__)
-except Exception:  # pragma: no cover - fallback when OpenTelemetry missing
-    class _DummySpan:
-        def __enter__(self):
-            return self
-
-        def __exit__(self, exc_type, exc, tb):
-            return False
-
-        def set_attribute(self, *args, **kwargs):
-            return None
-
-    class _Tracer:
-        def start_as_current_span(self, *_a, **_k):
->>>>>>> c42ff4e4
+
             return _DummySpan()
 
     tracer = _Tracer()
