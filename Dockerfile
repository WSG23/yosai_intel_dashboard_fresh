# syntax=docker/dockerfile:1

FROM python:3.11-slim AS builder
WORKDIR /app

# Install system packages
RUN apt-get update \ 
    && apt-get install -y --no-install-recommends build-essential curl \ 
    && rm -rf /var/lib/apt/lists/*

# Install Python dependencies
COPY requirements.txt ./
RUN python -m venv /opt/venv \
    && . /opt/venv/bin/activate \
    && grep -v '^apache-flink' requirements.txt > requirements.filtered \
    && pip install --no-cache-dir -r requirements.filtered

FROM python:3.11-slim
WORKDIR /app
ENV PATH="/opt/venv/bin:$PATH"
ENV PYTHONPATH=/app:/app/yosai_intel_dashboard/src

# Copy virtual environment from builder
COPY --from=builder /opt/venv /opt/venv
<<<<<<< HEAD
COPY --from=builder /app /app
COPY docker-entrypoint.sh ./
RUN chmod +x docker-entrypoint.sh

ENTRYPOINT ["./docker-entrypoint.sh"]
=======

# Copy application source
COPY . .

# Create uploads directory and legacy symlinks
RUN mkdir -p /app/uploads \
    && python scripts/create_symlinks.py

# Entrypoint
RUN chmod +x docker-entrypoint.sh
ENTRYPOINT ["/app/docker-entrypoint.sh"]
CMD ["start_api.py"]
>>>>>>> 405b4f7a
<|MERGE_RESOLUTION|>--- conflicted
+++ resolved
@@ -22,23 +22,13 @@
 
 # Copy virtual environment from builder
 COPY --from=builder /opt/venv /opt/venv
-<<<<<<< HEAD
 COPY --from=builder /app /app
 COPY docker-entrypoint.sh ./
 RUN chmod +x docker-entrypoint.sh
 
 ENTRYPOINT ["./docker-entrypoint.sh"]
-=======
-
-# Copy application source
-COPY . .
-
-# Create uploads directory and legacy symlinks
-RUN mkdir -p /app/uploads \
-    && python scripts/create_symlinks.py
 
 # Entrypoint
 RUN chmod +x docker-entrypoint.sh
 ENTRYPOINT ["/app/docker-entrypoint.sh"]
-CMD ["start_api.py"]
->>>>>>> 405b4f7a
+CMD ["start_api.py"]