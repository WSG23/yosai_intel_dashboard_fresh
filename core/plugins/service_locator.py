--- conflicted
+++ resolved
@@ -73,11 +73,8 @@
     @staticmethod
     def get_unicode_handler():
         """Return the unified Unicode handler module."""
-<<<<<<< HEAD
         from utils import unicode_utils
-=======
-        import utils.unicode_utils as unicode_handler
->>>>>>> f74813a4
+
 
         return unicode_utils
 
