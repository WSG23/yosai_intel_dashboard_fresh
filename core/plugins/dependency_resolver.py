--- conflicted
+++ resolved
@@ -1,10 +1,7 @@
 from __future__ import annotations
 
-<<<<<<< HEAD
 from typing import DefaultDict, Dict, List, Set
-=======
-from typing import List, Dict, Set, DefaultDict, Iterable
->>>>>>> e5636d71
+
 
 from services.data_processing.core.protocols import PluginProtocol
 
