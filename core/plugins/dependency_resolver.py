--- conflicted
+++ resolved
@@ -57,18 +57,7 @@
 
         if len(ordered) != len(plugins_with_meta):
             unresolved = set(name_map) - {p.metadata.name for p in ordered}
-<<<<<<< HEAD
             raise CircularDependencyError(unresolved)
-=======
-            cycle = self._find_cycle(adjacency, unresolved)
-            if cycle:
-                raise ValueError(
-                    "Circular dependency detected: " + " -> ".join(cycle)
-                )
-            raise ValueError(
-                "Circular dependency detected among: " + ", ".join(sorted(unresolved))
-            )
->>>>>>> 14b02749
 
         ordered.extend(plugins_without_meta)
         return ordered
