from __future__ import annotations

"""Backwards compatible wrapper around :class:`TrulyUnifiedCallbacks`."""

import logging
from typing import Any, Callable, Iterable, Optional

from dash import Dash
from dash.dependencies import Input, State

from .callback_events import CallbackEvent
from .callback_manager import CallbackManager
from .security_validator import SecurityValidator
from .truly_unified_callbacks import TrulyUnifiedCallbacks

logger = logging.getLogger(__name__)


class MasterCallbackSystem(TrulyUnifiedCallbacks):
    """Lightweight wrapper preserved for legacy imports."""

    def __init__(
        self,
        app: Dash,
        *,
        security_validator: Optional[SecurityValidator] = None,
    ) -> None:
        super().__init__(app)
<<<<<<< HEAD
=======
        self.coordinator = self
>>>>>>> 671baf88
        self.callback_manager = CallbackManager()
        self.security = security_validator or SecurityValidator()

    # ------------------------------------------------------------------
    def register_event_callback(
        self,
        event: CallbackEvent,
        func: Callable[..., Any],
        *,
        priority: int = 50,
        secure: bool = False,
    ) -> None:
        """Register an event callback with optional security check."""

        if secure:
            original = func

            def wrapped(*args: Any, **kwargs: Any) -> Any:
                if args and isinstance(args[0], str):
                    result = self.security.validate_input(args[0], "input")
                    if not result["valid"]:
                        logger.error("Security validation failed: %s", result["issues"])
                        return None
                    args = (result["sanitized"],) + args[1:]
                return original(*args, **kwargs)

            func = wrapped

        self.callback_manager.register_callback(event, func, priority=priority)

    # ------------------------------------------------------------------
    def trigger_event(self, event: CallbackEvent, *args: Any, **kwargs: Any):
        """Synchronously trigger callbacks for *event*."""
        return self.callback_manager.trigger(event, *args, **kwargs)

    # ------------------------------------------------------------------
    async def trigger_event_async(
        self, event: CallbackEvent, *args: Any, **kwargs: Any
    ):
        """Asynchronously trigger callbacks for *event*."""
        return await self.callback_manager.trigger_async(event, *args, **kwargs)

    # ------------------------------------------------------------------
    def register_dash_callback(
        self,
        outputs: Any,
        inputs: Iterable[Input] | Input | None = None,
        states: Iterable[State] | State | None = None,
        *,
        callback_id: str,
        component_name: str,
        allow_duplicate: bool = False,
        **kwargs: Any,
    ) -> Callable[[Callable[..., Any]], Callable[..., Any]]:
        """Wrap ``Dash.callback`` and track registrations."""
<<<<<<< HEAD
        return self.register_callback(
=======
        return super().register_callback(
>>>>>>> 671baf88
            outputs,
            inputs,
            states,
            callback_id=callback_id,
            component_name=component_name,
            allow_duplicate=allow_duplicate,
            **kwargs,
        )

    # ------------------------------------------------------------------
    def get_callback_conflicts(self):
        """Return mapping of output identifiers to conflicting callback IDs."""
        return super().get_callback_conflicts()

    # ------------------------------------------------------------------
    def print_callback_summary(self) -> None:  # pragma: no cover - passthrough
        super().print_callback_summary()

    # ------------------------------------------------------------------
    def get_metrics(self, event: CallbackEvent):
        """Return execution metrics for *event*."""
        return self.callback_manager.get_metrics(event)


__all__ = ["MasterCallbackSystem"]<|MERGE_RESOLUTION|>--- conflicted
+++ resolved
@@ -26,10 +26,7 @@
         security_validator: Optional[SecurityValidator] = None,
     ) -> None:
         super().__init__(app)
-<<<<<<< HEAD
-=======
-        self.coordinator = self
->>>>>>> 671baf88
+
         self.callback_manager = CallbackManager()
         self.security = security_validator or SecurityValidator()
 
@@ -85,11 +82,8 @@
         **kwargs: Any,
     ) -> Callable[[Callable[..., Any]], Callable[..., Any]]:
         """Wrap ``Dash.callback`` and track registrations."""
-<<<<<<< HEAD
         return self.register_callback(
-=======
-        return super().register_callback(
->>>>>>> 671baf88
+
             outputs,
             inputs,
             states,
