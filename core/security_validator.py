"""
Enhanced Security Validation for Yōsai Intel Dashboard
Implements comprehensive input validation and security checks
"""

import logging
import re
import os
import secrets
from typing import Dict, Any, List, Callable

from config.constants import FileProcessingLimits

from core.unicode_processor import sanitize_unicode_input
from dataclasses import dataclass
from enum import Enum
from .security_patterns import (
    XSS_PATTERNS as RAW_XSS_PATTERNS,
    PATH_TRAVERSAL_PATTERNS as RAW_PATH_PATTERNS,
)
from security.sql_validator import SQLInjectionPrevention
from security.validation_exceptions import ValidationError
<<<<<<< HEAD
from security_callback_controller import (
    emit_security_event,
    SecurityEvent,
=======
from core.callback_controller import (
    fire_event as emit_security_event,
    CallbackEvent as SecurityEvent,
>>>>>>> ceb9f378
)


class SecurityLevel(Enum):
    LOW = 1
    MEDIUM = 2
    HIGH = 3
    CRITICAL = 4


@dataclass
class SecurityIssue:
    level: SecurityLevel
    message: str
    field: str
    recommendation: str


class SecurityValidator:
    """Comprehensive security validator"""

    VALIDATION_CONFIG = {
        "sql_injection": True,
        "xss": True,
        "path_traversal": True,
    }

    def __init__(self) -> None:
        self.logger = logging.getLogger(__name__)

    # Compiled patterns for performance
    XSS_PATTERNS = [re.compile(p, re.IGNORECASE) for p in RAW_XSS_PATTERNS]

    PATH_PATTERNS = [re.compile(p, re.IGNORECASE) for p in RAW_PATH_PATTERNS]

    def validate_input(self, value: str, field_name: str = "input") -> Dict[str, Any]:
        """Orchestrate security validations for the given value."""
        sanitized = self._sanitize_input(value)
        issues: List[SecurityIssue] = []

        validators: List[Callable[[str, str], List[SecurityIssue]]] = []
        if self.VALIDATION_CONFIG.get("sql_injection"):
            validators.append(self._validate_sql_injection)
        if self.VALIDATION_CONFIG.get("xss"):
            validators.append(self._validate_xss_patterns)
        if self.VALIDATION_CONFIG.get("path_traversal"):
            validators.append(self._validate_path_traversal)

        for validator in validators:
            issues.extend(
                self._validate_with_error_handling(validator, sanitized, field_name)
            )
            if any(issue.level == SecurityLevel.CRITICAL for issue in issues):
                break

        return self._compile_validation_results(issues, sanitized)

    def _sanitize_input(self, value: str) -> str:
        """Sanitize input by encoding dangerous characters"""
        value = sanitize_unicode_input(value)
        # HTML entity encoding
        replacements = {
            "&": "&amp;",
            "<": "&lt;",
            ">": "&gt;",
            '"': "&quot;",
            "'": "&#x27;",
            "/": "&#x2F;",
        }

        sanitized = value
        for char, entity in replacements.items():
            sanitized = sanitized.replace(char, entity)

        return sanitized

    def _validate_sql_injection(
        self, value: str, field_name: str
    ) -> List[SecurityIssue]:
        """Check for SQL injection patterns."""
        validator = SQLInjectionPrevention()
        try:
            validator.validate_query_parameter(value)
            return []
        except ValidationError:
            return [
                self._create_security_issue(
                    SecurityLevel.CRITICAL,
                    "Potential SQL injection detected",
                    field_name,
                    "Use parameterized queries and input sanitization",
                )
            ]

    def _validate_xss_patterns(
        self, value: str, field_name: str
    ) -> List[SecurityIssue]:
        """Check for cross-site scripting patterns."""
        issues = []
        for pattern in self.XSS_PATTERNS:
            if pattern.search(value):
                issues.append(
                    self._create_security_issue(
                        SecurityLevel.HIGH,
                        "Potential XSS attack detected",
                        field_name,
                        "Encode output and validate input",
                    )
                )
                break
        return issues

    def _validate_path_traversal(
        self, value: str, field_name: str
    ) -> List[SecurityIssue]:
        """Check for path traversal attempts."""
        issues = []
        for pattern in self.PATH_PATTERNS:
            if pattern.search(value):
                issues.append(
                    self._create_security_issue(
                        SecurityLevel.HIGH,
                        "Potential path traversal detected",
                        field_name,
                        "Restrict file access and validate paths",
                    )
                )
                break
        return issues

    def _create_security_issue(
        self,
        level: SecurityLevel,
        message: str,
        field_name: str,
        recommendation: str,
    ) -> SecurityIssue:
        """Factory for SecurityIssue objects."""
        return SecurityIssue(
            level=level,
            message=message,
            field=field_name,
            recommendation=recommendation,
        )

    def _validate_with_error_handling(
        self,
        validator_func: Callable[[str, str], List[SecurityIssue]],
        value: str,
        field_name: str,
    ) -> List[SecurityIssue]:
        """Execute a validator and handle exceptions gracefully."""
        try:
            return validator_func(value, field_name)
        except Exception as exc:
            self.logger.error(
                "Validation error in %s: %s", validator_func.__name__, exc
            )
            return [
                self._create_security_issue(
                    SecurityLevel.MEDIUM,
                    f"Validation error: {exc}",
                    field_name,
                    "Review input validation system",
                )
            ]

    def _compile_validation_results(
        self, issues: List[SecurityIssue], sanitized_value: str
    ) -> Dict[str, Any]:
        """Compile the final validation result dictionary."""
        severity = max((issue.level for issue in issues), default=SecurityLevel.LOW)
        result = {
            "valid": len(issues) == 0,
            "issues": issues,
            "sanitized": sanitized_value,
            "severity": severity,
        }
        if not result["valid"]:
            emit_security_event(
                SecurityEvent.VALIDATION_FAILED,
                {"severity": severity.name, "issue_count": len(issues)},
            )
        return result

    def get_available_validators(self) -> List[str]:
        """Return the list of enabled validators."""
        return [name for name, enabled in self.VALIDATION_CONFIG.items() if enabled]

    def validate_single_pattern(
        self, pattern_type: str, value: str, field_name: str
    ) -> List[SecurityIssue]:
        """Run a single validator by pattern type."""
        mapping = {
            "sql_injection": self._validate_sql_injection,
            "xss": self._validate_xss_patterns,
            "path_traversal": self._validate_path_traversal,
        }
        validator = mapping.get(pattern_type)
        if not validator:
            raise ValueError(f"Unknown validator: {pattern_type}")
        return validator(value, field_name)

    @staticmethod
    def generate_secure_secret(length: int = 32) -> str:
        """Generate cryptographically secure secret key"""
        return secrets.token_hex(length)

    @staticmethod
    def validate_file_upload(
        filename: str,
        content: bytes,
        max_size_mb: int = FileProcessingLimits.MAX_FILE_UPLOAD_SIZE_MB,
    ) -> Dict[str, Any]:
        """Validate file uploads for security"""
        issues: List[str] = []

        # Check file size
        size_mb = len(content) / (1024 * 1024)
        if size_mb > max_size_mb:
            issues.append(f"File too large: {size_mb:.1f}MB > {max_size_mb}MB")

        # Check filename
        if ".." in filename or "/" in filename or "\\" in filename:
            issues.append("Invalid filename: contains path traversal characters")

        # Check file extension
        allowed_extensions = {".csv", ".json", ".xlsx", ".xls"}
        file_ext = os.path.splitext(filename)[1].lower()
        if file_ext not in allowed_extensions:
            issues.append(f"Invalid file type: {file_ext} not in {allowed_extensions}")

        return {
            "valid": len(issues) == 0,
            "issues": issues,
            "filename": filename,
            "size_mb": size_mb,
        }


__all__ = ["SecurityValidator", "SecurityIssue", "SecurityLevel"]<|MERGE_RESOLUTION|>--- conflicted
+++ resolved
@@ -20,15 +20,10 @@
 )
 from security.sql_validator import SQLInjectionPrevention
 from security.validation_exceptions import ValidationError
-<<<<<<< HEAD
 from security_callback_controller import (
     emit_security_event,
     SecurityEvent,
-=======
-from core.callback_controller import (
-    fire_event as emit_security_event,
-    CallbackEvent as SecurityEvent,
->>>>>>> ceb9f378
+
 )
 
 
