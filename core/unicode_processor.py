"""Consolidated Unicode handling utilities."""

from __future__ import annotations

import logging
import math
import re
import unicodedata
from typing import Any, Callable, Optional, Union


import pandas as pd

logger = logging.getLogger(__name__)

# Precompiled regular expressions used throughout the module
_SURROGATE_RE = re.compile(r"[\uD800-\uDFFF]")
# Control characters and BOM handling
_CONTROL_RE = re.compile(r"[\x00-\x1F\x7F]")
_BOM_RE = re.compile("\ufeff")
# Leading characters that may trigger dangerous behaviour when interpreted by
# spreadsheet applications (e.g. Excel formula injection)
_DANGEROUS_PREFIX_RE = re.compile(r"^[=+\-@]+")

# Match unpaired surrogate code points (high not followed by low or
# low not preceded by high)
_UNPAIRED_SURROGATE_RE = re.compile(
    r"(?<![\uD800-\uDBFF])[\uDC00-\uDFFF]|[\uD800-\uDBFF](?![\uDC00-\uDFFF])"
)


def _sanitize_nested(value: Any) -> Any:
    """Recursively sanitize nested data structures."""
    if isinstance(value, dict):
        return {k: _sanitize_nested(v) for k, v in value.items()}
    if isinstance(value, list):
        return [_sanitize_nested(v) for v in value]
    if isinstance(value, tuple):
        return tuple(_sanitize_nested(v) for v in value)
    if isinstance(value, set):
        return {_sanitize_nested(v) for v in value}
    return UnicodeProcessor.safe_encode_text(value)


class UnicodeProcessor:
    """Centralized Unicode processing with robust error handling."""

    # Unicode surrogate range constants
    SURROGATE_LOW = 0xD800
    SURROGATE_HIGH = 0xDFFF
    REPLACEMENT_CHAR = "\uFFFD"

    @staticmethod
    def clean_surrogate_chars(text: str, replacement: str = "") -> str:
        """Remove unmatched surrogate characters from ``text``."""
        if not isinstance(text, str):
            text = str(text) if text is not None else ""

        invalid_found = False
        out_chars = []
        i = 0
        try:
            while i < len(text):
                ch = text[i]
                cp = ord(ch)
                # High surrogate
                if 0xD800 <= cp <= 0xDBFF:
                    if i + 1 < len(text) and 0xDC00 <= ord(text[i + 1]) <= 0xDFFF:
                        out_chars.append(ch)
                        out_chars.append(text[i + 1])
                        i += 2
                        continue
                    invalid_found = True
                    if replacement:
                        out_chars.append(replacement)
                    i += 1
                    continue

                # Low surrogate without preceding high surrogate
                if 0xDC00 <= cp <= 0xDFFF:
                    invalid_found = True
                    if replacement:
                        out_chars.append(replacement)
                    i += 1
                    continue

                out_chars.append(ch)
                i += 1

            cleaned = "".join(out_chars)

            if invalid_found:
                logger.warning("Invalid surrogate sequence removed")

            cleaned = unicodedata.normalize("NFKC", cleaned)
            cleaned = _CONTROL_RE.sub("", cleaned)
            return cleaned
        except Exception as exc:  # pragma: no cover - defensive
            logger.warning(f"Failed to clean surrogate chars: {exc}")
            return "".join(
                ch
                for ch in text
                if not (
                    UnicodeProcessor.SURROGATE_LOW <= ord(ch) <= UnicodeProcessor.SURROGATE_HIGH
                )
            )

    @staticmethod
    def safe_decode_bytes(data: bytes, encoding: str = "utf-8") -> str:
        """Safely decode bytes with Unicode surrogate handling."""
        try:
            text = data.decode(encoding, errors="surrogatepass")
            return UnicodeProcessor.clean_surrogate_chars(text)
        except UnicodeDecodeError:
            try:
                text = data.decode(encoding, errors="replace")
                return UnicodeProcessor.clean_surrogate_chars(text)
            except Exception:
                return data.decode(encoding, errors="ignore")

    @staticmethod
    def safe_encode_text(value: Any) -> str:
        """Convert any value to a safe UTF-8 string."""
        if value is None or (isinstance(value, float) and pd.isna(value)):
            return ""

        try:
            if isinstance(value, bytes):
                return UnicodeProcessor.safe_decode_bytes(value)

            text = str(value)
            cleaned = UnicodeProcessor.clean_surrogate_chars(text)
            cleaned.encode("utf-8")
            return cleaned
        except Exception as exc:  # pragma: no cover - best effort
            logger.error(f"Unicode encoding failed for {type(value)}: {exc}")
            return "".join(ch for ch in str(value) if ord(ch) < 128)

    @staticmethod
    def sanitize_dataframe(
        df: pd.DataFrame,
        *,
        progress: Union[bool, Callable[[int, int], None], None] = None,
    ) -> pd.DataFrame:
        """Sanitize entire DataFrame for Unicode issues.

        Parameters
        ----------
        df:
            DataFrame to sanitize.
        progress:
            If ``True`` and the DataFrame has over 10k rows, progress will be
            logged with :func:`logging.info` for each processed column. If a
            callable is provided it will be invoked with ``(column_index,
            total_columns)`` for every sanitized column.
        """
        try:
            df_clean = df.copy()

            new_columns = []
            for col in df_clean.columns:
                safe_col = UnicodeProcessor.safe_encode_text(col)
                safe_col = _DANGEROUS_PREFIX_RE.sub("", safe_col)
                new_columns.append(safe_col or f"col_{len(new_columns)}")

            df_clean.columns = new_columns

<<<<<<< HEAD
            for col in df_clean.select_dtypes(include=["object"]).columns:
                df_clean[col] = df_clean[col].apply(_sanitize_nested)
=======
            object_cols = df_clean.select_dtypes(include=["object", "string"]).columns
            total_cols = len(object_cols)

            def _sanitize_value(value: Any) -> Any:
                if isinstance(value, list):
                    return [_sanitize_value(v) for v in value]
                if isinstance(value, dict):
                    return {
                        _sanitize_value(k): _sanitize_value(v)
                        for k, v in value.items()
                    }
                return UnicodeProcessor.safe_encode_text(value)

            for idx, col in enumerate(object_cols):
                df_clean[col] = df_clean[col].apply(_sanitize_value)
>>>>>>> e8d11cfe
                df_clean[col] = df_clean[col].apply(
                    lambda x: _DANGEROUS_PREFIX_RE.sub("", x)
                    if isinstance(x, str)
                    else x
                )

                if callable(progress):
                    progress(idx + 1, total_cols)
                elif progress and len(df_clean) > 10_000:
                    logger.info("Sanitized column %s/%s", idx + 1, total_cols)

            return df_clean
        except Exception as exc:  # pragma: no cover - defensive
            logger.error(f"DataFrame sanitization failed: {exc}")
            return df


class ChunkedUnicodeProcessor:
    """Process large files in chunks to handle memory efficiently."""

    DEFAULT_CHUNK_SIZE = 1024 * 1024  # 1MB

    @staticmethod
    def process_large_content(
        content: bytes,
        encoding: str = "utf-8",
        chunk_size: Optional[int] = None,
    ) -> str:
        """Process large byte content in chunks with Unicode handling."""

        if chunk_size is None:
            chunk_size = ChunkedUnicodeProcessor.DEFAULT_CHUNK_SIZE

        try:
            pieces = []
            view = memoryview(content)

            for start in range(0, len(view), chunk_size):
                chunk = view[start : start + chunk_size].tobytes()
                text_chunk = UnicodeProcessor.safe_decode_bytes(chunk, encoding)
                pieces.append(text_chunk)

            return "".join(pieces)
        except Exception as exc:  # pragma: no cover - defensive
            logger.error(f"Chunked processing failed: {exc}")
            return UnicodeProcessor.safe_decode_bytes(content, encoding)


# Public API
def clean_unicode_text(text: str) -> str:
    """Clean Unicode text of surrogate characters."""

    return UnicodeProcessor.clean_surrogate_chars(text)


def safe_decode_bytes(data: bytes, encoding: str = "utf-8") -> str:
    """Safely decode bytes with Unicode handling."""

    return UnicodeProcessor.safe_decode_bytes(data, encoding)


def safe_encode_text(value: Any) -> str:
    """Convert any value to a safe UTF-8 string."""

    return UnicodeProcessor.safe_encode_text(value)


def safe_decode(data: bytes, encoding: str = "utf-8") -> str:
    """Safely decode bytes with Unicode handling."""

    return UnicodeProcessor.safe_decode_bytes(data, encoding)


def safe_encode(value: Any) -> str:
    """Convert any value to a safe UTF-8 string."""

    return UnicodeProcessor.safe_encode_text(value)


def sanitize_dataframe(df: pd.DataFrame) -> pd.DataFrame:
    """Sanitize DataFrame for Unicode issues."""

    return UnicodeProcessor.sanitize_dataframe(df)


def sanitize_data_frame(df: pd.DataFrame) -> pd.DataFrame:
    """Deprecated alias for :func:`sanitize_dataframe`."""

    return sanitize_dataframe(df)


def contains_surrogates(text: Any) -> bool:
    """Return ``True`` if ``text`` contains Unicode surrogate codepoints."""
    if not isinstance(text, str):
        try:
            text = str(text)
        except Exception:
            return False
    return bool(_SURROGATE_RE.search(text))


# ---------------------------------------------------------------------------
# Backwards compatibility helpers

def handle_surrogate_characters(text: str) -> str:
    """Return text with surrogate characters replaced by ``REPLACEMENT_CHAR``."""

    return UnicodeProcessor.clean_surrogate_chars(
        text, UnicodeProcessor.REPLACEMENT_CHAR
    )


def safe_unicode_encode(value: Any) -> str:
    """Alias for :func:`safe_encode`."""

    return safe_encode(value)


def clean_unicode_surrogates(text: Any) -> str:
    """Remove surrogate characters from ``text``."""

    return UnicodeProcessor.clean_surrogate_chars(str(text))


def contains_surrogates(text: str) -> bool:
    """Return ``True`` if ``text`` contains any unpaired surrogate code points."""

    if not isinstance(text, str):
        try:
            text = str(text)
        except Exception:  # pragma: no cover - defensive
            return False

    return bool(_UNPAIRED_SURROGATE_RE.search(text))


def sanitize_unicode_input(text: Union[str, Any]) -> str:
    """Return ``text`` stripped of surrogate pairs and BOM characters."""

    if not isinstance(text, str):
        try:
            text = str(text)
        except Exception as exc:  # pragma: no cover - defensive
            logger.warning("Failed to convert %r to str: %s", text, exc)
            return ""

    try:
        cleaned = _SURROGATE_RE.sub("", text)
        cleaned = _BOM_RE.sub("", cleaned)
        return cleaned
    except Exception as exc:  # pragma: no cover - best effort
        logger.error("sanitize_unicode_input failed: %s", exc)
        return "".join(ch for ch in str(text) if ch.isascii())


def process_large_csv_content(
    content: bytes,
    encoding: str = "utf-8",
    *,
    chunk_size: int = ChunkedUnicodeProcessor.DEFAULT_CHUNK_SIZE,
) -> str:
    """Decode potentially large CSV content in chunks and sanitize."""

    return ChunkedUnicodeProcessor.process_large_content(content, encoding, chunk_size)


def safe_format_number(value: Union[int, float]) -> Optional[str]:
    """Return formatted number or ``None`` for NaN/inf values."""

    try:
        if isinstance(value, bool):
            value = int(value)
        if isinstance(value, (int, float)) and math.isfinite(float(value)):
            return f"{value:,}"
    except (ValueError, TypeError) as exc:  # pragma: no cover - defensive
        logger.warning("Failed to format number %r: %s", value, exc)
    return None


__all__ = [
    "UnicodeProcessor",
    "ChunkedUnicodeProcessor",
    "clean_unicode_text",
    "safe_decode_bytes",
    "safe_encode_text",
    "safe_decode",
    "safe_encode",
    "sanitize_dataframe",
    "sanitize_data_frame",
    # Backwards compatible aliases
    "safe_unicode_encode",
    "handle_surrogate_characters",
    "clean_unicode_surrogates",
    "sanitize_unicode_input",
    "contains_surrogates",
    "process_large_csv_content",
    "safe_format_number",
]<|MERGE_RESOLUTION|>--- conflicted
+++ resolved
@@ -165,26 +165,9 @@
 
             df_clean.columns = new_columns
 
-<<<<<<< HEAD
             for col in df_clean.select_dtypes(include=["object"]).columns:
                 df_clean[col] = df_clean[col].apply(_sanitize_nested)
-=======
-            object_cols = df_clean.select_dtypes(include=["object", "string"]).columns
-            total_cols = len(object_cols)
-
-            def _sanitize_value(value: Any) -> Any:
-                if isinstance(value, list):
-                    return [_sanitize_value(v) for v in value]
-                if isinstance(value, dict):
-                    return {
-                        _sanitize_value(k): _sanitize_value(v)
-                        for k, v in value.items()
-                    }
-                return UnicodeProcessor.safe_encode_text(value)
-
-            for idx, col in enumerate(object_cols):
-                df_clean[col] = df_clean[col].apply(_sanitize_value)
->>>>>>> e8d11cfe
+
                 df_clean[col] = df_clean[col].apply(
                     lambda x: _DANGEROUS_PREFIX_RE.sub("", x)
                     if isinstance(x, str)
