--- conflicted
+++ resolved
@@ -43,11 +43,8 @@
     return UnicodeProcessor.safe_encode_text(value)
 
 
-<<<<<<< HEAD
 class UnicodeProcessor(UnicodeProcessorProtocol):
-=======
-class DefaultUnicodeProcessor(UnicodeProcessorProtocol):
->>>>>>> 66f27d03
+
     """Centralized Unicode processing with robust error handling."""
 
     # Unicode surrogate range constants
@@ -116,13 +113,10 @@
                 ch
                 for ch in text
                 if not (
-<<<<<<< HEAD
                     UnicodeProcessor.SURROGATE_LOW
                     <= ord(ch)
                     <= UnicodeProcessor.SURROGATE_HIGH
-=======
-                    self.SURROGATE_LOW <= ord(ch) <= self.SURROGATE_HIGH
->>>>>>> 66f27d03
+
                 )
             )
 
@@ -188,15 +182,10 @@
                 df_clean[col] = df_clean[col].apply(_sanitize_nested)
 
                 df_clean[col] = df_clean[col].apply(
-<<<<<<< HEAD
                     lambda x: (
                         _DANGEROUS_PREFIX_RE.sub("", x) if isinstance(x, str) else x
                     )
-=======
-                    lambda x: _DANGEROUS_PREFIX_RE.sub("", x)
-                        if isinstance(x, str)
-                        else x
->>>>>>> 66f27d03
+
                 )
 
                 if callable(progress):
