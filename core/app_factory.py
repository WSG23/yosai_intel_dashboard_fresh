--- conflicted
+++ resolved
@@ -355,14 +355,9 @@
             dcc.Store(id="global-store", data={}),
             dcc.Store(id="session-store", data={}),
             dcc.Store(id="app-state-store", data={"initial": True}),
-<<<<<<< HEAD
         ],
         **{"data-theme": theme}
-=======
-            dcc.Store(id="theme-store"),
-            html.Div(id="theme-dummy-output", style={"display": "none"}),
-        ]
->>>>>>> 5614ae99
+
     )
 
 
