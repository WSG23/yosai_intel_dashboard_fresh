#!/usr/bin/env python3
"""
Complete App Factory Integration - FIXED CLASS NAMES
"""
import dash
import logging
import os
from typing import Optional, Any
import dash_bootstrap_components as dbc
from dash import html, dcc, Input, Output, callback
from components.ui_settings import SettingsUIBuilder, settings_ui_manager
from components.unified_settings_callbacks import register_settings_callbacks
from core.unified_callback_coordinator import UnifiedCallbackCoordinator
from dashboard.layout.navbar import create_navbar_layout
import pandas as pd

# ✅ FIXED IMPORTS - Use correct config system
from config.config import get_config

logger = logging.getLogger(__name__)


def create_app(mode: Optional[str] = None) -> dash.Dash:
    """Create a Dash application.

    Parameters
    ----------
    mode: Optional[str]
        One of ``"full"`` (default), ``"simple"`` or ``"json-safe"``. The value
        can also be provided via the ``YOSAI_APP_MODE`` environment variable.
    """

    mode = (mode or os.getenv("YOSAI_APP_MODE", "full")).lower()

    if mode == "simple":
        logger.info("Creating application in simple mode")
        return _create_simple_app()

    if mode in {"json-safe", "json_safe", "jsonsafe"}:
        logger.info("Creating application in JSON-safe mode")
        return _create_json_safe_app()

    logger.info("Creating application in full mode")
    return _create_full_app()


def _create_full_app() -> dash.Dash:
    """Create complete Dash application with full integration"""
    try:
        app = dash.Dash(
            __name__,
            external_stylesheets=[dbc.themes.BOOTSTRAP],
            suppress_callback_exceptions=True,
            assets_folder="assets",
        )

        app.title = "Yōsai Intel Dashboard"

        # ✅ FIXED: Use the working config system
        config_manager = get_config()

        # ✅ FIXED: Skip plugin system for now (causing import issues)
        # We'll add this back after core functionality is working
        # plugin_manager = PluginManager(container, config_manager)
        # plugin_results = plugin_manager.load_all_plugins()
        # app._yosai_plugin_manager = plugin_manager

        # Set main layout
        app.layout = _create_main_layout()

        # Register all callbacks using UnifiedCallbackCoordinator
        coordinator = UnifiedCallbackCoordinator(app)
        _register_global_callbacks(coordinator)

        # Register page/component callbacks
        try:
            from pages.file_upload import register_callbacks as register_upload_callbacks
            from components.simple_device_mapping import register_callbacks as register_simple_mapping
            from components.device_verification import register_callbacks as register_device_verification
            from pages.deep_analytics.callbacks import register_callbacks as register_deep_callbacks
            from dashboard.layout.navbar import register_navbar_callbacks

            register_upload_callbacks(coordinator)
            register_simple_mapping(coordinator)
            register_device_verification(coordinator)
            register_deep_callbacks(coordinator)
            register_navbar_callbacks(coordinator)
            register_settings_callbacks(coordinator)

            if config_manager.get_app_config().environment == "development":
                coordinator.print_callback_summary()
        except Exception as e:
            logger.warning(f"Failed to register module callbacks: {e}")

        # Initialize services
        _initialize_services()

        # Expose basic health check endpoint
        server = app.server

        @server.route("/health", methods=["GET"])
        def health():
            return {"status": "ok"}, 200

        logger.info("✅ Complete Dash application created successfully")
        return app

    except Exception as e:
        logger.error(f"Failed to create application: {e}")
        raise


def _create_simple_app() -> dash.Dash:
    """Create a simplified Dash application"""
    try:
        from dash import html, dcc

        app = dash.Dash(
            __name__,
            external_stylesheets=[dbc.themes.BOOTSTRAP],
            suppress_callback_exceptions=True,
        )

        app.title = "Yōsai Intel Dashboard"

        app.layout = html.Div(
            [
                dcc.Location(id="url", refresh=False),
                html.H1("🏯 Yōsai Intel Dashboard", className="text-center"),
                html.Hr(),
                html.Div(
                    [
                        dbc.Alert("✅ Application created successfully!", color="success"),
                        dbc.Alert("⚠️ Running in simplified mode (no auth)", color="warning"),
                        html.P("Environment configuration loaded and working."),
                        html.P("Ready for development and testing."),
                    ],
                    className="container",
                ),
            ]
        )

        # Expose basic health check endpoint
        server = app.server

        @server.route("/health", methods=["GET"])
        def health():
            return {"status": "ok"}, 200

        logger.info("Simple Dash application created successfully")
        return app

    except Exception as e:
        logger.error(f"Failed to create simple application: {e}")
        raise


def _create_json_safe_app() -> dash.Dash:
    """Create Dash application with JSON-safe layout"""
    try:
        from dash import html

        app = dash.Dash(
            __name__,
            external_stylesheets=[dbc.themes.BOOTSTRAP],
            suppress_callback_exceptions=True,
        )

        app.title = "🏯 Yōsai Intel Dashboard"

        app.layout = html.Div(
            [
                html.H1("🏯 Yōsai Intel Dashboard", className="text-center"),
                html.Hr(),
                dbc.Container(
                    [
                        dbc.Alert(
                            "✅ Application running with JSON-safe components",
                            color="success",
                        ),
                        dbc.Alert(
                            "🔧 All callbacks are wrapped for safe serialization",
                            color="info",
                        ),
                        html.P("Environment configuration loaded successfully."),
                        html.P("JSON serialization issues have been resolved."),
                    ]
                ),
            ]
        )

        # Expose basic health check endpoint
        server = app.server

        @server.route("/health", methods=["GET"])
        def health():
            return {"status": "ok"}, 200

        logger.info("JSON-safe Dash application created")
        return app

    except Exception as e:
        logger.error(f"Failed to create JSON-safe application: {e}")
        raise


def _create_main_layout() -> html.Div:
    """Create main application layout with complete integration"""
    builder = SettingsUIBuilder(settings_ui_manager)
    settings_modal = builder.create_settings_modal()

    return html.Div(
        [
            dcc.Location(id="url", refresh=False),
<<<<<<< HEAD
            create_navbar_layout(),
=======
            _create_navbar(),
>>>>>>> 93f5fa87
            html.Div(id="page-content", className="main-content p-4"),
            dcc.Store(id="global-store", data={}),
            dcc.Store(id="session-store", data={}),
            dcc.Store(id="app-state-store", data={"initial": True}),
            settings_modal,
        ]
    )




def _create_placeholder_page(title: str, subtitle: str, message: str) -> html.Div:
    """Create placeholder page for missing modules"""
    return dbc.Container(
        [
            dbc.Row(
                [
                    dbc.Col(
                        [
                            html.H1(title, className="text-primary mb-3"),
                            html.P(subtitle, className="text-muted mb-4"),
                            dbc.Alert(message, color="warning"),
                        ]
                    )
                ]
            )
        ]
    )


@callback(Output("page-content", "children"), Input("url", "pathname"))
def display_page(pathname):
    """Route pages based on URL"""
    if pathname == "/analytics":
        return _get_analytics_page()
    elif pathname == "/upload" or pathname == "/file-upload":  # Handle both paths
        return _get_upload_page()
    elif pathname == "/":
        return _get_home_page()
    else:
        return html.Div(
            [
                html.H1("Page Not Found", className="text-center mt-5"),
                html.P(
                    "The page you're looking for doesn't exist.",
                    className="text-center",
                ),
                dbc.Button(
                    "Go Home", href="/", color="primary", className="d-block mx-auto"
                ),
            ]
        )


def _get_home_page() -> Any:
    """Get home page"""
    return dbc.Container(
        [
            dbc.Row(
                [
                    dbc.Col(
                        [
                            html.H1(
                                "🏯 Welcome to Yōsai Intel Dashboard",
                                className="text-center mb-4",
                            ),
                            html.P(
                                "Advanced security analytics and monitoring platform",
                                className="text-center text-muted mb-5",
                            ),
                            # Feature cards
                            dbc.Row(
                                [
                                    dbc.Col(
                                        [
                                            dbc.Card(
                                                [
                                                    dbc.CardBody(
                                                        [
                                                            html.H4(
                                                                "📊 Analytics",
                                                                className="card-title",
                                                            ),
                                                            html.P(
                                                                "Deep dive into security data and patterns"
                                                            ),
                                                            dbc.Button(
                                                                "Go to Analytics",
                                                                href="/analytics",
                                                                color="primary",
                                                            ),
                                                        ]
                                                    )
                                                ]
                                            )
                                        ],
                                        md=6,
                                    ),
                                    dbc.Col(
                                        [
                                            dbc.Card(
                                                [
                                                    dbc.CardBody(
                                                        [
                                                            html.H4(
                                                                "📁 File Upload",
                                                                className="card-title",
                                                            ),
                                                            html.P(
                                                                "Upload and analyze security data files"
                                                            ),
                                                            dbc.Button(
                                                                "Upload Files",
                                                                href="/upload",
                                                                color="secondary",
                                                            ),
                                                        ]
                                                    )
                                                ]
                                            )
                                        ],
                                        md=6,
                                    ),
                                ]
                            ),
                        ]
                    )
                ]
            )
        ]
    )


def _get_analytics_page() -> Any:
    """Get analytics page with complete integration"""
    try:
        from pages.deep_analytics.layout import layout

        return layout()
    except ImportError as e:
        logger.error(f"Analytics page import failed: {e}")
        return _create_placeholder_page(
            "📊 Analytics",
            "Analytics page is being loaded...",
            "The analytics module is not available. Please check the installation.",
        )


def _get_upload_page() -> Any:
    """Get upload page with complete integration"""
    try:
        from pages.file_upload import layout

        return layout()
    except ImportError as e:
        logger.error(f"Upload page import failed: {e}")
        return _create_placeholder_page(
            "📁 File Upload",
            "File upload page is being loaded...",
            "The file upload module is not available. Please check the installation.",
        )


def _register_global_callbacks(manager: UnifiedCallbackCoordinator) -> None:
    """Register global application callbacks"""

    @manager.register_callback(
        Output("global-store", "data"),
        Input("clear-cache-btn", "n_clicks"),
        prevent_initial_call=True,
        callback_id="clear_cache",
        component_name="app_factory",
    )
    def clear_cache(n_clicks):
        """Clear application cache"""
        if n_clicks:
            try:
                # Clear uploaded data
                from pages.file_upload import clear_uploaded_data

                clear_uploaded_data()
                logger.info("Application cache cleared")
                return {
                    "cache_cleared": True,
                    "timestamp": pd.Timestamp.now().isoformat(),
                }
            except ImportError:
                logger.warning("Could not clear uploaded data - module not available")
                return {"cache_cleared": False}
        return {}

    # Register device learning callbacks
    from services.device_learning_service import create_learning_callbacks

    create_learning_callbacks()

    logger.info("✅ Global callbacks registered successfully")


def _initialize_services() -> None:
    """Initialize all application services"""
    try:
        # Initialize analytics service
        from services.analytics_service import get_analytics_service

        analytics_service = get_analytics_service()
        health = analytics_service.health_check()
        logger.info(f"Analytics service initialized: {health}")

        # Initialize configuration
        config = get_config()
        app_config = config.get_app_config()
        logger.info(f"Configuration loaded for environment: {app_config.environment}")

    except Exception as e:
        logger.warning(f"Service initialization completed with warnings: {e}")


# Export the main function
__all__ = ["create_app"]<|MERGE_RESOLUTION|>--- conflicted
+++ resolved
@@ -212,11 +212,8 @@
     return html.Div(
         [
             dcc.Location(id="url", refresh=False),
-<<<<<<< HEAD
             create_navbar_layout(),
-=======
-            _create_navbar(),
->>>>>>> 93f5fa87
+
             html.Div(id="page-content", className="main-content p-4"),
             dcc.Store(id="global-store", data={}),
             dcc.Store(id="session-store", data={}),
