--- conflicted
+++ resolved
@@ -69,10 +69,7 @@
             assets_folder=str(ASSETS_DIR),
             assets_ignore=assets_ignore,
         )
-<<<<<<< HEAD
         app.config.assets_ignore = r"^\..*|.*\.txt$"
-=======
->>>>>>> d1be3879
 
         app.index_string = f"""
 <!DOCTYPE html>
@@ -264,10 +261,8 @@
             suppress_callback_exceptions=True,
             assets_ignore=assets_ignore,
         )
-<<<<<<< HEAD
         app.config.assets_ignore = r"^\..*|.*\.txt$"
-=======
->>>>>>> d1be3879
+
 
         app.index_string = f"""
 <!DOCTYPE html>
@@ -376,10 +371,8 @@
             suppress_callback_exceptions=True,
             assets_ignore=assets_ignore,
         )
-<<<<<<< HEAD
         app.config.assets_ignore = r"^\..*|.*\.txt$"
-=======
->>>>>>> d1be3879
+
 
         app.index_string = f"""
 <!DOCTYPE html>
