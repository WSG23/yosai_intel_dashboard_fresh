# core/security.py
"""
Comprehensive security system for Yōsai Intel Dashboard
Implements Apple's security-by-design principles
"""
import re
import hashlib
import secrets
import time
from typing import Dict, Any, Optional, List, Union
from dataclasses import dataclass
from datetime import datetime, timedelta
from enum import Enum
import logging
from pathlib import Path
import mimetypes

from utils.unicode_handler import sanitize_unicode_input
<<<<<<< HEAD
from config.dynamic_config import dynamic_config
=======
from .security_patterns import (
    SQL_INJECTION_PATTERNS,
    XSS_PATTERNS,
    PATH_TRAVERSAL_PATTERNS,
)
>>>>>>> b68263dc

class SecurityLevel(Enum):
    """Security threat levels"""
    LOW = "low"
    MEDIUM = "medium"
    HIGH = "high"
    CRITICAL = "critical"

class ValidationResult(Enum):
    """Input validation results"""
    VALID = "valid"
    INVALID = "invalid"
    SUSPICIOUS = "suspicious"
    MALICIOUS = "malicious"

@dataclass
class SecurityEvent:
    """Security event for logging and monitoring"""
    event_id: str
    timestamp: datetime
    event_type: str
    severity: SecurityLevel
    source_ip: Optional[str]
    user_id: Optional[str]
    details: Dict[str, Any]
    blocked: bool = False

class InputValidator:
    """Comprehensive input validation system"""
    
    def __init__(self):
        self.logger = logging.getLogger(__name__)
        self.compiled_patterns = {
            'sql': [re.compile(pattern, re.IGNORECASE) for pattern in SQL_INJECTION_PATTERNS],
            'xss': [re.compile(pattern, re.IGNORECASE) for pattern in XSS_PATTERNS],
            'path': [re.compile(pattern, re.IGNORECASE) for pattern in PATH_TRAVERSAL_PATTERNS]
        }
    
    def validate_input(self, input_data: str, field_name: str = "unknown") -> Dict[str, Any]:
        """Comprehensive input validation"""
        if not isinstance(input_data, str):
            input_data = str(input_data)
        input_data = sanitize_unicode_input(input_data)
        
        result = {
            'field': field_name,
            'valid': True,
            'issues': [],
            'severity': SecurityLevel.LOW,
            'sanitized': input_data
        }
        
        # Check for SQL injection
        sql_issues = self._check_sql_injection(input_data)
        if sql_issues:
            result['issues'].extend(sql_issues)
            result['severity'] = SecurityLevel.HIGH
            result['valid'] = False
        
        # Check for XSS
        xss_issues = self._check_xss(input_data)
        if xss_issues:
            result['issues'].extend(xss_issues)
            result['severity'] = max(result['severity'], SecurityLevel.MEDIUM, key=lambda x: x.value)
            result['valid'] = False
        
        # Check for path traversal
        path_issues = self._check_path_traversal(input_data)
        if path_issues:
            result['issues'].extend(path_issues)
            result['severity'] = max(result['severity'], SecurityLevel.MEDIUM, key=lambda x: x.value)
            result['valid'] = False
        
        # Sanitize input
        result['sanitized'] = self._sanitize_input(input_data)
        
        return result
    
    def _check_sql_injection(self, data: str) -> List[str]:
        """Check for SQL injection patterns"""
        issues = []
        for pattern in self.compiled_patterns['sql']:
            if pattern.search(data):
                issues.append(f"Potential SQL injection detected: {pattern.pattern}")
        return issues
    
    def _check_xss(self, data: str) -> List[str]:
        """Check for XSS patterns"""
        issues = []
        for pattern in self.compiled_patterns['xss']:
            if pattern.search(data):
                issues.append(f"Potential XSS detected: {pattern.pattern}")
        return issues
    
    def _check_path_traversal(self, data: str) -> List[str]:
        """Check for path traversal patterns"""
        issues = []
        for pattern in self.compiled_patterns['path']:
            if pattern.search(data):
                issues.append(f"Potential path traversal detected: {pattern.pattern}")
        return issues
    
    def _sanitize_input(self, data: str) -> str:
        """Sanitize input data"""
        data = sanitize_unicode_input(data)
        # Remove null bytes
        sanitized = data.replace('\x00', '')
        
        # Encode HTML special characters
        html_entities = {
            '&': '&amp;',
            '<': '&lt;',
            '>': '&gt;',
            '"': '&quot;',
            "'": '&#x27;',
            '/': '&#x2F;'
        }
        
        for char, entity in html_entities.items():
            sanitized = sanitized.replace(char, entity)
        
        return sanitized
    
    def validate_file_upload(self, filename: str, file_content: bytes,
                             max_size_mb: int = dynamic_config.security.max_upload_mb) -> Dict[str, Any]:
        """Validate file uploads"""
        result = {
            'valid': True,
            'issues': [],
            'severity': SecurityLevel.LOW,
            'file_info': {}
        }
        
        # Check file size
        file_size_mb = len(file_content) / (1024 * 1024)
        if file_size_mb > max_size_mb:
            result['issues'].append(f"File too large: {file_size_mb:.1f}MB > {max_size_mb}MB")
            result['valid'] = False
            result['severity'] = SecurityLevel.MEDIUM
        
        # Check filename
        filename_validation = self.validate_input(filename, "filename")
        if not filename_validation['valid']:
            result['issues'].extend(filename_validation['issues'])
            result['valid'] = False
            result['severity'] = max(result['severity'], filename_validation['severity'], key=lambda x: x.value)
        
        # Check file extension
        if not self._validate_file_extension(filename):
            result['issues'].append(f"Invalid file extension: {Path(filename).suffix}")
            result['valid'] = False
            result['severity'] = SecurityLevel.HIGH
        
        # Check MIME type
        mime_type, _ = mimetypes.guess_type(filename)
        if not self._validate_mime_type(mime_type):
            result['issues'].append(f"Invalid MIME type: {mime_type}")
            result['valid'] = False
            result['severity'] = SecurityLevel.HIGH
        
        # Check for embedded scripts in content
        if self._check_file_content_security(file_content):
            result['issues'].append("Suspicious content detected in file")
            result['valid'] = False
            result['severity'] = SecurityLevel.CRITICAL
        
        result['file_info'] = {
            'size_mb': file_size_mb,
            'mime_type': mime_type,
            'extension': Path(filename).suffix.lower()
        }
        
        return result
    
    def _validate_file_extension(self, filename: str) -> bool:
        """Validate file extension against allowed types"""
        allowed_extensions = {'.csv', '.xlsx', '.xls', '.json', '.txt'}
        extension = Path(filename).suffix.lower()
        return extension in allowed_extensions
    
    def _validate_mime_type(self, mime_type: Optional[str]) -> bool:
        """Validate MIME type"""
        if not mime_type:
            return False
        
        allowed_mime_types = {
            'text/csv',
            'application/vnd.openxmlformats-officedocument.spreadsheetml.sheet',
            'application/vnd.ms-excel',
            'application/json',
            'text/plain'
        }
        
        return mime_type in allowed_mime_types
    
    def _check_file_content_security(self, content: bytes) -> bool:
        """Check file content for security issues"""
        # Convert to string for pattern matching (first 1KB)
        try:
            text_content = content[:1024].decode('utf-8', errors='ignore')
            text_content = sanitize_unicode_input(text_content).lower()
        except:
            return False
        
        # Check for suspicious patterns
        suspicious_patterns = [
            'javascript:',
            '<script',
            'eval(',
            'exec(',
            'system(',
            'shell_exec',
            '<?php',
            '<%',
            'data:text/html'
        ]
        
        return any(pattern in text_content for pattern in suspicious_patterns)

class RateLimiter:
    """Rate limiting to prevent abuse"""
    
    def __init__(self, max_requests: int = dynamic_config.security.rate_limit_requests,
                 window_minutes: int = dynamic_config.security.rate_limit_window_minutes):
        self.max_requests = max_requests
        self.window_seconds = window_minutes * 60
        self.requests: Dict[str, List[float]] = {}
        self.blocked_ips: Dict[str, float] = {}
        self.logger = logging.getLogger(__name__)
    
    def is_allowed(self, identifier: str, source_ip: Optional[str] = None) -> Dict[str, Any]:
        """Check if request is allowed"""
        current_time = time.time()
        
        # Check if IP is blocked
        if source_ip and source_ip in self.blocked_ips:
            if current_time < self.blocked_ips[source_ip]:
                return {
                    'allowed': False,
                    'reason': 'IP temporarily blocked',
                    'retry_after': self.blocked_ips[source_ip] - current_time
                }
            else:
                # Unblock IP
                del self.blocked_ips[source_ip]
        
        # Initialize or clean old requests
        if identifier not in self.requests:
            self.requests[identifier] = []
        
        # Remove old requests outside the window
        cutoff_time = current_time - self.window_seconds
        self.requests[identifier] = [
            req_time for req_time in self.requests[identifier] 
            if req_time > cutoff_time
        ]
        
        # Check if under limit
        if len(self.requests[identifier]) >= self.max_requests:
            # Block IP if provided
            if source_ip:
                self.blocked_ips[source_ip] = current_time + (self.window_seconds * 2)
                self.logger.warning(f"Rate limit exceeded, blocking IP: {source_ip}")
            
            return {
                'allowed': False,
                'reason': 'Rate limit exceeded',
                'requests_in_window': len(self.requests[identifier]),
                'max_requests': self.max_requests,
                'window_seconds': self.window_seconds
            }
        
        # Record this request
        self.requests[identifier].append(current_time)
        
        return {
            'allowed': True,
            'requests_in_window': len(self.requests[identifier]),
            'remaining': self.max_requests - len(self.requests[identifier])
        }

class SecurityAuditor:
    """Security event logging and monitoring"""
    
    def __init__(self):
        self.events: List[SecurityEvent] = []
        self.max_events = 10000
        self.logger = logging.getLogger(__name__)
    
    def log_security_event(
        self,
        event_type: str,
        severity: SecurityLevel,
        details: Dict[str, Any],
        source_ip: Optional[str] = None,
        user_id: Optional[str] = None,
        blocked: bool = False
    ) -> SecurityEvent:
        """Log a security event"""
        
        event = SecurityEvent(
            event_id=secrets.token_hex(8),
            timestamp=datetime.now(),
            event_type=event_type,
            severity=severity,
            source_ip=source_ip,
            user_id=user_id,
            details=details,
            blocked=blocked
        )
        
        self.events.append(event)
        
        # Limit stored events
        if len(self.events) > self.max_events:
            self.events = self.events[-self.max_events:]
        
        # Log based on severity
        log_message = f"Security Event [{event.event_id}]: {event_type} - {severity.value}"
        if severity == SecurityLevel.CRITICAL:
            self.logger.critical(log_message)
        elif severity == SecurityLevel.HIGH:
            self.logger.error(log_message)
        elif severity == SecurityLevel.MEDIUM:
            self.logger.warning(log_message)
        else:
            self.logger.info(log_message)
        
        return event
    
    def get_security_summary(self, hours: int = 24) -> Dict[str, Any]:
        """Get security events summary"""
        cutoff = datetime.now() - timedelta(hours=hours)
        recent_events = [e for e in self.events if e.timestamp >= cutoff]
        
        if not recent_events:
            return {'total_events': 0}
        
        # Group by severity
        by_severity = {}
        for severity in SecurityLevel:
            by_severity[severity.value] = len([e for e in recent_events if e.severity == severity])
        
        # Group by event type
        by_type = {}
        for event in recent_events:
            by_type[event.event_type] = by_type.get(event.event_type, 0) + 1
        
        # Get blocked events
        blocked_events = [e for e in recent_events if e.blocked]
        
        return {
            'total_events': len(recent_events),
            'by_severity': by_severity,
            'by_type': by_type,
            'blocked_events': len(blocked_events),
            'unique_ips': len(set(e.source_ip for e in recent_events if e.source_ip)),
            'high_severity_events': [
                {
                    'event_id': e.event_id,
                    'type': e.event_type,
                    'timestamp': e.timestamp,
                    'details': e.details
                }
                for e in recent_events 
                if e.severity in [SecurityLevel.HIGH, SecurityLevel.CRITICAL]
            ]
        }

class SecureHashManager:
    """Secure hashing for sensitive data"""
    
    @staticmethod
    def hash_password(password: str, salt: Optional[bytes] = None) -> Dict[str, str]:
        """Hash password with salt"""
        if salt is None:
            salt = secrets.token_bytes(dynamic_config.security.salt_bytes)
        
        # Use PBKDF2 with SHA256
        hash_bytes = hashlib.pbkdf2_hmac('sha256', password.encode(), salt,
                                         dynamic_config.security.pbkdf2_iterations)
        
        return {
            'hash': hash_bytes.hex(),
            'salt': salt.hex(),
            'algorithm': 'pbkdf2_sha256',
            'iterations': dynamic_config.security.pbkdf2_iterations
        }
    
    @staticmethod
    def verify_password(password: str, stored_hash: str, stored_salt: str) -> bool:
        """Verify password against stored hash"""
        salt = bytes.fromhex(stored_salt)
        hash_bytes = hashlib.pbkdf2_hmac(
            'sha256',
            password.encode(),
            salt,
            dynamic_config.security.pbkdf2_iterations,
        )
        return hash_bytes.hex() == stored_hash
    
    @staticmethod
    def hash_sensitive_data(data: str) -> str:
        """Hash sensitive data for storage"""
        return hashlib.sha256(data.encode()).hexdigest()

# Global security instances
input_validator = InputValidator()
rate_limiter = RateLimiter()
security_auditor = SecurityAuditor()

# Decorators for easy security integration
def validate_input_decorator(field_mapping: Dict[str, str] = None):
    """Decorator to validate function inputs"""
    def decorator(func):
        def wrapper(*args, **kwargs):
            # Validate kwargs if field mapping provided
            if field_mapping:
                for param_name, field_name in field_mapping.items():
                    if param_name in kwargs:
                        validation = input_validator.validate_input(
                            kwargs[param_name], 
                            field_name
                        )
                        if not validation['valid']:
                            security_auditor.log_security_event(
                                'input_validation_failed',
                                validation['severity'],
                                {
                                    'function': func.__name__,
                                    'field': field_name,
                                    'issues': validation['issues']
                                }
                            )
                            raise ValueError(f"Invalid input for {field_name}: {validation['issues']}")
                        
                        # Use sanitized input
                        kwargs[param_name] = validation['sanitized']
            
            return func(*args, **kwargs)
        return wrapper
    return decorator

def rate_limit_decorator(max_requests: int = 100, window_minutes: int = 1):
    """Decorator to apply rate limiting"""
    limiter = RateLimiter(max_requests, window_minutes)
    
    def decorator(func):
        def wrapper(*args, **kwargs):
            # Use function name as identifier
            identifier = f"{func.__module__}.{func.__name__}"
            
            # Check rate limit
            result = limiter.is_allowed(identifier)
            if not result['allowed']:
                security_auditor.log_security_event(
                    'rate_limit_exceeded',
                    SecurityLevel.MEDIUM,
                    {
                        'function': func.__name__,
                        'reason': result['reason']
                    },
                    blocked=True
                )
                raise Exception(f"Rate limit exceeded: {result['reason']}")
            
            return func(*args, **kwargs)
        return wrapper
    return decorator<|MERGE_RESOLUTION|>--- conflicted
+++ resolved
@@ -16,15 +16,8 @@
 import mimetypes
 
 from utils.unicode_handler import sanitize_unicode_input
-<<<<<<< HEAD
 from config.dynamic_config import dynamic_config
-=======
-from .security_patterns import (
-    SQL_INJECTION_PATTERNS,
-    XSS_PATTERNS,
-    PATH_TRAVERSAL_PATTERNS,
-)
->>>>>>> b68263dc
+
 
 class SecurityLevel(Enum):
     """Security threat levels"""
