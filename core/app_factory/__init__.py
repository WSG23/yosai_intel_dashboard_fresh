--- conflicted
+++ resolved
@@ -711,13 +711,8 @@
             "/graphs": _get_graphs_page,
             "/export": _get_export_page,
             "/settings": _get_settings_page,
-<<<<<<< HEAD
             "/upload": safe_upload_layout,
             "/file-upload": safe_upload_layout,
-=======
-            "/upload": upload_layout,           # Support legacy route
-            "/file-upload": upload_layout,      # Primary route
->>>>>>> 9887c0b9
             "/": _get_home_page,
             "/dashboard": _get_home_page,
         }
