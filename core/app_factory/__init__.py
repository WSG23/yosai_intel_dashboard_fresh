--- conflicted
+++ resolved
@@ -776,7 +776,6 @@
         try:
             from services.interfaces import get_export_service
 
-<<<<<<< HEAD
             unicode_proc = None
             if container:
                 try:
@@ -784,8 +783,6 @@
                 except Exception:
                     unicode_proc = None
 
-=======
->>>>>>> d5b045f5
             _register_global_callbacks(coordinator)
 
             for module_name, func_name in registration_modules:
