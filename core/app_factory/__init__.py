#!/usr/bin/env python3
"""Complete application factory integration."""
from __future__ import annotations

import importlib
import logging
import os
import sys
import time
import types
from pathlib import Path
from typing import TYPE_CHECKING, Any, Callable, Optional, cast

# Graceful Dash imports with fallback
try:
    import dash
    import dash_bootstrap_components as dbc
    from dash import Input, Output, dcc, html, page_container

    DASH_AVAILABLE = True
except ImportError as e:
    logging.critical(f"❌ Dash import failed: {e}")
    logging.critical("Fix: pip install dash==2.14.1 dash-bootstrap-components==1.6.0")
    # For tests, provide stubs to prevent SystemExit
    if "pytest" in sys.modules:
        logging.warning("Running in test mode - using Dash stubs")

        class _MockDash:
            def __init__(self, *args, **kwargs) -> None:
                pass

            def callback(self, *args, **kwargs):
                return lambda f: f

            server = type("MockServer", (), {})()

        class _MockComponent:
            def __init__(self, *args, **kwargs) -> None:
                pass

        dash = cast(Any, types.SimpleNamespace(Dash=_MockDash))
        Input = Output = dcc = html = cast(Any, _MockComponent)
        dbc = cast(
            Any,
            types.SimpleNamespace(
                themes=types.SimpleNamespace(BOOTSTRAP=None),
                Alert=_MockComponent,
                Container=_MockComponent,
                Row=_MockComponent,
                Col=_MockComponent,
                Navbar=_MockComponent,
                Button=_MockComponent,
            ),
        )
        DASH_AVAILABLE = False
    else:
        sys.exit(1)


# Handle Unicode surrogates
from core.protocols import UnicodeProcessorProtocol


def handle_unicode_surrogates(
    text: str, processor: Optional[UnicodeProcessorProtocol] = None
) -> str:
    """Handle Unicode surrogate characters safely"""
    if not isinstance(text, str):
        return text
    try:
        if processor and hasattr(processor, "safe_encode_text"):
            return processor.safe_encode_text(text)
        return text.encode("utf-8", errors="ignore").decode("utf-8")
    except (UnicodeEncodeError, UnicodeDecodeError):
        return text.encode("ascii", errors="ignore").decode("ascii")


# Rest of imports
from flasgger import Swagger
from flask import Flask, session
from flask_babel import Babel
from flask_compress import Compress
from flask_talisman import Talisman


class DummyConfigManager:
    """Minimal configuration manager used in testing."""

    def __init__(self) -> None:
        self.config = types.SimpleNamespace(plugin_settings={})

    def get_plugin_config(self, name: str):
        return self.config.plugin_settings.get(name, {})


from flask_caching import Cache

from components.ui.navbar import create_navbar_layout
from config import get_config
from config.complete_service_registration import register_all_application_services
from core.callback_registry import GlobalCallbackRegistry, _callback_registry
from core.performance_monitor import DIPerformanceMonitor
from core.service_container import ServiceContainer
from core.theme_manager import DEFAULT_THEME, apply_theme_settings
from pages import get_page_layout
from pages.deep_analytics import Callbacks as DeepAnalyticsCallbacks
from pages.deep_analytics import layout as deep_analytics_layout
from pages.deep_analytics import register_callbacks as register_deep_callbacks
from pages.file_upload import register_callbacks as register_upload_callbacks
from pages.file_upload import safe_upload_layout
from services import get_analytics_service
from services.analytics_service import AnalyticsService
from utils.assets_debug import check_navbar_assets
from utils.assets_utils import (
    NAVBAR_ICON_NAMES,
    ensure_all_navbar_assets,
    ensure_icon_cache_headers,
    ensure_navbar_assets,
    fix_flask_mime_types,
)

from .health import register_health_endpoints
from .plugins import _initialize_plugins
from .security import initialize_csrf

# Optional callback system -------------------------------------------------
try:  # pragma: no cover - graceful import fallback
    from core.truly_unified_callbacks import TrulyUnifiedCallbacks
except Exception:  # pragma: no cover - fallback when unavailable
    TrulyUnifiedCallbacks = None  # type: ignore[misc]

if TYPE_CHECKING:  # pragma: no cover - only for type hints
    import dash_bootstrap_components as dbc
    from dash import Dash, Input, Output
    from dash import dcc as Dcc
    from dash import html as Html
    from dash_bootstrap_components import Container as DbcContainer

    from core.truly_unified_callbacks import (
        TrulyUnifiedCallbacks as TrulyUnifiedCallbacksType,
    )
else:  # pragma: no cover - fallback type alias
    TrulyUnifiedCallbacksType = Any

ASSETS_DIR = Path(__file__).resolve().parent.parent / "assets"
BUNDLE = "/assets/dist/main.min.css"

logger = logging.getLogger(__name__)


def create_app(
    mode: Optional[str] = None,
    *,
    assets_folder: Optional[str] = None,
) -> "Dash":
    """Create a Dash application.

    Parameters
    ----------
    mode: Optional[str]
        One of ``"full"`` (default), ``"simple"`` or ``"json-safe"``. The value
        can also be provided via the ``YOSAI_APP_MODE`` environment variable.
    """

    # Check Dash availability early
    if not DASH_AVAILABLE:
        logger.error("❌ Cannot create app - Dash not available")
        if "pytest" not in sys.modules:
            raise ImportError("Dash is not properly installed")

    try:
        config = get_config()
        config_manager = DummyConfigManager()  # Initialize config manager

        logger.info("🏗️ Creating Dash application...")

        assets_folder = (
            os.path.normcase(os.path.abspath(assets_folder))
            if assets_folder
            else os.path.normcase(os.path.abspath(str(ASSETS_DIR)))
        )
        logger.info(f"Assets folder resolved to: {assets_folder}")

        # Ensure navbar icons are available before constructing the Dash app
        try:
            ensure_all_navbar_assets()
            summary = check_navbar_assets(NAVBAR_ICON_NAMES, warn=False)
            missing = [n for n, ok in summary.items() if not ok]
            if missing:
                logger.warning("Missing navbar icons: %s", ", ".join(missing))
        except Exception as exc:  # pragma: no cover - best effort
            logger.debug("ensure_all_navbar_assets failed: %s", exc)

        # Determine app mode
        mode = mode or os.environ.get("YOSAI_APP_MODE", "full")
        logger.info(f"Application mode: {mode}")

        if mode == "simple":
            return _create_simple_app(assets_folder)
        elif mode == "json-safe":
            return _create_json_safe_app(assets_folder)

        logger.info("Creating application in full mode")
        return _create_full_app(assets_folder)

    except Exception as e:
        logger.error(f"Failed to create application: {e}")
        raise


def _create_full_app(assets_folder: str) -> "Dash":
    """Create complete Dash application with full integration"""
    try:
        service_container = ServiceContainer()
        register_all_application_services(service_container)

        perf_monitor = DIPerformanceMonitor()
        original_get = service_container.get

        def monitored_get(service_key, protocol_type=None):
            start = time.time()
            try:
                result = original_get(service_key, protocol_type)
                perf_monitor.record_service_resolution(service_key, time.time() - start)
                return result
            except Exception as exc:
                perf_monitor.record_service_error(service_key, str(exc))
                raise

        service_container.get = monitored_get  # type: ignore
        service_container.register_singleton("performance_monitor", perf_monitor)

        config_manager = service_container.get("config_manager")
        analytics_service = service_container.get("analytics_service")
        try:
            health = analytics_service.health_check()
            logger.info(f"Analytics service initialized: {health}")
        except Exception as exc:  # pragma: no cover - service optional
            logger.warning(f"Analytics service health check failed: {exc}")

        external_stylesheets = [dbc.themes.BOOTSTRAP]
        built_css = ASSETS_DIR / "dist" / "main.min.css"
        assets_ignore = r".*\.map|css/_.*"
        if built_css.exists():
            external_stylesheets.append("/assets/dist/main.min.css")
            assets_ignore += r"|css/main\.css"
        # Ignore hidden files and text assets
        assets_ignore = r"^\..*|.*\.txt$"

        app = dash.Dash(
            __name__,
            external_stylesheets=external_stylesheets,
            suppress_callback_exceptions=True,
            assets_folder=assets_folder,
            assets_ignore=assets_ignore,
            use_pages=False,
            pages_folder="",
        )
        fix_flask_mime_types(app)
        ensure_icon_cache_headers(app)
        try:
            ensure_navbar_assets(app)
        except Exception as exc:  # pragma: no cover - best effort
            logger.debug("ensure_navbar_assets failed: %s", exc)

        if TrulyUnifiedCallbacks is not None:
            wrapper = TrulyUnifiedCallbacks(app)
            cast(Any, app).unified_callback = wrapper.unified_callback
            cast(Any, app).register_callback = wrapper.register_callback
            cast(Any, app)._unified_wrapper = wrapper
        else:  # pragma: no cover - fallback when dependency missing
            cast(Any, app).unified_callback = app.callback
            cast(Any, app).register_callback = app.callback
            logger.warning(
                "TrulyUnifiedCallbacks not available - falling back to Dash callback"
            )

        # Expose the service container on the app instance
        cast(Any, app)._service_container = service_container
        cast(Any, app).container = service_container

        # Initialize caching once per app instance
        cache = Cache(app.server, config={"CACHE_TYPE": "simple"})
        cast(Any, app).cache = cache

        app.index_string = f"""
<!DOCTYPE html>
<html>
  <head>
    {{%metas%}}
    <title>Yōsai Intel Dashboard</title>
    <link rel=\"stylesheet\" href=\"{BUNDLE}\" />
    {{%favicon%}}
    {{%css%}}
  </head>
  <body>
    {{%app_entry%}}
    <footer>{{%config%}}{{%scripts%}}{{%renderer%}}</footer>
  </body>
</html>
"""

        # Set a temporary layout so Dash can handle requests during
        # the asset serving check without raising ``NoLayoutException``.
        # The final layout is assigned later once all plugins are loaded.
        app.layout = html.Div()

        # Asset serving check has been moved out of the factory to ensure
        # request handlers can be registered before the first request is
        # processed.  The server can still be validated after creation by
        # calling :func:`utils.assets_debug.debug_dash_asset_serving`.

        apply_theme_settings(app)
        Compress(app.server)
        # Use configuration service from the DI container
        config_manager = service_container.get("config_manager")
        https_only = config_manager.get_app_config().environment == "production"
        Talisman(
            app.server,
            content_security_policy=None,
            force_https=https_only,
            force_https_permanent=https_only,
        )

        @app.server.after_request  # type: ignore[misc]
        def add_cache_headers(resp):
            if resp.mimetype and resp.mimetype.startswith(
                ("text/", "application/javascript", "image/")
            ):
                resp.headers["Cache-Control"] = "public,max-age=31536000,immutable"
            return resp

        analytics_cfg = config_manager.get_analytics_config()
        title = getattr(analytics_cfg, "title", config_manager.get_app_config().title)
        app.title = title

        # Initialize Flask-Babel before any layouts use gettext
        try:
            babel = Babel(app.server)

            def _select_locale() -> str:
                return session.get("locale", "en")

            selector = getattr(babel, "localeselector", None)
            if selector:
                selector(_select_locale)  # Flask-Babel <4
            else:
                selector = getattr(babel, "locale_selector_func", None)
                if selector:
                    selector(_select_locale)  # Flask-Babel 3.x
                else:  # pragma: no cover - Flask-Babel >=4
                    babel.locale_selector = _select_locale  # type: ignore[attr-defined]
            cast(Any, app.server).babel = babel
        except Exception as e:  # pragma: no cover - optional dependency
            logger.warning(f"Failed to initialize Babel: {e}")

        # Use the working config system
        initialize_csrf(app, config_manager)

        _initialize_plugins(app, config_manager, container=service_container)
        _register_pages()
        _setup_layout(app)
        _register_callbacks(app, config_manager, container=service_container)

        # Initialize services using the DI container
        _initialize_services(service_container)

        # Expose basic health check endpoint and Swagger docs
        server: Flask = cast(Flask, app.server)
        _configure_swagger(server)
        from services.progress_events import ProgressEventManager

        progress_events = ProgressEventManager()

        register_health_endpoints(server, progress_events)

        @server.before_request
        def filter_noisy_requests():
            """Filter out SSL handshake attempts and bot noise"""
            from flask import abort, request

            # Block requests with suspicious headers
            user_agent = request.headers.get("User-Agent", "")
            if not user_agent or len(user_agent) < 5:
                abort(400)

            # Block oversized requests that are likely noise
            content_length = request.headers.get("Content-Length")
            if content_length:
                try:
                    if int(content_length) > 50000:  # 50KB limit
                        abort(400)
                except (ValueError, TypeError):
                    pass

            # Block binary content that shouldn't be here
            content_type = request.headers.get("Content-Type", "")
            if request.method == "POST" and "application/x-" in content_type:
                abort(400)

        logger.info("✅ Complete Dash application created successfully")
        return app

    except Exception as e:
        logger.error(f"Failed to create application: {e}")
        raise


def _create_simple_app(assets_folder: str) -> "Dash":
    """Create a simplified Dash application"""
    try:
        from dash import dcc, html

        external_stylesheets = [dbc.themes.BOOTSTRAP]
        built_css = ASSETS_DIR / "dist" / "main.min.css"
        assets_ignore = r".*\.map|css/_.*"
        if built_css.exists():
            external_stylesheets.append("/assets/dist/main.min.css")
            assets_ignore += r"|css/main\.css"

        app = dash.Dash(
            __name__,
            external_stylesheets=external_stylesheets,
            suppress_callback_exceptions=True,
            assets_folder=assets_folder,
            assets_ignore=assets_ignore,
            use_pages=False,
            pages_folder="",
        )
        fix_flask_mime_types(app)
        ensure_icon_cache_headers(app)

        cache = Cache(app.server, config={"CACHE_TYPE": "simple"})
        cast(Any, app).cache = cache

        app.index_string = f"""
<!DOCTYPE html>
<html>
  <head>
    {{%metas%}}
    <title>Yōsai Intel Dashboard</title>
    <link rel=\"stylesheet\" href=\"{BUNDLE}\" />
    {{%favicon%}}
    {{%css%}}
  </head>
  <body>
    {{%app_entry%}}
    <footer>{{%config%}}{{%scripts%}}{{%renderer%}}</footer>
  </body>
</html>
"""

        apply_theme_settings(app)
        Compress(app.server)
        cfg = get_config()
        https_only = cfg.get_app_config().environment == "production"
        Talisman(
            app.server,
            content_security_policy=None,
            force_https=https_only,
            force_https_permanent=https_only,
        )

        @app.server.after_request  # type: ignore[misc]
        def add_cache_headers(resp):
            if resp.mimetype and resp.mimetype.startswith(
                ("text/", "application/javascript", "image/")
            ):
                resp.headers["Cache-Control"] = "public,max-age=31536000,immutable"
            return resp

        _register_pages()

        app.title = "Yōsai Intel Dashboard"

        app.layout = html.Div(
            [
                dcc.Location(id="url", refresh=False),
                html.H1("🏯 Yōsai Intel Dashboard", className="text-center"),
                html.Hr(),
                html.Div(
                    [
                        dbc.Alert(
                            "✅ Application created successfully!", color="success"
                        ),
                        dbc.Alert(
                            "⚠️ Running in simplified mode (no auth)", color="warning"
                        ),
                        html.P("Environment configuration loaded and working."),
                        html.P("Ready for development and testing."),
                    ],
                    className="container",
                ),
            ]
        )

        # Expose basic health check endpoint and Swagger docs
        server: Flask = cast(Flask, app.server)
        _configure_swagger(server)

        register_health_endpoints(server)

        logger.info("Simple Dash application created successfully")
        return app

    except Exception as e:
        logger.error(f"Failed to create simple application: {e}")
        raise


def _create_json_safe_app(assets_folder: str) -> "Dash":
    """Create Dash application with JSON-safe layout"""
    try:
        from dash import html

        external_stylesheets = [dbc.themes.BOOTSTRAP]
        built_css = ASSETS_DIR / "dist" / "main.min.css"
        assets_ignore = r".*\.map|css/_.*"
        if built_css.exists():
            external_stylesheets.append("/assets/dist/main.min.css")
            assets_ignore += r"|css/main\.css"

        app = dash.Dash(
            __name__,
            external_stylesheets=external_stylesheets,
            suppress_callback_exceptions=True,
            assets_folder=assets_folder,
            assets_ignore=assets_ignore,
            use_pages=False,
            pages_folder="",
        )
        fix_flask_mime_types(app)
        ensure_icon_cache_headers(app)

        cache = Cache(app.server, config={"CACHE_TYPE": "simple"})
        cast(Any, app).cache = cache

        app.index_string = f"""
<!DOCTYPE html>
<html>
  <head>
    {{%metas%}}
    <title>Yōsai Intel Dashboard</title>
    <link rel=\"stylesheet\" href=\"{BUNDLE}\" />
    {{%favicon%}}
    {{%css%}}
  </head>
  <body>
    {{%app_entry%}}
    <footer>{{%config%}}{{%scripts%}}{{%renderer%}}</footer>
  </body>
</html>
"""

        apply_theme_settings(app)
        Compress(app.server)
        cfg = get_config()
        https_only = cfg.get_app_config().environment == "production"
        Talisman(
            app.server,
            content_security_policy=None,
            force_https=https_only,
            force_https_permanent=https_only,
        )

        @app.server.after_request  # type: ignore[misc]
        def add_cache_headers(resp):
            if resp.mimetype and resp.mimetype.startswith(
                ("text/", "application/javascript", "image/")
            ):
                resp.headers["Cache-Control"] = "public,max-age=31536000,immutable"
            return resp

        _register_pages()

        app.title = "🏯 Yōsai Intel Dashboard"

        app.layout = html.Div(
            [
                html.H1("🏯 Yōsai Intel Dashboard", className="text-center"),
                html.Hr(),
                dbc.Container(
                    [
                        dbc.Alert(
                            "✅ Application running with JSON-safe components",
                            color="success",
                        ),
                        dbc.Alert(
                            "🔧 All callbacks are wrapped for safe serialization",
                            color="info",
                        ),
                        html.P("Environment configuration loaded successfully."),
                        html.P("JSON serialization issues have been resolved."),
                    ]
                ),
            ]
        )

        # Expose basic health check endpoint and Swagger docs
        server: Flask = cast(Flask, app.server)
        _configure_swagger(server)

        register_health_endpoints(server)

        logger.info("JSON-safe Dash application created")
        return app

    except Exception as e:
        logger.error(f"Failed to create JSON-safe application: {e}")
        raise


def _create_main_layout() -> "Html.Div":
    """Create main application layout with complete integration"""
    return html.Div(
        [
            # URL routing component
            dcc.Location(id="url", refresh=False),
            # Navigation bar wrapped in semantic <nav> element
            html.Nav(
                _create_navbar(),
                className="top-panel",
            ),
            # Main content area with Dash Pages content
            html.Main(
                page_container,
                id="page-content",
                className="main-content p-4",
            ),
            # Global data stores
            dcc.Store(id="global-store", data={}),
            dcc.Store(id="session-store", data={}),
            dcc.Store(id="app-state-store", data={"initial": True}),
            dcc.Store(id="theme-store", data=DEFAULT_THEME),
            html.Div(id="theme-dummy-output", style={"display": "none"}),
        ]
    )


def _create_navbar() -> Any:
    """Wrapper to create the navigation bar layout."""
    return create_navbar_layout()


def _create_error_page(message: str) -> Any:
    """Create error page with Unicode-safe message."""
    if not DASH_AVAILABLE:
        return None

    safe_message = handle_unicode_surrogates(message)
    return dbc.Container(
        [
            dbc.Alert(
                [
                    html.H4("⚠️ Error", className="alert-heading"),
                    html.P(safe_message),
                    html.Hr(),
                    html.P("Please check the logs for more details.", className="mb-0"),
                ],
                color="danger",
            )
        ],
        fluid=True,
    )


def _create_placeholder_page(title: str, subtitle: str, message: str) -> "DbcContainer":
    """Create placeholder page for missing modules"""
    return dbc.Container(
        [
            dbc.Row(
                [
                    dbc.Col(
                        [
                            html.H1(title, className="text-primary mb-3"),
                            html.P(subtitle, className="text-muted mb-4"),
                            dbc.Alert(message, color="warning"),
                        ]
                    )
                ]
            )
        ]
    )


<<<<<<< HEAD
def _register_router_callbacks(
    manager: TrulyUnifiedCallbacksType,
    unicode_processor: Optional[UnicodeProcessorProtocol] = None,
) -> None:
    """Register both page content routing and CSS transition callbacks."""

    @manager.unified_callback(
        [Output("page-content", "children"), Output("page-content", "className")],
        Input("url", "pathname"),
        callback_id="main_page_router",
        component_name="app_factory",
    )
    def route_page_content(pathname: str) -> tuple[Any, str]:
        """Route URL to appropriate page content with safe Unicode handling."""

        try:
            # Sanitize pathname for Unicode safety
            safe_pathname = pathname or "/"

            # Route to appropriate page function
            if safe_pathname == "/" or safe_pathname == "/home":
                return page_container, "main-content p-4"
            elif safe_pathname == "/analytics":
                content = _get_analytics_page()
            elif safe_pathname == "/graphs":
                content = _get_graphs_page()
            elif safe_pathname == "/export":
                content = _get_export_page()
            elif safe_pathname == "/settings":
                content = _get_settings_page()
            elif safe_pathname == "/upload":
                content = _get_upload_page()
            else:
                # 404 page with safe Unicode handling
                content = _create_404_page(safe_pathname)

            # Set transition classes
            css_classes = "main-content p-4"

            return content, css_classes

        except Exception as e:
            logger.error(f"Routing error for {pathname}: {e}")
            error_content = _create_error_page(f"Page routing failed: {str(e)}")
            css_classes = "main-content p-4"
            return error_content, css_classes


def _get_home_page() -> Any:
    """Get default home page."""
    return _get_analytics_page()


def _get_dashboard_page() -> Any:
    """Alias for the default dashboard page."""
    return _get_home_page()


def _get_analytics_page() -> Any:
    """Get analytics page with complete integration"""
    try:
        return deep_analytics_layout()
    except Exception:
        logger.exception("Analytics page failed to load")
        return _create_placeholder_page(
            "📊 Analytics",
            "Analytics page failed to load",
            "There was an error loading the analytics page. Check logs for details.",
        )


def _get_graphs_page() -> Any:
    """Get graphs page with placeholder content."""
    try:
        layout_func = get_page_layout("graphs")
        if layout_func:
            return layout_func()
    except ImportError:
        logger.exception("Graphs page import failed")
    except Exception:
        logger.exception("Graphs page failed to load")
    return _create_placeholder_page(
        "Graphs",
        "Graphs page failed to load",
        "There was an error loading the graphs page. Check logs for details.",
    )


def _get_export_page() -> Any:
    """Get export page."""
    try:
        from pages.export import layout

        return layout()
    except ImportError:
        logger.exception("Export page import failed")
    except Exception:
        logger.exception("Export page failed to load")
    return _create_placeholder_page(
        "Export",
        "Export page failed to load",
        "There was an error loading the export page. Check logs for details.",
    )


def _get_settings_page() -> Any:
    """Get settings page with placeholder content."""
    try:
        from pages.settings import layout

        return layout()
    except ImportError:
        logger.exception("Settings page import failed")
    except Exception:
        logger.exception("Settings page failed to load")
    return _create_placeholder_page(
        "Settings",
        "Settings page failed to load",
        "There was an error loading the settings page. Check logs for details.",
    )


def _get_upload_page() -> Any:
    """Get upload page with complete integration"""
    try:
        return safe_upload_layout()
    except Exception:
        logger.exception("Upload page failed to load")
        return _create_placeholder_page(
            "File Upload",
            "Upload page failed to load",
            "There was an error loading the upload page. Check logs for details.",
        )
=======
>>>>>>> e830b245


def _register_global_callbacks(manager: TrulyUnifiedCallbacksType) -> None:
    """Register global application callbacks with consolidated management and Unicode safety"""

    if not DASH_AVAILABLE:
        logger.warning("⚠️ Skipping callback registration - Dash not available")
        return

    try:
        # Get app instance
        app = getattr(manager, "app", None)
        if not app:
            logger.error("❌ No app instance available for callback registration")
            return

        # Register device learning callbacks
        from services.device_learning_service import create_learning_callbacks

        create_learning_callbacks(manager)

        logger.info("✅ Global callbacks registered successfully")

    except Exception as e:
        logger.error(f"❌ Failed to register global callbacks: {e}")
        # Don't raise in test mode
        if "pytest" not in sys.modules:
            raise


def _register_pages() -> None:
    """Register all pages once the Dash app is ready."""
    try:
        from pages import register_pages

        register_pages()
        logger.info("✅ Pages registered successfully")
    except Exception as e:
        logger.warning(f"Page registration failed: {e}")


def _setup_layout(app: "Dash") -> None:
    """Attach main layout with caching."""

    layout_snapshot = None

    def _serve_layout() -> Any:
        nonlocal layout_snapshot
        if layout_snapshot is None:
            layout_snapshot = _create_main_layout()
        return layout_snapshot

    app.layout = _serve_layout


def _register_callbacks(
    app: "Dash",
    config_manager: Any,
    container: Optional[ServiceContainer] = None,
) -> None:
    """Register application callbacks using the unified coordinator."""

    global _callback_registry
    _callback_registry = GlobalCallbackRegistry()

    if hasattr(app, "_unified_wrapper"):
        coordinator = cast(TrulyUnifiedCallbacksType, getattr(app, "_unified_wrapper"))
    elif TrulyUnifiedCallbacks is not None:
        coordinator = TrulyUnifiedCallbacks(app)
        if hasattr(coordinator, "unified_callback"):
            cast(Any, app).unified_callback = coordinator.unified_callback
        if hasattr(coordinator, "register_callback"):
            cast(Any, app).register_callback = coordinator.register_callback
        cast(Any, app)._unified_wrapper = coordinator
    else:  # pragma: no cover - optional dependency missing
        coordinator = None
        cast(Any, app).unified_callback = app.callback
        cast(Any, app).register_callback = app.callback
        logger.warning(
            "TrulyUnifiedCallbacks unavailable; skipping unified callback setup"
        )

    if coordinator is not None:
        coordinator._callback_registry = _callback_registry
        registration_modules = [
            ("pages.file_upload", "register_callbacks"),  # RE-ENABLED
            ("pages.deep_analytics", "register_callbacks"),
            ("components.ui.navbar", "register_navbar_callbacks"),
        ]

        try:
            from services.interfaces import get_export_service

            unicode_proc = None
            if container:
                try:
                    unicode_proc = container.get("unicode_processor")
                except Exception:
                    unicode_proc = None

            _register_global_callbacks(coordinator)

            for module_name, func_name in registration_modules:
                module = importlib.import_module(module_name)
                register_func = getattr(module, func_name)
                if func_name == "register_navbar_callbacks":
                    register_func(coordinator, get_export_service(container))
                else:
                    register_func(coordinator)
                logger.info("✅ Registered callbacks from %s", module_name)

            cast(Any, app)._upload_callbacks = object()
            cast(Any, app)._deep_analytics_callbacks = DeepAnalyticsCallbacks()

            if config_manager.get_app_config().environment == "development" and hasattr(
                coordinator, "print_callback_summary"
            ):
                coordinator.print_callback_summary()
        except Exception as e:  # pragma: no cover - log and continue
            logger.error("❌ Failed to register callbacks from modules: %s", e)
    else:
        logger.warning(
            "Skipping registration of module callbacks due to missing coordinator"
        )

    if coordinator is not None:
        if not _callback_registry.validate_registration_integrity():
            duplicates = {
                cid: count
                for cid, count in _callback_registry.registration_attempts.items()
                if count > 1
            }
            logger.warning("Duplicate callback registrations detected: %s", duplicates)


def _initialize_services(container: Optional[ServiceContainer] = None) -> None:
    """Initialize all application services"""
    try:
        container = container or ServiceContainer()

        if container.has("analytics_service"):
            analytics_service = container.get("analytics_service")
        else:
            from services import get_analytics_service

            analytics_service_func = cast(
                Callable[[], AnalyticsService], get_analytics_service
            )
            analytics_service = analytics_service_func()

        analytics_service = cast(AnalyticsService, analytics_service)
        health = analytics_service.health_check()
        logger.info(f"Analytics service initialized: {health}")

        if container.has("config_manager"):
            config = container.get("config_manager")
        else:
            config = get_config()

        app_config = config.get_app_config()
        logger.info(f"Configuration loaded for environment: {app_config.environment}")

        # Start WebSocket server for real-time analytics
        try:
            if container.has("event_bus"):
                from services.websocket_server import AnalyticsWebSocketServer

                ws_server = AnalyticsWebSocketServer(container.get("event_bus"))
                container.register_singleton("websocket_server", ws_server)
                logger.info("WebSocket server initialized")
        except Exception as exc:  # pragma: no cover - best effort
            logger.warning(f"WebSocket server failed to start: {exc}")

    except Exception as e:
        logger.warning(f"Service initialization completed with warnings: {e}")


def _configure_swagger(server: Any) -> None:
    """Initialize Swagger UI for API documentation."""
    try:
        server.config.setdefault("SWAGGER", {"uiversion": 3})
        template = {
            "openapi": "3.0.2",
            "info": {
                "title": "Yōsai Intel Dashboard API",
                "version": "1.0.0",
            },
        }
        Swagger(server, template=template)
        logger.info("✅ Swagger configured successfully")
    except Exception as e:
        logger.warning(f"Swagger configuration failed, continuing without it: {e}")
        # Don't crash the app if Swagger fails


# Export the main function
__all__ = ["create_app"]


def _create_404_page(pathname: str) -> Any:
    """Create 404 page with Unicode-safe pathname."""
    if not DASH_AVAILABLE:
        return None

    safe_pathname = handle_unicode_surrogates(pathname)

    return dbc.Container(
        [
            dbc.Row(
                [
                    dbc.Col(
                        [
                            html.H1(
                                "404 - Page Not Found", className="text-danger mb-3"
                            ),
                            html.P(
                                f"The requested page '{safe_pathname}' was not found.",
                                className="text-muted mb-4",
                            ),
                            dbc.ButtonGroup(
                                [
                                    dbc.Button(
                                        "🏠 Go Home",
                                        href="/",
                                        color="primary",
                                        className="me-2",
                                    ),
                                    dbc.Button(
                                        "📊 Analytics",
                                        href="/analytics",
                                        color="outline-primary",
                                        className="me-2",
                                    ),
                                    dbc.Button(
                                        "📁 Upload",
                                        href="/upload",
                                        color="outline-secondary",
                                    ),
                                ]
                            ),
                        ],
                        className="text-center",
                    )
                ]
            )
        ],
        fluid=True,
        className="mt-5",
    )<|MERGE_RESOLUTION|>--- conflicted
+++ resolved
@@ -683,7 +683,6 @@
     )
 
 
-<<<<<<< HEAD
 def _register_router_callbacks(
     manager: TrulyUnifiedCallbacksType,
     unicode_processor: Optional[UnicodeProcessorProtocol] = None,
@@ -817,8 +816,7 @@
             "Upload page failed to load",
             "There was an error loading the upload page. Check logs for details.",
         )
-=======
->>>>>>> e830b245
+
 
 
 def _register_global_callbacks(manager: TrulyUnifiedCallbacksType) -> None:
