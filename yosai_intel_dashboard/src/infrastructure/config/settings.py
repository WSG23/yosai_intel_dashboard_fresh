"""Application settings read from environment variables."""

from __future__ import annotations

import os
from dataclasses import dataclass, field
from typing import List, Optional


@dataclass
class DatabaseSettings:
    """Database connection configuration."""

<<<<<<< HEAD
    host: str = field(default_factory=lambda: os.getenv("DB_HOST", "localhost"))
    port: int = field(default_factory=lambda: int(os.getenv("DB_PORT", "5432")))
    user: str = field(default_factory=lambda: os.getenv("DB_USER", "postgres"))
    password: str = field(default_factory=lambda: os.getenv("DB_PASSWORD", ""))
    name: str = field(default_factory=lambda: os.getenv("DB_NAME", "app"))
    min_connections: int = field(
        default_factory=lambda: int(os.getenv("DB_MIN_CONNECTIONS", "1"))
    )
    max_connections: int = field(
        default_factory=lambda: int(os.getenv("DB_MAX_CONNECTIONS", "10"))
    )
    timeout: float = field(default_factory=lambda: float(os.getenv("DB_TIMEOUT", "30")))
=======
    host: str
    port: int
    user: str
    password: str
    name: str
    connection_timeout: Optional[int]

    @classmethod
    def from_env(cls) -> "DatabaseSettings":
        """Create settings from environment variables."""
        timeout = os.getenv("DB_TIMEOUT")
        return cls(
            host=os.getenv("DB_HOST", "localhost"),
            port=int(os.getenv("DB_PORT", "5432")),
            user=os.getenv("DB_USER", "postgres"),
            password=os.getenv("DB_PASSWORD", ""),
            name=os.getenv("DB_NAME", "app"),
            connection_timeout=int(timeout) if timeout is not None else None,
        )
>>>>>>> ec7e3e58


@dataclass
class SecuritySettings:
    """Security related configuration."""

<<<<<<< HEAD
    secret_key: str = field(
        default_factory=lambda: os.getenv("SECRET_KEY", "change-me")
    )
    jwt_algorithm: str = field(
        default_factory=lambda: os.getenv("JWT_ALGORITHM", "HS256")
    )
    cors_origins: List[str] = field(
        default_factory=lambda: [
            o for o in os.getenv("CORS_ORIGINS", "").split(",") if o
        ]
    )
    csrf_enabled: bool = field(
        default_factory=lambda: os.getenv("CSRF_ENABLED", "true").lower() == "true"
    )
=======
    secret_key: str
    jwt_algorithm: str
    cors_origins: List[str]
    csrf_enabled: bool
    max_upload_mb: Optional[int]

    @classmethod
    def from_env(cls) -> "SecuritySettings":
        """Create settings from environment variables."""
        origins = [o for o in os.getenv("CORS_ORIGINS", "").split(",") if o]
        max_upload = os.getenv("MAX_UPLOAD_MB")
        return cls(
            secret_key=os.getenv("SECRET_KEY", "change-me"),
            jwt_algorithm=os.getenv("JWT_ALGORITHM", "HS256"),
            cors_origins=origins,
            csrf_enabled=os.getenv("CSRF_ENABLED", "true").lower() == "true",
            max_upload_mb=int(max_upload) if max_upload is not None else None,
        )
>>>>>>> ec7e3e58


@dataclass
class AnalyticsSettings:
    """Analytics service configuration."""

    api_key: str = field(default_factory=lambda: os.getenv("ANALYTICS_API_KEY", ""))
    endpoint: str = field(default_factory=lambda: os.getenv("ANALYTICS_ENDPOINT", ""))
    enabled: bool = field(
        default_factory=lambda: os.getenv("ENABLE_ANALYTICS", "false").lower() == "true"
    )


@dataclass
class PerformanceSettings:
    """Performance tuning configuration."""

    ai_confidence_threshold: Optional[int]

    @classmethod
    def from_env(cls) -> "PerformanceSettings":
        value = os.getenv("AI_CONFIDENCE_THRESHOLD")
        return cls(ai_confidence_threshold=int(value) if value is not None else None)


@dataclass
class AppSettings:
    """Top level application configuration."""

<<<<<<< HEAD
    debug: bool = field(
        default_factory=lambda: os.getenv("APP_DEBUG", "false").lower() == "true"
    )
    database: DatabaseSettings = field(default_factory=DatabaseSettings)
    security: SecuritySettings = field(default_factory=SecuritySettings)
    analytics: AnalyticsSettings = field(default_factory=AnalyticsSettings)
    name: str = field(
        default_factory=lambda: os.getenv("APP_NAME", "Yōsai Intel Dashboard")
    )
=======
    debug: bool
    database: DatabaseSettings
    security: SecuritySettings
    analytics: AnalyticsSettings
    performance: PerformanceSettings
    name: str = "Yōsai Intel Dashboard"

    @classmethod
    def from_env(cls) -> "AppSettings":
        """Create settings from environment variables."""
        return cls(
            debug=os.getenv("APP_DEBUG", "false").lower() == "true",
            database=DatabaseSettings.from_env(),
            security=SecuritySettings.from_env(),
            analytics=AnalyticsSettings.from_env(),
            performance=PerformanceSettings.from_env(),
            name=os.getenv("APP_NAME", "Yōsai Intel Dashboard"),
        )
>>>>>>> ec7e3e58


class ConfigManager:
    """Manage application settings with optional ``.env`` loading."""

    def __init__(self, env_file: Optional[str] = None) -> None:
        self._settings: Optional[AppSettings] = None
        self._load_env(env_file)

    @staticmethod
    def _load_env(env_file: Optional[str]) -> None:
        """Load environment variables from a ``.env`` file if available."""
        try:
            from dotenv import load_dotenv  # type: ignore import-not-found

            if env_file:
                load_dotenv(env_file, override=True)
            else:
                load_dotenv(override=True)
        except Exception:
            # ``python-dotenv`` is optional; ignore if not installed.
            pass

    def get_settings(self, reload: bool = False) -> AppSettings:
        """Return loaded settings, reloading them if requested."""
        if self._settings is None or reload:
            self._settings = AppSettings()
        return self._settings


_config_manager = ConfigManager()


def get_settings(reload: bool = False) -> AppSettings:
    """Return application settings using the global ``ConfigManager`` instance."""
    return _config_manager.get_settings(reload=reload)


__all__ = [
    "DatabaseSettings",
    "SecuritySettings",
    "AnalyticsSettings",
    "PerformanceSettings",
    "AppSettings",
    "ConfigManager",
    "get_settings",
]<|MERGE_RESOLUTION|>--- conflicted
+++ resolved
@@ -11,7 +11,6 @@
 class DatabaseSettings:
     """Database connection configuration."""
 
-<<<<<<< HEAD
     host: str = field(default_factory=lambda: os.getenv("DB_HOST", "localhost"))
     port: int = field(default_factory=lambda: int(os.getenv("DB_PORT", "5432")))
     user: str = field(default_factory=lambda: os.getenv("DB_USER", "postgres"))
@@ -24,34 +23,13 @@
         default_factory=lambda: int(os.getenv("DB_MAX_CONNECTIONS", "10"))
     )
     timeout: float = field(default_factory=lambda: float(os.getenv("DB_TIMEOUT", "30")))
-=======
-    host: str
-    port: int
-    user: str
-    password: str
-    name: str
-    connection_timeout: Optional[int]
 
-    @classmethod
-    def from_env(cls) -> "DatabaseSettings":
-        """Create settings from environment variables."""
-        timeout = os.getenv("DB_TIMEOUT")
-        return cls(
-            host=os.getenv("DB_HOST", "localhost"),
-            port=int(os.getenv("DB_PORT", "5432")),
-            user=os.getenv("DB_USER", "postgres"),
-            password=os.getenv("DB_PASSWORD", ""),
-            name=os.getenv("DB_NAME", "app"),
-            connection_timeout=int(timeout) if timeout is not None else None,
-        )
->>>>>>> ec7e3e58
 
 
 @dataclass
 class SecuritySettings:
     """Security related configuration."""
 
-<<<<<<< HEAD
     secret_key: str = field(
         default_factory=lambda: os.getenv("SECRET_KEY", "change-me")
     )
@@ -66,26 +44,7 @@
     csrf_enabled: bool = field(
         default_factory=lambda: os.getenv("CSRF_ENABLED", "true").lower() == "true"
     )
-=======
-    secret_key: str
-    jwt_algorithm: str
-    cors_origins: List[str]
-    csrf_enabled: bool
-    max_upload_mb: Optional[int]
 
-    @classmethod
-    def from_env(cls) -> "SecuritySettings":
-        """Create settings from environment variables."""
-        origins = [o for o in os.getenv("CORS_ORIGINS", "").split(",") if o]
-        max_upload = os.getenv("MAX_UPLOAD_MB")
-        return cls(
-            secret_key=os.getenv("SECRET_KEY", "change-me"),
-            jwt_algorithm=os.getenv("JWT_ALGORITHM", "HS256"),
-            cors_origins=origins,
-            csrf_enabled=os.getenv("CSRF_ENABLED", "true").lower() == "true",
-            max_upload_mb=int(max_upload) if max_upload is not None else None,
-        )
->>>>>>> ec7e3e58
 
 
 @dataclass
@@ -115,7 +74,6 @@
 class AppSettings:
     """Top level application configuration."""
 
-<<<<<<< HEAD
     debug: bool = field(
         default_factory=lambda: os.getenv("APP_DEBUG", "false").lower() == "true"
     )
@@ -125,26 +83,7 @@
     name: str = field(
         default_factory=lambda: os.getenv("APP_NAME", "Yōsai Intel Dashboard")
     )
-=======
-    debug: bool
-    database: DatabaseSettings
-    security: SecuritySettings
-    analytics: AnalyticsSettings
-    performance: PerformanceSettings
-    name: str = "Yōsai Intel Dashboard"
 
-    @classmethod
-    def from_env(cls) -> "AppSettings":
-        """Create settings from environment variables."""
-        return cls(
-            debug=os.getenv("APP_DEBUG", "false").lower() == "true",
-            database=DatabaseSettings.from_env(),
-            security=SecuritySettings.from_env(),
-            analytics=AnalyticsSettings.from_env(),
-            performance=PerformanceSettings.from_env(),
-            name=os.getenv("APP_NAME", "Yōsai Intel Dashboard"),
-        )
->>>>>>> ec7e3e58
 
 
 class ConfigManager:
