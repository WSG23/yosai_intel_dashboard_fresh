from __future__ import annotations

import logging
import threading
import time
from typing import Callable, List, Tuple, Set

from database.types import DatabaseConnection
from .database_exceptions import PoolExhaustedError


logger = logging.getLogger(__name__)


class DatabaseConnectionPool:
    """Connection pool that can grow and shrink based on usage."""

    def __init__(
        self,
        factory: Callable[[], DatabaseConnection],
        initial_size: int,
        max_size: int,
        timeout: int,
        shrink_timeout: int,
        threshold: float = 0.8,
    ) -> None:
        self._lock = threading.RLock()
        self._factory = factory
        self._initial_size = initial_size
        self._max_pool_size = max(max_size, initial_size)
        self._max_size = initial_size
        self._timeout = timeout
        self._shrink_timeout = shrink_timeout
        self._threshold = threshold

        self._pool: List[Tuple[DatabaseConnection, float]] = []
        self._active = 0
        self._in_use: Set[DatabaseConnection] = set()

        for _ in range(initial_size):
            conn = self._factory()
            self._pool.append((conn, time.time()))
            self._active += 1

    def _maybe_expand(self) -> None:
        with self._lock:
            if self._max_size == 0:
                return
            usage = (self._active - len(self._pool)) / self._max_size
            if usage >= self._threshold and self._max_size < self._max_pool_size:
                new_size = min(self._max_size * 2, self._max_pool_size)
                logger.warning(
                    "Expanding connection pool to %d due to usage %.2f",
                    new_size,
                    usage,
                )
                self._max_size = new_size

    def _shrink_idle_connections(self) -> None:
        with self._lock:
            now = time.time()
            new_pool: List[Tuple[DatabaseConnection, float]] = []
            for conn, ts in self._pool:
                if (
                    now - ts > self._shrink_timeout
                    and self._max_size > self._initial_size
                ):
                    logger.warning(
                        "Closing idle connection after %.2fs", now - ts
                    )
                    conn.close()
                    self._active -= 1
                    self._max_size -= 1
                else:
                    new_pool.append((conn, ts))
            self._pool = new_pool

    def get_connection(self) -> DatabaseConnection:
        deadline = time.time() + self._timeout
        while True:
            with self._lock:
                self._shrink_idle_connections()
                # Check if pool usage is high before handing out a connection
                self._maybe_expand()

                if self._pool:
                    conn, _ = self._pool.pop()
                    if not conn.health_check():
                        logger.warning("Discarding unhealthy connection")
                        conn.close()
                        self._active -= 1
                        continue
                    self._in_use.add(conn)
                    return conn

                if self._active < self._max_size:
                    conn = self._factory()
                    self._active += 1
                    self._in_use.add(conn)
                    return conn

            if time.time() >= deadline:
<<<<<<< HEAD
                logger.error(
                    "Timed out waiting for database connection (active=%d, pool=%d)",
                    self._active,
                    len(self._pool),
                )
                raise TimeoutError("No available connection in pool")
=======
                raise PoolExhaustedError("No available connection in pool")
>>>>>>> bb9f0b2e

            time.sleep(0.05)

    def release_connection(self, conn: DatabaseConnection) -> None:
        with self._lock:
            self._shrink_idle_connections()
            self._in_use.discard(conn)
            if not conn.health_check():
                logger.warning("Dropping unhealthy connection on release")
                conn.close()
                self._active -= 1
                return

            if self._max_size == 0:
                conn.close()
                return

            if len(self._pool) >= self._max_size:
                logger.warning(
                    "Connection pool full; closing returned connection"
                )
                conn.close()
                self._active -= 1
            else:
                self._pool.append((conn, time.time()))

    def health_check(self) -> bool:
        with self._lock:
            temp: List[Tuple[DatabaseConnection, float]] = []
            healthy = True
            while self._pool:
                conn, ts = self._pool.pop()
                if not conn.health_check():
                    healthy = False
                    logger.warning(
                        "Removing unhealthy idle connection during health check"
                    )
                    conn.close()
                    self._active -= 1
                    if self._max_size > self._initial_size:
                        self._max_size -= 1
                else:
                    temp.append((conn, ts))
            for item in temp:
                self.release_connection(item[0])
            return healthy

    def close_all(self) -> None:
        """Close all connections and prevent further use."""
        with self._lock:
            for conn, _ in self._pool:
                conn.close()
            self._pool.clear()
            for conn in list(self._in_use):
                conn.close()
            self._in_use.clear()
            self._active = 0
            self._max_size = 0<|MERGE_RESOLUTION|>--- conflicted
+++ resolved
@@ -100,16 +100,13 @@
                     return conn
 
             if time.time() >= deadline:
-<<<<<<< HEAD
                 logger.error(
                     "Timed out waiting for database connection (active=%d, pool=%d)",
                     self._active,
                     len(self._pool),
                 )
                 raise TimeoutError("No available connection in pool")
-=======
-                raise PoolExhaustedError("No available connection in pool")
->>>>>>> bb9f0b2e
+
 
             time.sleep(0.05)
 
