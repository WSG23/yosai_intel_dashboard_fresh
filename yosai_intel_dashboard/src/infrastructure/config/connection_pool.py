from __future__ import annotations

<<<<<<< HEAD
import asyncio
import threading
import time
from contextlib import asynccontextmanager, contextmanager
from typing import Callable, List, Tuple
=======
import logging
import threading
import time
from typing import Callable, List, Tuple, Set
>>>>>>> 77e51911

from database.types import DatabaseConnection
from .database_exceptions import PoolExhaustedError


logger = logging.getLogger(__name__)

from ..monitoring.prometheus.connection_pool import (
    db_pool_active_connections,
    db_pool_current_size,
    db_pool_wait_seconds,
)


class DatabaseConnectionPool:
    """Connection pool that can grow and shrink based on usage."""

    def __init__(
        self,
        factory: Callable[[], DatabaseConnection],
        initial_size: int,
        max_size: int,
        timeout: int,
        shrink_timeout: int | None = None,
        *,
        shrink_interval: float = 0,
        idle_timeout: int | None = None,
        threshold: float = 0.8,
    ) -> None:
        self._lock = threading.RLock()
        self._factory = factory
        self._initial_size = initial_size
        self._max_pool_size = max(max_size, initial_size)
        self._max_size = initial_size
        self._timeout = timeout
        if idle_timeout is None:
            idle_timeout = shrink_timeout if shrink_timeout is not None else 0
        self._idle_timeout = idle_timeout
        self._threshold = threshold
        self._shrink_interval = shrink_interval
        self._shutdown = False
        self._shrink_thread: threading.Thread | None = None

        self._pool: List[Tuple[DatabaseConnection, float]] = []
        self._active = 0
        self._in_use: Set[DatabaseConnection] = set()

        for _ in range(initial_size):
            conn = self._factory()
            self._pool.append((conn, time.time()))
            self._active += 1

        self._update_metrics()

    def _update_metrics(self) -> None:
        """Update Prometheus gauges to reflect pool state."""
        db_pool_current_size.set(self._max_size)
        db_pool_active_connections.set(self._active - len(self._pool))


    def _maybe_expand(self) -> None:
        with self._lock:
            if self._max_size == 0:
                return
            usage = (self._active - len(self._pool)) / self._max_size
            if usage >= self._threshold and self._max_size < self._max_pool_size:
                self._max_size = min(self._max_size * 2, self._max_pool_size)
                self._update_metrics()


    def _shrink_idle_connections(self) -> None:
        with self._lock:
            now = time.time()
            new_pool: List[Tuple[DatabaseConnection, float]] = []
            for conn, ts in self._pool:
                if (
                    now - ts > self._idle_timeout
                    and self._max_size > self._initial_size
                ):
                    logger.warning(
                        "Closing idle connection after %.2fs", now - ts
                    )
                    conn.close()
                    self._active -= 1
                    self._max_size -= 1
                else:
                    new_pool.append((conn, ts))
            self._pool = new_pool
            self._update_metrics()

    def _periodic_shrink(self) -> None:
        while not self._shutdown:
            time.sleep(self._shrink_interval)
            self._shrink_idle_connections()

    def close(self) -> None:
        self._shutdown = True
        if self._shrink_thread is not None:
            self._shrink_thread.join(timeout=0.1)

<<<<<<< HEAD
    def get_connection(self, *, timeout: float | None = None) -> DatabaseConnection:
        deadline = time.time() + (timeout if timeout is not None else self._timeout)
=======
    def get_connection(self) -> DatabaseConnection:
        start = time.time()
        deadline = start + self._timeout
>>>>>>> 77e51911
        while True:
            with self._lock:
                self._shrink_idle_connections()
                # Check if pool usage is high before handing out a connection
                self._maybe_expand()

                if self._pool:
                    conn, _ = self._pool.pop()
                    if not conn.health_check():
                        logger.warning("Discarding unhealthy connection")
                        conn.close()
                        self._active -= 1
                        self._update_metrics()
                        continue
                    self._update_metrics()
                    db_pool_wait_seconds.observe(time.time() - start)

                    return conn

                if self._active < self._max_size:
                    conn = self._factory()
                    self._active += 1
                    self._update_metrics()
                    db_pool_wait_seconds.observe(time.time() - start)
                    return conn

            if time.time() >= deadline:
                db_pool_wait_seconds.observe(time.time() - start)

                raise TimeoutError("No available connection in pool")


            time.sleep(0.05)

    def release_connection(self, conn: DatabaseConnection) -> None:
        with self._lock:
            self._shrink_idle_connections()
            self._in_use.discard(conn)
            if not conn.health_check():
                logger.warning("Dropping unhealthy connection on release")
                conn.close()
                self._active -= 1
                self._update_metrics()
                return

            if self._max_size == 0:
                conn.close()
                return

            if len(self._pool) >= self._max_size:
                logger.warning(
                    "Connection pool full; closing returned connection"
                )
                conn.close()
                self._active -= 1
            else:
                self._pool.append((conn, time.time()))
            self._update_metrics()

    def health_check(self) -> bool:
        with self._lock:
            temp: List[Tuple[DatabaseConnection, float]] = []
            healthy = True
            while self._pool:
                conn, ts = self._pool.pop()
                if not conn.health_check():
                    healthy = False
                    logger.warning(
                        "Removing unhealthy idle connection during health check"
                    )
                    conn.close()
                    self._active -= 1
                    if self._max_size > self._initial_size:
                        self._max_size -= 1
                else:
                    temp.append((conn, ts))
            for item in temp:
                self.release_connection(item[0])
<<<<<<< HEAD
            return healthy

    @contextmanager
    def acquire(self, *, timeout: float | None = None):
        """Context manager to acquire a connection with optional timeout."""
        conn = self.get_connection(timeout=timeout)
        try:
            yield conn
        finally:
            self.release_connection(conn)

    @asynccontextmanager
    async def acquire_async(self, *, timeout: float | None = None):
        """Async context manager for acquiring a connection without blocking the loop."""
        conn = await asyncio.to_thread(self.get_connection, timeout=timeout)
        try:
            yield conn
        finally:
            await asyncio.to_thread(self.release_connection, conn)
=======
            self._update_metrics()
            return healthy

    def close_all(self) -> None:
        """Close all connections and prevent further use."""
        with self._lock:
            for conn, _ in self._pool:
                conn.close()
            self._pool.clear()
            for conn in list(self._in_use):
                conn.close()
            self._in_use.clear()
            self._active = 0
            self._max_size = 0
>>>>>>> 77e51911
<|MERGE_RESOLUTION|>--- conflicted
+++ resolved
@@ -1,17 +1,11 @@
 from __future__ import annotations
 
-<<<<<<< HEAD
 import asyncio
 import threading
 import time
 from contextlib import asynccontextmanager, contextmanager
 from typing import Callable, List, Tuple
-=======
-import logging
-import threading
-import time
-from typing import Callable, List, Tuple, Set
->>>>>>> 77e51911
+
 
 from database.types import DatabaseConnection
 from .database_exceptions import PoolExhaustedError
@@ -112,14 +106,9 @@
         if self._shrink_thread is not None:
             self._shrink_thread.join(timeout=0.1)
 
-<<<<<<< HEAD
     def get_connection(self, *, timeout: float | None = None) -> DatabaseConnection:
         deadline = time.time() + (timeout if timeout is not None else self._timeout)
-=======
-    def get_connection(self) -> DatabaseConnection:
-        start = time.time()
-        deadline = start + self._timeout
->>>>>>> 77e51911
+
         while True:
             with self._lock:
                 self._shrink_idle_connections()
@@ -198,7 +187,7 @@
                     temp.append((conn, ts))
             for item in temp:
                 self.release_connection(item[0])
-<<<<<<< HEAD
+            self._update_metrics()
             return healthy
 
     @contextmanager
@@ -218,19 +207,3 @@
             yield conn
         finally:
             await asyncio.to_thread(self.release_connection, conn)
-=======
-            self._update_metrics()
-            return healthy
-
-    def close_all(self) -> None:
-        """Close all connections and prevent further use."""
-        with self._lock:
-            for conn, _ in self._pool:
-                conn.close()
-            self._pool.clear()
-            for conn in list(self._in_use):
-                conn.close()
-            self._in_use.clear()
-            self._active = 0
-            self._max_size = 0
->>>>>>> 77e51911
