--- conflicted
+++ resolved
@@ -56,20 +56,13 @@
             self._pool.append((conn, time.time()))
             self._active += 1
 
-<<<<<<< HEAD
         self._update_metrics()
 
     def _update_metrics(self) -> None:
         """Update Prometheus gauges to reflect pool state."""
         db_pool_current_size.set(self._max_size)
         db_pool_active_connections.set(self._active - len(self._pool))
-=======
-        if self._shrink_interval > 0:
-            self._shrink_thread = threading.Thread(
-                target=self._periodic_shrink, daemon=True
-            )
-            self._shrink_thread.start()
->>>>>>> a9eb32cd
+
 
     def _maybe_expand(self) -> None:
         with self._lock:
@@ -77,18 +70,9 @@
                 return
             usage = (self._active - len(self._pool)) / self._max_size
             if usage >= self._threshold and self._max_size < self._max_pool_size:
-<<<<<<< HEAD
                 self._max_size = min(self._max_size * 2, self._max_pool_size)
                 self._update_metrics()
-=======
-                new_size = min(self._max_size * 2, self._max_pool_size)
-                logger.warning(
-                    "Expanding connection pool to %d due to usage %.2f",
-                    new_size,
-                    usage,
-                )
-                self._max_size = new_size
->>>>>>> a9eb32cd
+
 
     def _shrink_idle_connections(self) -> None:
         with self._lock:
@@ -137,35 +121,21 @@
                         self._active -= 1
                         self._update_metrics()
                         continue
-<<<<<<< HEAD
                     self._update_metrics()
                     db_pool_wait_seconds.observe(time.time() - start)
-=======
-                    self._in_use.add(conn)
->>>>>>> a9eb32cd
+
                     return conn
 
                 if self._active < self._max_size:
                     conn = self._factory()
                     self._active += 1
-<<<<<<< HEAD
                     self._update_metrics()
                     db_pool_wait_seconds.observe(time.time() - start)
                     return conn
 
             if time.time() >= deadline:
                 db_pool_wait_seconds.observe(time.time() - start)
-=======
-                    self._in_use.add(conn)
-                    return conn
-
-            if time.time() >= deadline:
-                logger.error(
-                    "Timed out waiting for database connection (active=%d, pool=%d)",
-                    self._active,
-                    len(self._pool),
-                )
->>>>>>> a9eb32cd
+
                 raise TimeoutError("No available connection in pool")
 
 
@@ -215,11 +185,8 @@
                     temp.append((conn, ts))
             for item in temp:
                 self.release_connection(item[0])
-<<<<<<< HEAD
             self._update_metrics()
             return healthy
-=======
-            return healthy
 
     def close_all(self) -> None:
         """Close all connections and prevent further use."""
@@ -231,5 +198,4 @@
                 conn.close()
             self._in_use.clear()
             self._active = 0
-            self._max_size = 0
->>>>>>> a9eb32cd
+            self._max_size = 0