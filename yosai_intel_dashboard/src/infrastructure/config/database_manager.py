#!/usr/bin/env python3
from __future__ import annotations

"""Database connection utilities and factories.

This module previously exposed a number of database manager and connection
classes.  As the codebase evolved a dedicated factory has been introduced to
create connections based on :class:`DatabaseSettings`.  The legacy classes are
still available for backwards compatibility but are now deprecated.
"""
import logging
import sqlite3
import threading
import time
import warnings
from pathlib import Path
from typing import TYPE_CHECKING, Any, Dict, Optional

from database.query_optimizer import DatabaseQueryOptimizer
from database.secure_exec import execute_command, execute_query
<<<<<<< HEAD
from database.types import DatabaseConnection
from yosai_intel_dashboard.src.core.unicode import UnicodeSQLProcessor
=======
from database.types import DBRows, DatabaseConnection
>>>>>>> c7ffdec3

if TYPE_CHECKING:  # pragma: no cover - for type hints
    from .connection_pool import DatabaseConnectionPool

from .database_exceptions import ConnectionValidationFailed, DatabaseError
from .protocols import (
    ConnectionRetryManagerProtocol,
    RetryConfigProtocol,
)
from .schema import DatabaseSettings

logger = logging.getLogger(__name__)


def _scrub_password(message: str, password: str | None) -> str:
    """Remove plain password occurrences from error messages."""
    if password:
        return message.replace(password, "***")
    return message


class MockConnection:
    """Mock database connection for testing.

    Deprecated: prefer using :class:`DatabaseConnectionFactory` with a
    ``DatabaseSettings`` type of ``"mock"``.
    """

    def __init__(self):
        warnings.warn(
            "MockConnection is deprecated; use DatabaseConnectionFactory",
            DeprecationWarning,
            stacklevel=2,
        )
        self._connected = True
        logger.info("Mock database connection created")

    def execute_query(self, query: str, params: Optional[tuple] = None) -> DBRows:
        """Execute mock query"""
        logger.debug(f"Mock query: {query}")
        return [{"id": 1, "result": "mock_data"}]

    def execute_command(self, command: str, params: Optional[tuple] = None) -> None:
        """Execute mock command"""
        logger.debug(f"Mock command: {command}")

    def health_check(self) -> bool:
        """Mock health check"""
        return self._connected

    def close(self) -> None:
        """Close mock connection"""
        self._connected = False
        logger.info("Mock database connection closed")


class SQLiteConnection:
    """SQLite database connection.

    Deprecated: prefer using :class:`DatabaseConnectionFactory`.
    """

    def __init__(self, config: DatabaseSettings):
        warnings.warn(
            "SQLiteConnection is deprecated; use DatabaseConnectionFactory",
            DeprecationWarning,
            stacklevel=2,
        )
        self.config = config
        self.db_path = config.name
        self._connection: Optional[sqlite3.Connection] = None
        self._connect()

    def _connect(self) -> None:
        """Create SQLite connection"""
        try:
            # Ensure directory exists
            db_file = Path(self.db_path)
            db_file.parent.mkdir(parents=True, exist_ok=True)

            self._connection = sqlite3.connect(
                self.db_path, timeout=self.config.connection_timeout
            )
            self._connection.row_factory = sqlite3.Row  # Enable dict-like access
            logger.info(f"SQLite connection created: {self.db_path}")
        except sqlite3.Error as e:
            logger.error(f"Failed to connect to SQLite: {e}")
            raise DatabaseError(f"SQLite connection failed: {e}") from e

    def execute_query(self, query: str, params: Optional[tuple] = None) -> DBRows:
        """Execute SQLite query"""
        if not self._connection:
            raise DatabaseError("No database connection")

        try:
            cursor = self._connection.cursor()
            if params:
                execute_query(cursor, query, params)
            else:
                execute_query(cursor, query)

            rows = cursor.fetchall()
            return [dict(row) for row in rows]
        except sqlite3.Error as e:
            logger.error(f"SQLite query error: {e}")
            raise DatabaseError(f"Query failed: {e}") from e

    def execute_command(self, command: str, params: Optional[tuple] = None) -> None:
        """Execute SQLite command"""
        if not self._connection:
            raise DatabaseError("No database connection")

        try:
            cursor = self._connection.cursor()
            if params:
                execute_command(cursor, command, params)
            else:
                execute_command(cursor, command)

            self._connection.commit()
        except sqlite3.Error as e:
            logger.error(f"SQLite command error: {e}")
            raise DatabaseError(f"Command failed: {e}") from e

    def health_check(self) -> bool:
        """Check SQLite connection health"""
        try:
            if not self._connection:
                return False

            cursor = self._connection.cursor()
            execute_query(cursor, "SELECT 1")
            return True
        except sqlite3.Error:
            return False

    def close(self) -> None:
        """Close SQLite connection"""
        if self._connection:
            self._connection.close()
            self._connection = None
            logger.info("SQLite connection closed")


class PostgreSQLConnection:
    """PostgreSQL database connection (requires psycopg2).

    Deprecated: prefer using :class:`DatabaseConnectionFactory`.
    """

    def __init__(self, config: DatabaseSettings):
        warnings.warn(
            "PostgreSQLConnection is deprecated; use DatabaseConnectionFactory",
            DeprecationWarning,
            stacklevel=2,
        )
        self.config = config
        self._connection = None
        self._connect()

    def _connect(self) -> None:
        """Create PostgreSQL connection"""
        try:
            import psycopg2
            from psycopg2.extras import RealDictCursor
        except ImportError as exc:
            raise DatabaseError(
                "psycopg2 not installed - cannot connect to PostgreSQL"
            ) from exc

        try:
            self._connection = psycopg2.connect(
                host=self.config.host,
                port=self.config.port,
                database=self.config.name,
                user=self.config.user,
                password=self.config.password,
                cursor_factory=RealDictCursor,
                connect_timeout=self.config.connection_timeout,
            )
            logger.info(
                f"PostgreSQL connection created: {self.config.host}:{self.config.port}"
            )
            with self._connection.cursor() as cursor:
                execute_command(cursor, "CREATE EXTENSION IF NOT EXISTS timescaledb;")
                self._connection.commit()
        except psycopg2.Error as e:
            sanitized = _scrub_password(str(e), self.config.password)
            logger.error("Failed to connect to PostgreSQL: %s", sanitized)
            raise DatabaseError(f"PostgreSQL connection failed: {sanitized}") from e

    def execute_query(self, query: str, params: Optional[tuple] = None) -> DBRows:
        """Execute PostgreSQL query"""
        if not self._connection:
            raise DatabaseError("No database connection")

        try:
            with self._connection.cursor() as cursor:
                if params:
                    execute_query(cursor, query, params)
                else:
                    execute_query(cursor, query)

                rows = cursor.fetchall()
                return [dict(row) for row in rows]
        except psycopg2.Error as e:
            sanitized = _scrub_password(str(e), self.config.password)
            logger.error("PostgreSQL query error: %s", sanitized)
            raise DatabaseError(f"Query failed: {sanitized}") from e

    def execute_command(self, command: str, params: Optional[tuple] = None) -> None:
        """Execute PostgreSQL command"""
        if not self._connection:
            raise DatabaseError("No database connection")

        try:
            with self._connection.cursor() as cursor:
                if params:
                    execute_command(cursor, command, params)
                else:
                    execute_command(cursor, command)

            self._connection.commit()
        except psycopg2.Error as e:
            sanitized = _scrub_password(str(e), self.config.password)
            logger.error("PostgreSQL command error: %s", sanitized)
            self._connection.rollback()
            raise DatabaseError(f"Command failed: {sanitized}") from e

    def health_check(self) -> bool:
        """Check PostgreSQL connection health"""
        try:
            if not self._connection:
                return False

            with self._connection.cursor() as cursor:
                execute_query(cursor, "SELECT 1")
                return True
        except psycopg2.Error:
            return False

    def close(self) -> None:
        """Close PostgreSQL connection"""
        if self._connection:
            self._connection.close()
            self._connection = None
            logger.info("PostgreSQL connection closed")


class DatabaseConnectionFactory:
    """Factory for creating database connections based on configuration."""

    def __init__(self, config: DatabaseSettings) -> None:
        self.config = config

    def create(self) -> DatabaseConnection:
        """Create a new database connection instance."""
        db_type = self.config.type.lower()
        if db_type == "mock":
            return MockConnection()
        if db_type == "sqlite":
            return SQLiteConnection(self.config)
        if db_type in {"postgresql", "postgres"}:
            return PostgreSQLConnection(self.config)
        logger.warning("Unknown database type: %s, using mock", db_type)
        return MockConnection()


class DatabaseManager(DatabaseConnectionFactory):
    """Deprecated connection manager.

    This class is retained for backwards compatibility.  Use
    :class:`DatabaseConnectionFactory` and call :meth:`create` instead.
    """

    def __init__(self, config: DatabaseSettings):
        warnings.warn(
            "DatabaseManager is deprecated; use DatabaseConnectionFactory",
            DeprecationWarning,
            stacklevel=2,
        )
        super().__init__(config)
        self._connection: Optional[DatabaseConnection] = None

    def get_connection(self) -> DatabaseConnection:
        """Return a cached database connection."""
        if self._connection is None:
            self._connection = self.create()
        return self._connection

    # Backwards compatibility for subclasses expecting _create_connection
    def _create_connection(self) -> DatabaseConnection:  # pragma: no cover - legacy
        return self.create()

    def health_check(self) -> bool:
        """Check database health"""
        try:
            connection = self.get_connection()
            return connection.health_check()
        except DatabaseError:
            return False

    def close(self) -> None:
        """Close database connection"""
        if self._connection and hasattr(self._connection, "close"):
            self._connection.close()
            self._connection = None


class ThreadSafeDatabaseManager(DatabaseManager):
    """DatabaseManager with thread-safe lazy pool creation."""

    def __init__(self, config: DatabaseSettings) -> None:
        super().__init__(config)
        self._lock = threading.RLock()
        self._pool: Optional[Any] = None

    def _create_pool(self) -> DatabaseConnectionPool:
        if getattr(self.config, "use_intelligent_pool", False):
            from database.intelligent_connection_pool import IntelligentConnectionPool

            pool_cls = IntelligentConnectionPool
        else:
            from .connection_pool import DatabaseConnectionPool

            pool_cls = DatabaseConnectionPool

        return pool_cls(
            self._create_connection,
            getattr(self.config, "initial_pool_size", 1),
            getattr(self.config, "max_pool_size", 1),
            getattr(self.config, "connection_timeout", 30),
            getattr(self.config, "shrink_timeout", 60),
        )

    def get_connection(self) -> DatabaseConnection:  # type: ignore[override]
        with self._lock:
            if self._pool is None:
                self._pool = self._create_pool()
            return self._pool.get_connection()

    def release_connection(self, conn: DatabaseConnection) -> None:
        with self._lock:
            if self._pool:
                self._pool.release_connection(conn)

    def close(self) -> None:  # type: ignore[override]
        """Close all pooled connections."""
        with self._lock:
            if self._pool:
                self._pool.close_all()
                self._pool = None
        super().close()


# Factory function
def create_database_manager(config: DatabaseSettings) -> DatabaseManager:
    """Create database manager from config.

    Deprecated: use :class:`DatabaseConnectionFactory` instead.
    """
    warnings.warn(
        "create_database_manager is deprecated; use DatabaseConnectionFactory",
        DeprecationWarning,
        stacklevel=2,
    )
    return DatabaseManager(config)


# Export main classes
__all__ = [
    "DatabaseSettings",
    "DatabaseConnection",
    "DatabaseConnectionFactory",
    "DatabaseError",
]


class EnhancedPostgreSQLManager(DatabaseManager):
    """Deprecated PostgreSQL manager with retry and pooling.

    Use :class:`DatabaseConnectionFactory` instead.
    """

    def __init__(
        self,
        config: DatabaseSettings,
        retry_config: RetryConfigProtocol | None = None,
    ) -> None:
        warnings.warn(
            "EnhancedPostgreSQLManager is deprecated; use DatabaseConnectionFactory",
            DeprecationWarning,
            stacklevel=2,
        )
        super().__init__(config)
        self.optimizer = DatabaseQueryOptimizer()
        from database.intelligent_connection_pool import IntelligentConnectionPool
        from database.performance_analyzer import DatabasePerformanceAnalyzer

        from .connection_retry import ConnectionRetryManager, RetryConfig

        self.retry_manager: ConnectionRetryManagerProtocol = ConnectionRetryManager(
            retry_config or RetryConfig()
        )
        self.performance_analyzer = DatabasePerformanceAnalyzer()

        self.pool = IntelligentConnectionPool(
            self._create_connection,
            self.config.initial_pool_size,
            self.config.max_pool_size,
            self.config.connection_timeout,
            self.config.shrink_timeout,
        )

    def execute_query_with_retry(self, query: str, params: Optional[Dict] = None) -> DBRows:
        encoded_query = UnicodeSQLProcessor.encode_query(query)
        optimized_query = self.optimizer.optimize_query(encoded_query)

        def _encode_params(value: Any) -> Any:
            if isinstance(value, str):
                return UnicodeSQLProcessor.encode_query(value)
            if isinstance(value, dict):
                return {k: _encode_params(v) for k, v in value.items()}
            if isinstance(value, (list, tuple, set)):
                return type(value)(_encode_params(v) for v in value)
            return value

        encoded_params = _encode_params(params)

        def run():
            conn = self.pool.get_connection()
            try:
                start = time.perf_counter()
                result = execute_query(conn, encoded_query, encoded_params)
                elapsed = time.perf_counter() - start
                self.performance_analyzer.analyze_query_performance(
                    encoded_query, elapsed
                )
                return result

            finally:
                self.pool.release_connection(conn)

        return self.retry_manager.run_with_retry(run)

    def health_check_with_retry(self) -> bool:
        def run():
            conn = self.pool.get_connection()
            try:
                if not conn.health_check():
                    raise ConnectionValidationFailed("health check failed")
                return True
            finally:
                self.pool.release_connection(conn)

        return self.retry_manager.run_with_retry(run)

    def close(self) -> None:  # type: ignore[override]
        """Close all pool connections."""
        self.pool.close_all()
        super().close()<|MERGE_RESOLUTION|>--- conflicted
+++ resolved
@@ -18,12 +18,9 @@
 
 from database.query_optimizer import DatabaseQueryOptimizer
 from database.secure_exec import execute_command, execute_query
-<<<<<<< HEAD
 from database.types import DatabaseConnection
 from yosai_intel_dashboard.src.core.unicode import UnicodeSQLProcessor
-=======
-from database.types import DBRows, DatabaseConnection
->>>>>>> c7ffdec3
+
 
 if TYPE_CHECKING:  # pragma: no cover - for type hints
     from .connection_pool import DatabaseConnectionPool
