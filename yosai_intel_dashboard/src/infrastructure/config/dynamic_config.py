from __future__ import annotations

import logging
import os
import re
from typing import Any, Dict

from .app_config import UploadConfig
from .base_loader import BaseConfigLoader
from .configuration_mixin import ConfigurationMixin
from .constants import (
    AnalyticsConstants,
    CSSConstants,
    DatabaseConstants,
    PerformanceConstants,
    RateLimitConfig,
    SecurityConstants,
    StreamingConstants,
    UploadLimits,
)
from .environment import select_config_file
<<<<<<< HEAD
from yosai_intel_dashboard.src.infrastructure.config.configuration_mixin import (
    ConfigurationMixin,
)
=======
>>>>>>> ed47f43c

logger = logging.getLogger(__name__)


class DynamicConfigManager(ConfigurationMixin, BaseConfigLoader):
    """Loads constants and applies environment overrides."""

    def __init__(self) -> None:
        self.security = SecurityConstants()
        self.performance = PerformanceConstants()
        self.css = CSSConstants()
        self.analytics = AnalyticsConstants()
        self.database = DatabaseConstants()
        self.streaming = StreamingConstants()
        self.uploads = UploadLimits()
        self.upload = UploadConfig()
        self._load_yaml_config()
        self._apply_env_overrides()

    def _load_yaml_config(self) -> None:
        """Load configuration from YAML files."""
        try:
            config_path = select_config_file()

            if config_path and config_path.exists():
                config_data = self.load_file(config_path)

                analytics_config = config_data.get("analytics", {})
                for key, value in analytics_config.items():
                    if hasattr(self.analytics, key) and isinstance(
                        value, type(getattr(self.analytics, key))
                    ):
                        setattr(self.analytics, key, value)
                    else:
                        logger.warning(
                            "Invalid analytics config for %s: %r", key, value
                        )

                uploads_config = config_data.get("uploads", {})
                key_map = {
                    "chunk_size": "DEFAULT_CHUNK_SIZE",
                    "max_parallel_uploads": "MAX_PARALLEL_UPLOADS",
                    "validator_rules": "VALIDATOR_RULES",
                }
                for key, value in uploads_config.items():
                    attr = key_map.get(key, key)
                    if hasattr(self.uploads, attr) and isinstance(
                        value, type(getattr(self.uploads, attr))
                    ):
                        setattr(self.uploads, attr, value)
                    else:
                        logger.warning("Invalid uploads config for %s", key)

                streaming_config = config_data.get("streaming", {})
                for key, value in streaming_config.items():
                    if hasattr(self.streaming, key) and isinstance(
                        value, type(getattr(self.streaming, key))
                    ):
                        setattr(self.streaming, key, value)
                    else:
                        logger.warning("Invalid streaming config for %s", key)

                database_config = config_data.get("database", {})
                if "connection_timeout" in database_config:
                    value = database_config["connection_timeout"]
                    if isinstance(value, int):
                        self.database.connection_timeout_seconds = value
                    else:
                        logger.warning("Invalid database connection_timeout: %r", value)

                security_config = config_data.get("security", {})
                rate_limits_cfg = security_config.get("rate_limits", {})
                for tier, values in rate_limits_cfg.items():
                    if not isinstance(values, dict):
                        logger.warning("Invalid rate limit config for %s", tier)
                        continue
                    self.security.rate_limits[tier] = RateLimitConfig(
                        int(values.get("requests", self.security.rate_limit_requests)),
                        int(
                            values.get(
                                "window_minutes",
                                self.security.rate_limit_window_minutes,
                            )
                        ),
                        int(values.get("burst", 0)),
                    )

        except Exception as exc:
            logging.getLogger(__name__).warning(
                "Failed to load %s: %s", config_path, exc
            )

    def _apply_env_overrides(self) -> None:
        """Override defaults from environment variables with validation."""
        iterations = os.getenv("PBKDF2_ITERATIONS")
        if iterations is not None:
            self.security.pbkdf2_iterations = int(iterations)

        requests_limit = os.getenv("RATE_LIMIT_REQUESTS")
        if requests_limit is None:
            requests_limit = os.getenv("RATE_LIMIT_API")
        if requests_limit is not None:
            self.security.rate_limit_requests = int(requests_limit)
            self.security.rate_limits.setdefault(
                "default",
                RateLimitConfig(self.security.rate_limit_requests, self.security.rate_limit_window_minutes, 0),
            ).requests = int(requests_limit)

        rate_limit_window = os.getenv("RATE_LIMIT_WINDOW")
        if rate_limit_window is not None:
            self.security.rate_limit_window_minutes = int(rate_limit_window)
            self.security.rate_limits.setdefault(
                "default",
                RateLimitConfig(self.security.rate_limit_requests, self.security.rate_limit_window_minutes, 0),
            ).window_minutes = int(rate_limit_window)

        max_upload = os.getenv("MAX_UPLOAD_MB")
        if max_upload is not None:
            value = int(max_upload)
            if value < 50:  # Prevent accidentally setting too small
                logger.warning(
                    "MAX_UPLOAD_MB=%s is too small. Using 50MB minimum.",
                    value,
                )
                value = 50
            elif value > 500:
                logger.warning(
                    "MAX_UPLOAD_MB=%s is too large. Using 500MB maximum.",
                    value,
                )
                value = 500
            self.security.max_upload_mb = value
            self.security.max_file_size_mb = value  # Keep them in sync

        db_pool = os.getenv("DB_POOL_SIZE")
        if db_pool is not None:
            self.performance.db_pool_size = int(db_pool)

        ai_threshold = os.getenv("AI_CONFIDENCE_THRESHOLD")
        if ai_threshold is not None:
            self.performance.ai_confidence_threshold = int(ai_threshold)

        profiling_enabled = os.getenv("PERFORMANCE_PROFILING_ENABLED")
        if profiling_enabled is not None:
            self.performance.profiling_enabled = profiling_enabled.lower() in (
                "1",
                "true",
                "yes",
            )

        mem_thresh = os.getenv("MEMORY_THRESHOLD_MB")
        if mem_thresh is not None:
            value = int(mem_thresh)
            if value > 500:
                logger.warning(
                    "MEMORY_THRESHOLD_MB=%s is too high. Using 500MB maximum.",
                    value,
                )
                value = 500
            self.performance.memory_usage_threshold_mb = value

        db_timeout = os.getenv("DB_TIMEOUT")
        if db_timeout is not None:
            self.database.connection_timeout_seconds = int(db_timeout)

        css_threshold = os.getenv("CSS_BUNDLE_THRESHOLD")
        if css_threshold is not None:
            self.css.bundle_threshold_kb = int(css_threshold)

        css_specificity = os.getenv("CSS_SPECIFICITY_HIGH")
        if css_specificity is not None:
            self.css.specificity_high = int(css_specificity)

        analytics_cache = os.getenv("ANALYTICS_CACHE_TIMEOUT")
        if analytics_cache is not None:
            self.analytics.cache_timeout_seconds = int(analytics_cache)

        chunk_size = os.getenv("ANALYTICS_CHUNK_SIZE")
        if chunk_size is not None:
            self.analytics.chunk_size = int(chunk_size)

        min_chunk_size = os.getenv("ANALYTICS_MIN_CHUNK_SIZE")
        if min_chunk_size is not None:
            self.analytics.min_chunk_size = int(min_chunk_size)

        batch_size = os.getenv("ANALYTICS_BATCH_SIZE")
        if batch_size is not None:
            self.analytics.batch_size = int(batch_size)

        max_memory = os.getenv("ANALYTICS_MAX_MEMORY_MB")
        if max_memory is not None:
            value = int(max_memory)
            if value > 500:
                logger.warning(
                    "ANALYTICS_MAX_MEMORY_MB=%s is too high. Using 500MB maximum.",
                    value,
                )
                value = 500
            self.analytics.max_memory_mb = value

        max_workers = os.getenv("ANALYTICS_MAX_WORKERS")
        if max_workers is not None:
            self.analytics.max_workers = int(max_workers)

        upload_chunk = os.getenv("UPLOAD_CHUNK_SIZE")
        if upload_chunk is not None:
            self.uploads.DEFAULT_CHUNK_SIZE = int(upload_chunk)

        parallel_uploads = os.getenv("MAX_PARALLEL_UPLOADS")
        if parallel_uploads is not None:
            self.uploads.MAX_PARALLEL_UPLOADS = int(parallel_uploads)

        validator_rules = os.getenv("VALIDATOR_RULES")
        if validator_rules:
            try:
                import json

                rules = json.loads(validator_rules)
                if isinstance(rules, dict):
                    self.uploads.VALIDATOR_RULES.update(rules)
            except Exception:
                logging.getLogger(__name__).warning(
                    "Failed to parse VALIDATOR_RULES env var"
                )

        brokers = os.getenv("STREAMING_BROKERS")
        if brokers:
            self.streaming.brokers = brokers

        topic = os.getenv("STREAMING_TOPIC")
        if topic:
            self.streaming.topic = topic

        service_type = os.getenv("STREAMING_SERVICE")
        if service_type:
            self.streaming.service_type = service_type

        group = os.getenv("STREAMING_CONSUMER_GROUP")
        if group:
            self.streaming.consumer_group = group

        user = os.getenv("STREAMING_USERNAME")
        if user:
            self.streaming.username = user

        password = os.getenv("STREAMING_PASSWORD")
        if password:
            self.streaming.password = password

        for key, val in os.environ.items():
            match = re.match(r"RATE_LIMIT_(.+)_REQUESTS$", key)
            if not match:
                continue
            tier = match.group(1).lower()
            rl = self.security.rate_limits.setdefault(
                tier,
                RateLimitConfig(
                    self.security.rate_limit_requests,
                    self.security.rate_limit_window_minutes,
                    0,
                ),
            )
            try:
                rl.requests = int(val)
            except ValueError:
                logger.warning("Invalid requests limit for tier %s: %s", tier, val)
                continue
            if tier == "default":
                self.security.rate_limit_requests = rl.requests
            win_env = os.getenv(f"RATE_LIMIT_{tier.upper()}_WINDOW")
            if win_env is not None:
                rl.window_minutes = int(win_env)
                if tier == "default":
                    self.security.rate_limit_window_minutes = rl.window_minutes
            burst_env = os.getenv(f"RATE_LIMIT_{tier.upper()}_BURST")
            if burst_env is not None:
                rl.burst = int(burst_env)
        for tier, rl in self.security.rate_limits.items():
            prefix = f"RATE_LIMIT_{tier.upper()}_"
            if (req := os.getenv(f"{prefix}REQUESTS")) is not None:
                rl.requests = int(req)
                if tier == "default":
                    self.security.rate_limit_requests = rl.requests
            if (win := os.getenv(f"{prefix}WINDOW")) is not None:
                rl.window_minutes = int(win)
                if tier == "default":
                    self.security.rate_limit_window_minutes = rl.window_minutes
            if (burst := os.getenv(f"{prefix}BURST")) is not None:
                rl.burst = int(burst)

    def get_rate_limit(self, tier: str = "default") -> Dict[str, int]:
        rl = self.security.rate_limits.get(tier)
        if rl is None:
            rl = self.security.rate_limits.get(
                "default",
                RateLimitConfig(
                    self.security.rate_limit_requests,
                    self.security.rate_limit_window_minutes,
                    0,
                ),
            )
        return {
            "limit": rl.requests,
            "window": rl.window_minutes,
            "burst": rl.burst,
        }

    def get_security_level(self) -> int:
        return self.security.pbkdf2_iterations

<<<<<<< HEAD
    def get_max_upload_size(self) -> int:
        return self.get_max_upload_size_mb()

=======
>>>>>>> ed47f43c
    def get_db_pool_size(self) -> int:
        return self.performance.db_pool_size

    def get_db_connection_timeout(self) -> int:
        return self.database.connection_timeout_seconds

    def get_css_thresholds(self) -> Dict[str, Any]:
        return {
            "bundle_threshold_kb": self.css.bundle_threshold_kb,
            "specificity_high": self.css.specificity_high,
        }

    def get_max_upload_size_bytes(self) -> int:
        """Get maximum upload size in bytes."""
        return self.get_max_upload_size_mb() * 1024 * 1024

    def validate_large_file_support(self) -> bool:
        """Check if configuration supports 50MB+ files."""
        return self.get_max_upload_size_mb() >= 50

    def get_max_parallel_uploads(self) -> int:
        return getattr(self.uploads, "MAX_PARALLEL_UPLOADS", 4)

    def get_validator_rules(self) -> Dict[str, Any]:
        return getattr(self.uploads, "VALIDATOR_RULES", {})


# Global instance
dynamic_config = DynamicConfigManager()


def diagnose_upload_config() -> None:
    """Diagnostic function to check upload configuration"""
    import os

    logger.info("=== Upload Configuration Diagnosis ===")
    logger.info("Environment MAX_UPLOAD_MB: %s", os.getenv("MAX_UPLOAD_MB", "Not Set"))
    logger.info("Dynamic Config max_upload_mb: %sMB", dynamic_config.security.max_upload_mb)
    logger.info("Upload folder: %s", dynamic_config.upload.folder)
    logger.info("Max file size: %sMB", dynamic_config.upload.max_file_size_mb)
    logger.info("Calculated max bytes: %s", f"{dynamic_config.get_max_upload_size_bytes():,}")
    logger.info("Supports 50MB+ files: %s", dynamic_config.validate_large_file_support())

    env_value = os.getenv("MAX_UPLOAD_MB")
    if env_value and int(env_value) < 50:
        logger.warning(
            "\u26a0\ufe0f  WARNING: Environment variable MAX_UPLOAD_MB=%s is too small!",
            env_value,
        )
        logger.info("   Run: unset MAX_UPLOAD_MB")


if __name__ == "__main__":
    diagnose_upload_config()<|MERGE_RESOLUTION|>--- conflicted
+++ resolved
@@ -19,12 +19,9 @@
     UploadLimits,
 )
 from .environment import select_config_file
-<<<<<<< HEAD
 from yosai_intel_dashboard.src.infrastructure.config.configuration_mixin import (
     ConfigurationMixin,
 )
-=======
->>>>>>> ed47f43c
 
 logger = logging.getLogger(__name__)
 
@@ -335,12 +332,9 @@
     def get_security_level(self) -> int:
         return self.security.pbkdf2_iterations
 
-<<<<<<< HEAD
     def get_max_upload_size(self) -> int:
         return self.get_max_upload_size_mb()
 
-=======
->>>>>>> ed47f43c
     def get_db_pool_size(self) -> int:
         return self.performance.db_pool_size
 
