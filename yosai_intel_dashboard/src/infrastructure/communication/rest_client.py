from __future__ import annotations

import asyncio
import contextlib
import logging
import os
import ssl
from dataclasses import dataclass
from typing import Any, MutableMapping

import aiohttp
from tracing import propagate_context
from tenacity import (
    AsyncRetrying,
    retry_if_exception_type,
    stop_after_attempt,
    wait_exponential,
    wait_random,
)

<<<<<<< HEAD
try:  # pragma: no cover - tracing is optional in tests
    from tracing import propagate_context
except Exception:  # pragma: no cover - graceful fallback when tracing deps missing
    def propagate_context(headers: MutableMapping[str, str]) -> None:  # type: ignore
        return None

=======
from tracing import propagate_context
>>>>>>> fef923d7
from yosai_intel_dashboard.src.core.async_utils.async_circuit_breaker import (
    CircuitBreaker,
    CircuitBreakerOpen,
)
<<<<<<< HEAD
from ..monitoring.request_metrics import request_retry_count, request_retry_delay

=======
from yosai_intel_dashboard.src.error_handling.core import ErrorHandler
from yosai_intel_dashboard.src.error_handling.exceptions import ErrorCategory
>>>>>>> fef923d7

@dataclass
class RetryPolicy:
    """Configuration for async retry behaviour."""

    max_attempts: int = 3
    initial_delay: float = 0.1
    max_delay: float = 60.0
    exp_base: float = 2.0
    jitter: float = 0.1

    def build_wait(self):
        wait = wait_exponential(
            multiplier=self.initial_delay,
            max=self.max_delay,
            exp_base=self.exp_base,
        )
        if self.jitter:
            wait = wait + wait_random(0, self.jitter)
        return wait


class AsyncRestClient:
    """Asynchronous HTTP client with circuit breaker and retries."""

    log = logging.getLogger(__name__)

    def __init__(
        self,
        base_url: str,
        *,
        failure_threshold: int = 5,
        recovery_timeout: int = 60,
        check_interval: float = 30.0,
        retries: int = 3,
        timeout: float = 5.0,
        retry_policy: RetryPolicy | None = None,
        mtls_cert: str | None = None,
        mtls_key: str | None = None,
        verify_ssl: bool = True,
    ) -> None:
        self.base_url = base_url.rstrip("/")
        self.circuit_breaker = CircuitBreaker(
            failure_threshold, recovery_timeout, name=base_url
        )
        self.retry_policy = retry_policy or RetryPolicy(max_attempts=retries)
        self.timeout = aiohttp.ClientTimeout(total=timeout)
        self._ssl = self._create_ssl_context(mtls_cert, mtls_key, verify_ssl)
        self._error_handler = ErrorHandler()


    # ------------------------------------------------------------------
    def _create_ssl_context(
        self, cert: str | None, key: str | None, verify_ssl: bool
    ) -> ssl.SSLContext | bool | None:
        if cert and key:
            ctx = ssl.create_default_context(ssl.Purpose.SERVER_AUTH)
            ctx.load_cert_chain(certfile=cert, keyfile=key)
            if not verify_ssl:
                ctx.check_hostname = False
                ctx.verify_mode = ssl.CERT_NONE
            return ctx
        if not verify_ssl:
            return False
        return None

    # ------------------------------------------------------------------
    async def _health_check(self) -> bool:
        try:
            async with aiohttp.ClientSession(
                timeout=self.timeout, ssl=self._ssl
            ) as sess:
                async with sess.head(self.base_url) as resp:
                    return resp.status < 500
        except Exception:
            return False

    async def _reset_session(self) -> None:
        await self._session.close()
        self._session = aiohttp.ClientSession(timeout=self.timeout, ssl=self._ssl)

    # ------------------------------------------------------------------
    async def request(self, method: str, path: str, **kwargs: Any) -> Any:
        """Send an HTTP request with retries and tracing."""

        url = self.base_url + path
        headers: MutableMapping[str, str] = kwargs.pop("headers", {}) or {}
        propagate_context(headers)
        kwargs["headers"] = headers

        async def _do_request() -> Any:
            async with self.circuit_breaker:
                async with aiohttp.ClientSession() as session:
                    async with session.request(
                        method,
                        url,
                        timeout=self.timeout,
                        ssl=self._ssl,
                        **kwargs,
                    ) as resp:
                        self.log.info("%s %s -> %s", method, url, resp.status)
                        resp.raise_for_status()
                        ctype = resp.headers.get("Content-Type", "")
                        if "application/json" in ctype:
                            return await resp.json()
                        return await resp.text()

<<<<<<< HEAD
        wait = self.retry_policy.build_wait()
=======
        try:
            async for attempt in AsyncRetrying(
                retry=retry_if_exception_type(aiohttp.ClientError),
                stop=stop_after_attempt(self.retries),
                wait=wait_exponential(multiplier=0.2, min=0.1, max=2),
            ):
                with attempt:
                    return await _do_request()
        except CircuitBreakerOpen as exc:
            self._error_handler.handle(exc, ErrorCategory.UNAVAILABLE)
            raise

>>>>>>> fef923d7

        async for attempt in AsyncRetrying(
            retry=retry_if_exception_type(aiohttp.ClientError),
            stop=stop_after_attempt(self.retry_policy.max_attempts),
            wait=wait,
            reraise=True,
            before_sleep=self._record_retry,
        ):
            with attempt:
                return await _do_request()

    # ------------------------------------------------------------------
    @staticmethod
    def _record_retry(retry_state) -> None:
        request_retry_count.inc()
        if retry_state.next_action:
            request_retry_delay.observe(retry_state.next_action.sleep)


def create_service_client(service_name: str) -> "AsyncRestClient":
    """Create a service client resolving *service_name* URL from env vars."""
    env = f"{service_name.upper()}_SERVICE_URL"
    base_url = os.getenv(env, f"http://{service_name}")
    return AsyncRestClient(base_url)


__all__ = [
    "AsyncRestClient",
    "RetryPolicy",
    "create_service_client",
    "CircuitBreakerOpen",
<<<<<<< HEAD
    "RestClient",
]

# Backwards compatibility
RestClient = AsyncRestClient
=======
]
>>>>>>> fef923d7
<|MERGE_RESOLUTION|>--- conflicted
+++ resolved
@@ -18,27 +18,20 @@
     wait_random,
 )
 
-<<<<<<< HEAD
 try:  # pragma: no cover - tracing is optional in tests
     from tracing import propagate_context
 except Exception:  # pragma: no cover - graceful fallback when tracing deps missing
     def propagate_context(headers: MutableMapping[str, str]) -> None:  # type: ignore
         return None
 
-=======
-from tracing import propagate_context
->>>>>>> fef923d7
+
 from yosai_intel_dashboard.src.core.async_utils.async_circuit_breaker import (
     CircuitBreaker,
     CircuitBreakerOpen,
 )
-<<<<<<< HEAD
 from ..monitoring.request_metrics import request_retry_count, request_retry_delay
 
-=======
-from yosai_intel_dashboard.src.error_handling.core import ErrorHandler
-from yosai_intel_dashboard.src.error_handling.exceptions import ErrorCategory
->>>>>>> fef923d7
+
 
 @dataclass
 class RetryPolicy:
@@ -146,22 +139,8 @@
                             return await resp.json()
                         return await resp.text()
 
-<<<<<<< HEAD
         wait = self.retry_policy.build_wait()
-=======
-        try:
-            async for attempt in AsyncRetrying(
-                retry=retry_if_exception_type(aiohttp.ClientError),
-                stop=stop_after_attempt(self.retries),
-                wait=wait_exponential(multiplier=0.2, min=0.1, max=2),
-            ):
-                with attempt:
-                    return await _do_request()
-        except CircuitBreakerOpen as exc:
-            self._error_handler.handle(exc, ErrorCategory.UNAVAILABLE)
-            raise
 
->>>>>>> fef923d7
 
         async for attempt in AsyncRetrying(
             retry=retry_if_exception_type(aiohttp.ClientError),
@@ -193,12 +172,8 @@
     "RetryPolicy",
     "create_service_client",
     "CircuitBreakerOpen",
-<<<<<<< HEAD
     "RestClient",
 ]
 
 # Backwards compatibility
-RestClient = AsyncRestClient
-=======
-]
->>>>>>> fef923d7
+RestClient = AsyncRestClient