import base64
<<<<<<< HEAD
from pathlib import Path
from typing import Dict, List
=======
import os
from typing import Any, Dict, List
>>>>>>> e54b1616

from yosai_intel_dashboard.src.core.exceptions import ValidationError

from .security_validator import SecurityValidator


def decode_and_validate_upload(
    contents: str,
    filename: str,
    validator: SecurityValidator | None = None,
) -> Dict[str, Any]:
    """Decode base64 ``contents`` and validate upload metadata.

    Returns a dict with keys ``valid``, ``filename``, ``decoded`` (bytes or ``None``),
    ``size_mb`` when valid and ``issues`` listing any problems.
    """
    validator = validator or SecurityValidator()
    issues: List[str] = []
    try:
        sanitized = validator.sanitize_filename(filename)
    except ValidationError:
        sanitized = Path(filename).name
        issues.append("Invalid filename")

    if "," not in contents:
        issues.append("Invalid data URI")
        return {
            "valid": False,
            "filename": sanitized,
            "decoded": None,
            "issues": issues,
        }

    try:
        _, data = contents.split(",", 1)
        decoded = base64.b64decode(data, validate=True)
    except (base64.binascii.Error, ValueError) as exc:
        issues.append(f"Invalid base64 data: {exc}")
        return {
            "valid": False,
            "filename": sanitized,
            "decoded": None,
            "issues": issues,
        }

    res = validator.file_validator.validate_file_upload(sanitized, decoded)
    res.setdefault("issues", [])
    res["issues"] = issues + res["issues"]
    if res["valid"]:
        res["decoded"] = decoded
    else:
        res["decoded"] = None
    res["filename"] = sanitized
    return res<|MERGE_RESOLUTION|>--- conflicted
+++ resolved
@@ -1,11 +1,7 @@
 import base64
-<<<<<<< HEAD
 from pathlib import Path
 from typing import Dict, List
-=======
-import os
-from typing import Any, Dict, List
->>>>>>> e54b1616
+
 
 from yosai_intel_dashboard.src.core.exceptions import ValidationError
 
