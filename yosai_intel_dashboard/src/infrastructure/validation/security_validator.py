from __future__ import annotations

"""Security validation utilities.

This module exposes :class:`SecurityValidator` which can optionally incorporate
an anomaly detection model such as scikit-learn's ``IsolationForest``. The model
must implement a ``predict`` method returning ``1`` for normal inputs and ``-1``
for anomalies.

Example
-------
>>> from sklearn.ensemble import IsolationForest
>>> from validation.security_validator import SecurityValidator
>>> model = IsolationForest().fit([[1], [2], [3]])
>>> validator = SecurityValidator(anomaly_model=model)
>>> validator.validate_input("hello")  # doctest: +SKIP
{"valid": True, "sanitized": "hello"}
"""

import html
import logging
import os
import re
<<<<<<< HEAD
from pathlib import Path
from typing import Iterable
=======
from typing import Any, Iterable
>>>>>>> da3ff7fc

from yosai_intel_dashboard.src.core.exceptions import (
    PermanentBanError,
    TemporaryBlockError,
    ValidationError,
)
# Import dynamically inside methods to avoid circular imports during module init


from .core import ValidationResult
from .file_validator import FileValidator
from .rules import CompositeValidator, ValidationRule

# Import dynamically inside methods to avoid circular imports during module init


def _regex_validator(
    pattern: re.Pattern[str], issue: str
) -> Callable[[str], ValidationResult]:
    def _validate(data: str) -> ValidationResult:
        if pattern.search(data):
            return ValidationResult(False, data, [issue])
        return ValidationResult(True, data)

    return _validate


def _json_validator(data: str) -> ValidationResult:
    try:
        parsed = json.loads(data)
    except Exception:
        return ValidationResult(False, data, ["json"])
    return ValidationResult(True, json.dumps(parsed, ensure_ascii=False))


class XSSRule(ValidationRule):
    PATTERN = re.compile(r"(<script|onerror=|javascript:)", re.IGNORECASE)

    def validate(self, data: str) -> ValidationResult:
        if self.PATTERN.search(data):
            return ValidationResult(False, data, ["xss"])
        return ValidationResult(True, html.escape(data))


class SQLRule(ValidationRule):
    PATTERN = re.compile(r"drop\s+table|delete\s+from|--", re.IGNORECASE)

    def validate(self, data: str) -> ValidationResult:
        if ";" in data and self.PATTERN.search(data):
            return ValidationResult(False, data, ["sql_injection"])
        return ValidationResult(True, data)


class SecurityValidator(CompositeValidator):
    """Validate input strings and file uploads."""

    def __init__(
        self,
        rules: Iterable[ValidationRule] | None = None,
        redis_client: Any | None = None,
        rate_limit: int | None = None,
        window_seconds: int | None = None,

    ) -> None:
        base_rules = list(rules or [XSSRule(), SQLRule()])
        super().__init__(base_rules)
        self.file_validator = FileValidator()
        self.redis = redis_client
        if rate_limit is None or window_seconds is None:
            from yosai_intel_dashboard.src.infrastructure.config.dynamic_config import (
                dynamic_config,
            )

            rate_limit = rate_limit or dynamic_config.security.rate_limit_requests
            window_seconds = (
                window_seconds
                or dynamic_config.security.rate_limit_window_minutes * 60
            )
        self.rate_limit = rate_limit
        self.window_seconds = window_seconds
        self.logger = logging.getLogger(__name__)

    def _check_rate_limit(self, identifier: str) -> None:
        if not self.redis:
            return
        key = f"rl:{identifier}"
        count = self.redis.incr(key)
        if count == 1:
            self.redis.expire(key, self.window_seconds)
        if count <= self.rate_limit:
            return
        esc_key = f"rl:esc:{identifier}"
        level = self.redis.incr(esc_key)
        if level == 1:
            self.logger.warning("Rate limit exceeded for %s", identifier)
        elif level == 2:
            self.logger.warning("Temporary block for %s", identifier)
            raise TemporaryBlockError("Rate limit exceeded")
        else:
            self.logger.error("Permanent ban for %s", identifier)
            raise PermanentBanError("Rate limit exceeded")


    def sanitize_filename(self, filename: str) -> str:
        """Return a safe filename stripped of path components."""
        name = os.path.basename(filename)
        if name != filename or not name or name in {".", ".."}:
            raise ValidationError("Invalid filename")
        return name

    # ------------------------------------------------------------------
    def _virus_scan(self, content: bytes) -> None:
        """Hook for virus scanning.

        Integrators can override this method to connect to an external
        scanner. The hook should raise :class:`ValidationError` if malicious
        content is detected.
        """

        return None

    def _check_magic(self, filename: str, content: bytes) -> None:
        """Validate that ``content`` matches the expected file signature."""

        magic_map: dict[str, bytes] = {
            ".png": b"\x89PNG\r\n\x1a\n",
            ".jpg": b"\xff\xd8\xff",
            ".jpeg": b"\xff\xd8\xff",
            ".pdf": b"%PDF-",
            ".gif": b"GIF8",
            ".xlsx": b"PK\x03\x04",
            ".xls": b"\xd0\xcf\x11\xe0\xa1\xb1\x1a\xe1",
        }

        ext = Path(filename).suffix.lower()
        sig = magic_map.get(ext)
        header = content[:8]
        if sig and not header.startswith(sig):
            raise ValidationError("File signature mismatch")

        if not sig:
            for expected_ext, expected_sig in magic_map.items():
                if header.startswith(expected_sig):
                    raise ValidationError("File extension does not match content")

    def validate_file_meta(self, filename: str, content: bytes) -> dict:
        """Validate filename, size limits and basic file signatures."""
        issues: list[str] = []
        size_bytes = len(content)
        try:
            sanitized = self.sanitize_filename(filename)
        except ValidationError:
            issues.append("Invalid filename")
            sanitized = os.path.basename(filename)

        # Import here to avoid circular dependencies during initialization
        from yosai_intel_dashboard.src.infrastructure.config.dynamic_config import (
            dynamic_config,
        )

        max_bytes = dynamic_config.security.max_upload_mb * 1024 * 1024
        if size_bytes > max_bytes:
            issues.append("File too large")

        self._check_magic(sanitized, content)
        self._virus_scan(content)

        return {"valid": not issues, "issues": issues, "filename": sanitized}

    def validate_input(
        self, value: str, field_name: str = "input", identifier: str | None = None
    ) -> dict:
        self._check_rate_limit(identifier or "global")

        result = self.validate(value)
        if not result.valid:
            raise ValidationError("; ".join(result.issues or []))
        return {"valid": True, "sanitized": result.sanitized or value}

    def validate_file_upload(self, filename: str, content: bytes) -> dict:
        result = self.file_validator.validate_file_upload(filename, content)
        if not result["valid"]:
            raise ValidationError("; ".join(result["issues"]))
        return result


__all__ = [
    "SecurityValidator",
    "XSSRule",
    "SQLRule",
    "FileValidator",
]<|MERGE_RESOLUTION|>--- conflicted
+++ resolved
@@ -21,12 +21,9 @@
 import logging
 import os
 import re
-<<<<<<< HEAD
 from pathlib import Path
 from typing import Iterable
-=======
-from typing import Any, Iterable
->>>>>>> da3ff7fc
+
 
 from yosai_intel_dashboard.src.core.exceptions import (
     PermanentBanError,
