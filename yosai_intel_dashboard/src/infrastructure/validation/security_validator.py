--- conflicted
+++ resolved
@@ -27,20 +27,13 @@
 import logging
 
 
-<<<<<<< HEAD
 try:  # pragma: no cover - allow using the validator without full core package
     from yosai_intel_dashboard.src.core.exceptions import ValidationError
 except Exception:  # pragma: no cover
     class ValidationError(Exception):
         """Fallback validation error when core package is unavailable."""
 
-=======
-from yosai_intel_dashboard.src.core.exceptions import (
-    PermanentBanError,
-    TemporaryBlockError,
-    ValidationError,
-)
->>>>>>> 7cab9fdf
+
 # Import dynamically inside methods to avoid circular imports during module init
 
 
@@ -132,7 +125,6 @@
     - ``SSRFRule`` for server-side request forgery.
     """
 
-<<<<<<< HEAD
     def __init__(self, rules: Iterable[ValidationRule] | None = None) -> None:
         base_rules = list(
             rules
@@ -143,17 +135,7 @@
                 SSRFRule(),
             ]
         )
-=======
-    def __init__(
-        self,
-        rules: Iterable[ValidationRule] | None = None,
-        redis_client: Any | None = None,
-        rate_limit: int | None = None,
-        window_seconds: int | None = None,
-
-    ) -> None:
-        base_rules = list(rules or [XSSRule(), SQLRule()])
->>>>>>> 7cab9fdf
+
         super().__init__(base_rules)
         self.file_validator = FileValidator()
         self.redis = redis_client
