--- conflicted
+++ resolved
@@ -18,11 +18,6 @@
 """
 
 import html
-<<<<<<< HEAD
-=======
-import io
-
->>>>>>> 2c1e9101
 import json
 import logging
 import mimetypes
@@ -30,18 +25,9 @@
 import re
 from functools import lru_cache
 from pathlib import Path
-<<<<<<< HEAD
 
 from typing import Any, Callable, Iterable
-=======
-from typing import Iterable
-
-
-redis_client = None
-rate_limit = None
-window_seconds = None
-
->>>>>>> 2c1e9101
+
 
 
 try:  # pragma: no cover - allow using the validator without full core package
@@ -197,18 +183,12 @@
         self,
         rules: Iterable[ValidationRule] | None = None,
         *,
-<<<<<<< HEAD
         secret_scan_hook: Callable[[ValidationResult], None] | None = None,
         anomaly_hook: Callable[[str, ValidationResult], None] | None = None,
         redis_client: Any | None = None,
         rate_limit: int | None = None,
         window_seconds: int | None = None,
-=======
-        rate_limit: int | None = None,
-        window_seconds: int | None = None,
-        redis_client: Any | None = None,
-
->>>>>>> 2c1e9101
+
     ) -> None:
         base_rules = list(
             rules
@@ -349,23 +329,8 @@
                 if header.startswith(expected_sig):
                     raise ValidationError("File extension does not match content")
 
-<<<<<<< HEAD
     def validate_file_meta(self, filename: str, content: bytes) -> ValidationResult:
-=======
-        guessed, _ = mimetypes.guess_type(filename)
-        actual: str | None = None
-        try:  # pragma: no cover - optional dependency
-            import magic  # type: ignore
-
-            actual = magic.from_buffer(content, mime=True)
-        except Exception:
-            actual = None
-
-        if actual and guessed and actual != guessed:
-            raise ValidationError("MIME type mismatch")
-
-    def validate_file_meta(self, filename: str, content: bytes) -> dict:
->>>>>>> 2c1e9101
+
         """Validate filename, size limits and basic file signatures."""
         issues: list[str] = []
         size_bytes = len(content)
@@ -383,7 +348,6 @@
         if size_bytes > max_bytes:
             issues.append("file_too_large")
 
-<<<<<<< HEAD
         try:
             self._check_magic(filename, content)
         except ValidationError:
@@ -404,21 +368,7 @@
             self.handle_secret_scan(result)
         if not result.valid:
             self.notify_anomaly(filename, result)
-=======
-        if not issues:
-            self._check_magic(filename, content)
-            self._virus_scan(content)
-
-        result = {"valid": not issues, "issues": issues, "filename": sanitized}
-        if result["valid"]:
-            logger.info("File metadata for '%s' is valid", filename)
-        else:
-            logger.warning(
-                "File metadata validation failed for '%s': %s",
-                filename,
-                "; ".join(result["issues"]),
-            )
->>>>>>> 2c1e9101
+
         return result
 
     def validate_input(self, value: str, field_name: str = "input") -> ValidationResult:
@@ -439,7 +389,6 @@
             logger.info("Validation succeeded for %s", field_name)
         return result
 
-<<<<<<< HEAD
     def scan_query(self, query: str) -> ValidationResult:
         """Scan a query string for insecure patterns and secrets."""
         result = self._cached_validate(query)
@@ -466,29 +415,7 @@
     def validate_file_upload(self, filename: str, content: bytes) -> ValidationResult:
         result_dict = self.file_validator.validate_file_upload(filename, content)
         if not result_dict["valid"]:
-=======
-    def scan_query(self, sql: str) -> None:
-        """Apply :class:`SQLRule` to ``sql`` and log call site on failure."""
-
-        check = SQLRule().validate(sql)
-        if check.valid:
-            return
-        frame = inspect.stack()[1]
-        logger.warning(
-            "SQL injection detected in %s:%s", frame.filename, frame.lineno
-        )
-        raise ValidationError(
-            "Potential SQL injection detected. Use parameterized statements."
-        )
-
-    def validate_file_upload(self, filename: str, content: bytes) -> dict:
-        meta = self.validate_file_meta(filename, content)
-        if not meta["valid"]:
-            raise ValidationError("; ".join(meta["issues"]))
-
-        result = self.file_validator.validate_file_upload(filename, content)
-        if not result["valid"]:
->>>>>>> 2c1e9101
+
             logger.warning(
                 "File '%s' failed validation: %s",
                 filename,
