--- conflicted
+++ resolved
@@ -18,18 +18,14 @@
 """
 
 import html
-<<<<<<< HEAD
 import io
-=======
-import inspect
->>>>>>> 7bb6da39
+
 import json
 import logging
 import mimetypes
 import os
 import re
 from functools import lru_cache
-<<<<<<< HEAD
 from pathlib import Path
 from typing import Iterable
 
@@ -37,11 +33,7 @@
 redis_client = None
 rate_limit = None
 window_seconds = None
-=======
-
-from typing import Any, Iterable
-
->>>>>>> 7bb6da39
+
 
 
 try:  # pragma: no cover - allow using the validator without full core package
@@ -202,24 +194,11 @@
                 dynamic_config,
             )
 
-<<<<<<< HEAD
             rl = rl or dynamic_config.security.rate_limit_requests
             ws = ws or dynamic_config.security.rate_limit_window_minutes * 60
         self.rate_limit = rl
         self.window_seconds = ws
-=======
-            rate_limit = (
-                rate_limit if rate_limit is not None else dynamic_config.security.rate_limit_requests
-            )
-            window_seconds = (
-                window_seconds
-                if window_seconds is not None
-                else dynamic_config.security.rate_limit_window_minutes * 60
-            )
-        self.rate_limit = rate_limit
-        self.window_seconds = window_seconds
-
->>>>>>> 7bb6da39
+
         self.logger = logging.getLogger(__name__)
         self._authorize_resource = authorize_resource or (lambda _u, _r: True)
 
