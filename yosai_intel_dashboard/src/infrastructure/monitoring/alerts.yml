--- conflicted
+++ resolved
@@ -23,7 +23,16 @@
         annotations:
           summary: A performance budget was exceeded
           channels: performance-alerts
-<<<<<<< HEAD
+  - name: error-budgets
+    rules:
+      - alert: ErrorBudgetExhausted
+        expr: service_error_budget_remaining <= 0
+        for: 1m
+        labels:
+          severity: critical
+        annotations:
+          summary: Service error budget exhausted
+          channels: performance-alerts
 
   - name: feature-flags
     rules:
@@ -42,15 +51,4 @@
           severity: critical
         annotations:
           summary: Optional dependency missing
-=======
-  - name: error-budgets
-    rules:
-      - alert: ErrorBudgetExhausted
-        expr: service_error_budget_remaining <= 0
-        for: 1m
-        labels:
-          severity: critical
-        annotations:
-          summary: Service error budget exhausted
->>>>>>> 47d61dd7
           channels: performance-alerts
