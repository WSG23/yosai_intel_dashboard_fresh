--- conflicted
+++ resolved
@@ -144,24 +144,7 @@
             start_metrics_server,
         )
 
-<<<<<<< HEAD
+<<<<<< codex/wrap-http/kafka-clients-with-breaker-library
         return start_metrics_server
-=======
-        return locals()[name]
-    if name in {
-        "decision_count",
-        "decision_latency",
-        "record_decision",
-        "track_decision_latency",
-    }:
-        from .decision_metrics import (  # noqa: F401
-            decision_count,
-            decision_latency,
-            record_decision,
-            track_decision_latency,
-        )
-
-        return locals()[name]
->>>>>>> 43754f34
 
     raise AttributeError(name)