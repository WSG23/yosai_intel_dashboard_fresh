"""Monitoring utilities package with lazy imports."""

from __future__ import annotations

__all__ = [
    "PerformanceMonitor",
    "DataQualityMonitor",
    "DataQualityMetrics",
    "get_data_quality_monitor",
    "avro_decoding_failures",
    "compatibility_failures",
    "record_avro_failure",
    "record_compatibility_failure",
    "ModelPerformanceMonitor",
    "ModelMonitoringService",
    "ModelMetrics",
    "get_model_performance_monitor",
    "ModelPerformanceTracker",
    "RealTimeUIMonitor",
    "get_ui_monitor",
    "check_cluster_health",
    "health_check",
    "health_check_router",
    "register_health_check",
    "setup_health_checks",
    "deprecated_calls",
    "record_deprecated_call",
    "start_deprecation_metrics_server",
    "InferenceDriftJob",
    "request_duration",
    "ABTest",
<<<<<<< HEAD
    "circuit_breaker_state",
    "start_metrics_server",

=======
    "flag_evaluations",
    "variant_hits",
    "cache_refreshes",
    "flag_fallbacks",
    "missing_dependencies",
>>>>>>> c1142919
]


def __getattr__(name: str):
    if name == "PerformanceMonitor":
        from yosai_intel_dashboard.src.core.performance import PerformanceMonitor

        return PerformanceMonitor
    if name in {
        "DataQualityMonitor",
        "DataQualityMetrics",
        "get_data_quality_monitor",
        "avro_decoding_failures",
        "compatibility_failures",
        "record_avro_failure",
        "record_compatibility_failure",
    }:
        from .data_quality_monitor import (  # noqa: F401
            DataQualityMetrics,
            DataQualityMonitor,
            avro_decoding_failures,
            compatibility_failures,
            get_data_quality_monitor,
            record_avro_failure,
            record_compatibility_failure,
        )

        return locals()[name]
    if name == "check_cluster_health":
        from .kafka_health import check_cluster_health

        return check_cluster_health
    if name in {
        "health_check",
        "health_check_router",
        "register_health_check",
        "setup_health_checks",
    }:
        from ..discovery.health_check import (  # noqa: F401
            health_check,
            health_check_router,
            register_health_check,
            setup_health_checks,
        )

        return locals()[name]
    if name in {
        "ModelPerformanceMonitor",
        "ModelMetrics",
        "get_model_performance_monitor",
    }:
        from .model_performance_monitor import (  # noqa: F401
            ModelMetrics,
            ModelPerformanceMonitor,
            get_model_performance_monitor,
        )

        return locals()[name]
    if name == "ModelPerformanceTracker":
        from .model_performance_tracker import ModelPerformanceTracker

        return ModelPerformanceTracker
    if name == "ModelMonitoringService":
        from .model_monitoring_service import ModelMonitoringService

        return ModelMonitoringService
    if name in {"RealTimeUIMonitor", "get_ui_monitor"}:
        from .ui_monitor import RealTimeUIMonitor, get_ui_monitor  # noqa: F401

        return locals()[name]
    if name in {
        "deprecated_calls",
        "record_deprecated_call",
        "start_deprecation_metrics_server",
    }:
        from .prometheus.deprecation import (  # noqa: F401
            deprecated_calls,
            record_deprecated_call,
            start_deprecation_metrics_server,
        )

        return locals()[name]
    if name == "InferenceDriftJob":
        from .inference_drift_job import InferenceDriftJob

        return InferenceDriftJob
    if name == "request_duration":
        from .request_metrics import request_duration

        return request_duration
    if name == "ABTest":
        from .ab_testing import ABTest

        return ABTest
<<<<<<< HEAD
    if name in {"circuit_breaker_state", "start_metrics_server"}:
        from yosai_intel_dashboard.src.services.resilience.metrics import (
            circuit_breaker_state,
            start_metrics_server,
=======
    if name in {
        "flag_evaluations",
        "variant_hits",
        "cache_refreshes",
        "flag_fallbacks",
        "missing_dependencies",
    }:
        from .flag_metrics import (  # noqa: F401
            cache_refreshes,
            flag_evaluations,
            flag_fallbacks,
            missing_dependencies,
            variant_hits,
>>>>>>> c1142919
        )

        return locals()[name]

    raise AttributeError(name)<|MERGE_RESOLUTION|>--- conflicted
+++ resolved
@@ -29,17 +29,9 @@
     "InferenceDriftJob",
     "request_duration",
     "ABTest",
-<<<<<<< HEAD
     "circuit_breaker_state",
     "start_metrics_server",
 
-=======
-    "flag_evaluations",
-    "variant_hits",
-    "cache_refreshes",
-    "flag_fallbacks",
-    "missing_dependencies",
->>>>>>> c1142919
 ]
 
 
@@ -134,26 +126,11 @@
         from .ab_testing import ABTest
 
         return ABTest
-<<<<<<< HEAD
     if name in {"circuit_breaker_state", "start_metrics_server"}:
         from yosai_intel_dashboard.src.services.resilience.metrics import (
             circuit_breaker_state,
             start_metrics_server,
-=======
-    if name in {
-        "flag_evaluations",
-        "variant_hits",
-        "cache_refreshes",
-        "flag_fallbacks",
-        "missing_dependencies",
-    }:
-        from .flag_metrics import (  # noqa: F401
-            cache_refreshes,
-            flag_evaluations,
-            flag_fallbacks,
-            missing_dependencies,
-            variant_hits,
->>>>>>> c1142919
+
         )
 
         return locals()[name]
