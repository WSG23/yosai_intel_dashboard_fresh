--- conflicted
+++ resolved
@@ -13,17 +13,13 @@
     ModelMetrics,
     get_model_performance_monitor,
 )
-<<<<<<< HEAD
 from yosai_intel_dashboard.src.infrastructure.monitoring.prometheus.model_metrics import (
     update_model_metrics,
 )
 from yosai_intel_dashboard.src.services.model_monitoring_service import (
     ModelMonitoringService,
 )
-=======
-from yosai_intel_dashboard.models.ml.model_registry import ModelRegistry
-from yosai_intel_dashboard.src.services.timescale.manager import TimescaleDBManager
->>>>>>> 9eb596b2
+
 
 
 class ModelMonitor:
@@ -44,11 +40,7 @@
         self.interval_minutes = interval_minutes or default_interval
         self.registry = registry
         self.monitor = get_model_performance_monitor()
-<<<<<<< HEAD
         self._monitoring_service = ModelMonitoringService()
-=======
-        self.db = TimescaleDBManager()
->>>>>>> 9eb596b2
         self._thread: Optional[threading.Thread] = None
         self._stop = threading.Event()
 
@@ -120,7 +112,6 @@
         for rec in records:
             if not getattr(rec, "is_active", False):
                 continue
-<<<<<<< HEAD
             metrics_dict = rec.metrics or {}
             metrics = ModelMetrics(
                 accuracy=metrics_dict.get("accuracy", 0.0),
@@ -142,11 +133,7 @@
                     )
                 )
             if drift:
-=======
-            metrics = self._calculate_metrics(rec.name)
-            self.monitor.log_metrics(metrics)
-            if self.monitor.detect_drift(metrics):
->>>>>>> 9eb596b2
+
                 warnings.warn(
                     f"Model drift detected for {rec.name} {rec.version}",
                     RuntimeWarning,
