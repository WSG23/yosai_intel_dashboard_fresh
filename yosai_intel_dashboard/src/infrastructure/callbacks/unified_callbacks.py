--- conflicted
+++ resolved
@@ -23,10 +23,6 @@
     TypedDict,
     TypeAlias,
     TypedDict,
-<<<<<<< HEAD
-=======
-
->>>>>>> 33590c57
 )
 
 from dash import Dash
