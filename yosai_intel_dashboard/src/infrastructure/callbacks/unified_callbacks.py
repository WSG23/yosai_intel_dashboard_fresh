from __future__ import annotations

"""Truly unified callback system combining registry and coordinator."""

import asyncio
import logging
import threading
import time
from collections import defaultdict
from dataclasses import dataclass
from typing import (
    TYPE_CHECKING,
    Any,
    Awaitable,
    Callable,
    Dict,
    Iterable,
    List,
    Optional,
    Protocol,
    Tuple,
    Type,
    TypeAlias,
    TypedDict,
)

from dash import Dash
from dash.dependencies import Input, Output, State

from .callback_registry import CallbackRegistry, ComponentCallbackManager
from .events import CallbackEvent
from shared.events.bus import EventBus, EventPublisher

# ---------------------------------------------------------------------------
# Type aliases
# ---------------------------------------------------------------------------
Outputs: TypeAlias = Output | tuple[Output, ...]
Inputs: TypeAlias = Input | tuple[Input, ...] | None
States: TypeAlias = State | tuple[State, ...] | None


logger = logging.getLogger(__name__)


class CallbackHandler(Protocol):  # noqa: F811
    """Protocol for synchronous or asynchronous callback handlers."""

    def __call__(self, *args: Any, **kwargs: Any) -> Any | Awaitable[Any]: ...


@dataclass
class Operation:
    """Represent a single callback operation."""

    name: str
    func: CallbackHandler
    timeout: Optional[float] = None
    retries: int = 0


@dataclass(frozen=True)
class DashCallbackRegistration:
    """Data about a registered Dash callback."""

    callback_id: str
    component_name: str
    outputs: Tuple[Output, ...]
    inputs: Tuple[Input, ...]
    states: Tuple[State, ...]


class CallbackMetrics(TypedDict):
    """Execution metrics for a callback event."""

    calls: int
    exceptions: int
    total_time: float


if TYPE_CHECKING:  # pragma: no cover - for type hints only
    from validation.security_validator import SecurityValidator

    from ...core.plugins.callback_unifier import (  # noqa: F401
        CallbackUnifier as _CallbackUnifier,
    )


class TrulyUnifiedCallbacks(EventPublisher):
    """Unified system providing event, Dash and operation callbacks."""

    # ------------------------------------------------------------------
    # Quick reference for key methods
    #   callback               -> Dash callback registration
    #   unified_callback       -> alias for ``callback``
    #   handle_register/
    #   register_handler       -> low-level Dash registration
    #   register_callback      -> event callback registration
    #   trigger_event          -> triggers registered event callbacks
    # ------------------------------------------------------------------

    def __init__(
        self,
        app: Dash | None = None,
        *,
        security_validator: SecurityValidator | None = None,
        event_bus: EventBus | None = None,
    ) -> None:
        super().__init__(event_bus)
        self.app: Dash | None = app
        if security_validator is None:
            from validation.security_validator import SecurityValidator

            security_validator = SecurityValidator()
        self.security: SecurityValidator = security_validator
        self._lock: threading.RLock = threading.RLock()
        self._dash_callbacks: dict[str, DashCallbackRegistration] = {}
        self._output_map: dict[str, str] = {}
        self._namespaces: dict[str, list[str]] = defaultdict(list)
        self._groups: dict[str, list[Operation]] = defaultdict(list)
        self._registered_components: set[str] = set()

    # ------------------------------------------------------------------
    def callback(
        self, *args: Any, **kwargs: Any
    ) -> Callable[[CallbackHandler], CallbackHandler]:
        """Dash callback registration decorator."""
        from ...core.plugins.callback_unifier import CallbackUnifier

        return CallbackUnifier(self)(*args, **kwargs)

    unified_callback = callback
    unified_callback.__doc__ = "Alias for :meth:`callback`."

    # Dash callback registration ---------------------------------------
    def _validate_registration(
        self,
        callback_id: str,
        outputs: Outputs,
        inputs: Inputs,
        states: States,
    ) -> tuple[
        Tuple[Output, ...],
        Tuple[Input, ...],
        Tuple[State, ...],
        Inputs,
        States,
    ]:
        """Normalize arguments and ensure callback ID uniqueness."""

        (
            outputs_tuple,
            inputs_tuple,
            states_tuple,
            inputs_arg,
            states_arg,
        ) = self._validate_registration(outputs, inputs, states)

        def decorator(func: CallbackHandler) -> CallbackHandler:
            with self._lock:
                self._resolve_conflicts(callback_id, outputs_tuple, allow_duplicate)
                wrapped = self._wrap_callback(
                    func,
                    outputs,
                    inputs_arg,
                    inputs_tuple,
                    states_arg,
                    states_tuple,
                    outputs_tuple,
                    **kwargs,
                )

                reg = DashCallbackRegistration(
                    callback_id=callback_id,
                    component_name=component_name,
                    outputs=tuple(outputs_tuple),
                    inputs=inputs_tuple,
                    states=states_tuple,
                )
                self._dash_callbacks[callback_id] = reg
                for o in outputs_tuple:
                    key = f"{o.component_id}.{o.component_property}"
                    self._output_map.setdefault(key, callback_id)
                self._namespaces[component_name].append(callback_id)
                return wrapped

        return decorator

    # ------------------------------------------------------------------
    def _validate_registration(
        self, outputs: Outputs, inputs: Inputs, states: States
    ) -> tuple[tuple[Output, ...], tuple[Input, ...], tuple[State, ...], Inputs, States]:
        """Validate and normalize Dash callback arguments."""

        if self.app is None:
            raise RuntimeError("Dash app not configured for TrulyUnifiedCallbacks")

        outputs_tuple = (
            outputs if isinstance(outputs, (list, tuple)) else (outputs,)
        )

        if inputs is None:
            inputs_tuple: Tuple[Input, ...] = tuple()
            inputs_arg = None
        elif isinstance(inputs, (list, tuple)):
            inputs_tuple = tuple(inputs)
            inputs_arg = inputs
        else:
            inputs_tuple = (inputs,)
            inputs_arg = inputs

        if states is None:
            states_tuple: Tuple[State, ...] = tuple()
            states_arg = None
        elif isinstance(states, (list, tuple)):
            states_tuple = tuple(states)
            states_arg = states
        else:
            states_tuple = (states,)
            states_arg = states

<<<<<<< HEAD
        if callback_id in self._dash_callbacks:
            raise ValueError(f"Callback ID '{callback_id}' already registered")

        return outputs_tuple, inputs_tuple, states_tuple, inputs_arg, states_arg

    def _resolve_conflicts(
        self, outputs_tuple: Tuple[Output, ...], allow_duplicate: bool
    ) -> None:
        """Warn when outputs conflict unless duplicates are allowed."""

        for o in outputs_tuple:
            key = f"{o.component_id}.{o.component_property}"
            allow_dup_output = allow_duplicate or getattr(o, "allow_duplicate", False)
            if key in self._output_map and not allow_dup_output:
                logger.warning(
                    f"Output '{key}' conflict - allowing duplicate"
                )

    def _wrap_callback(
        self, func: CallbackHandler, outputs_tuple: Tuple[Output, ...]
    ) -> CallbackHandler:
        """Wrap callback with middleware and security checks."""

        from ...core.dash_callback_middleware import wrap_callback

        return wrap_callback(func, outputs_tuple, self.security)

    def handle_register(
        self,
        outputs: Outputs,
        inputs: Inputs = None,
        states: States = None,
        *,
        callback_id: str,
        component_name: str,
        allow_duplicate: bool = False,
        **kwargs: Any,
    ) -> Callable[[CallbackHandler], CallbackHandler]:
        """Low-level Dash callback registration and conflict tracking.

        Thread-safe via an internal ``RLock``.
        """

        def decorator(func: CallbackHandler) -> CallbackHandler:
            with self._lock:
                (
                    outputs_tuple,
                    inputs_tuple,
                    states_tuple,
                    inputs_arg,
                    states_arg,
                ) = self._validate_registration(
                    callback_id, outputs, inputs, states
                )

                self._resolve_conflicts(outputs_tuple, allow_duplicate)

                wrapped_callback = self._wrap_callback(func, outputs_tuple)
                wrapped = self.app.callback(
                    outputs,
                    inputs_arg if inputs_arg is not None else inputs_tuple,
                    states_arg if states_arg is not None else states_tuple,
                    **kwargs,
                )(wrapped_callback)
=======
        outputs_tuple = outputs if isinstance(outputs, (list, tuple)) else (outputs,)
        return outputs_tuple, inputs_tuple, states_tuple, inputs_arg, states_arg

    # ------------------------------------------------------------------
    def _resolve_conflicts(
        self,
        callback_id: str,
        outputs_tuple: tuple[Output, ...],
        allow_duplicate: bool,
    ) -> None:
        """Check for duplicate callback IDs or output conflicts."""

        if callback_id in self._dash_callbacks:
            raise ValueError(f"Callback ID '{callback_id}' already registered")

        for o in outputs_tuple:
            key = f"{o.component_id}.{o.component_property}"
            allow_dup_output = allow_duplicate or getattr(o, "allow_duplicate", False)
            if key in self._output_map and not allow_dup_output:
                logger.warning(f"Output '{key}' conflict - allowing duplicate")

    # ------------------------------------------------------------------
    def _wrap_callback(
        self,
        func: CallbackHandler,
        outputs: Outputs,
        inputs_arg: Inputs,
        inputs_tuple: tuple[Input, ...],
        states_arg: States,
        states_tuple: tuple[State, ...],
        outputs_tuple: tuple[Output, ...],
        **kwargs: Any,
    ) -> CallbackHandler:
        """Apply middleware wrapping and register callback with Dash."""
>>>>>>> 85c4b697

        from ...core.dash_callback_middleware import wrap_callback

        wrapped_callback = wrap_callback(func, outputs_tuple, self.security)
        return self.app.callback(
            outputs,
            inputs_arg if inputs_arg is not None else inputs_tuple,
            states_arg if states_arg is not None else states_tuple,
            **kwargs,
        )(wrapped_callback)

    # ------------------------------------------------------------------
    def register_callback(
        self,
        outputs: Outputs,
        inputs: Inputs = None,
        states: States = None,
        *,
        callback_id: str,
        component_name: str,
        allow_duplicate: bool = False,
        **kwargs: Any,
    ) -> Callable[[CallbackHandler], CallbackHandler]:
        """Alias for :meth:`handle_register` (low-level Dash registration).

        Thread-safe via :meth:`handle_register`'s internal ``RLock``.
        """

        return self.handle_register(
            outputs=outputs,
            inputs=inputs,
            states=states,
            callback_id=callback_id,
            component_name=component_name,
            allow_duplicate=allow_duplicate,
            **kwargs,
        )

    # ------------------------------------------------------------------

    def register_handler(
        self,
        outputs: Outputs,
        inputs: Inputs = None,
        states: States = None,
        *,
        callback_id: str,
        component_name: str,
        allow_duplicate: bool = False,
        **kwargs: Any,
    ) -> Callable[[CallbackHandler], CallbackHandler]:
        """Alias for :meth:`handle_register` (low-level Dash registration).

        Thread-safe via :meth:`handle_register`'s internal ``RLock``.
        """

        return self.handle_register(
            outputs=outputs,
            inputs=inputs,
            states=states,
            callback_id=callback_id,
            component_name=component_name,
            allow_duplicate=allow_duplicate,
            **kwargs,
        )

    # ------------------------------------------------------------------
    def get_callback_conflicts(self) -> Dict[str, List[str]]:
        """Return mapping of output identifiers to conflicting callback IDs.

        Thread-safe via an internal ``RLock``.
        """
        conflicts: Dict[str, List[str]] = {}
        seen: Dict[str, str] = {}
        with self._lock:
            for cid, reg in self._dash_callbacks.items():
                for o in reg.outputs:
                    key = f"{o.component_id}.{o.component_property}"
                    if key in seen and seen[key] != cid:
                        conflicts.setdefault(key, [seen[key]]).append(cid)
                    else:
                        seen[key] = cid
        return conflicts

    @property
    def registered_callbacks(self) -> Dict[str, DashCallbackRegistration]:
        """Thread-safe copy of registered callbacks."""
        with self._lock:
            return dict(self._dash_callbacks)

    # ------------------------------------------------------------------
    def print_callback_summary(self) -> None:
        """Log a summary of registered callbacks grouped by namespace.

        Thread-safe via an internal ``RLock``.
        """
        with self._lock:
            for namespace, ids in self._namespaces.items():
                logger.info(f"Callbacks for {namespace}:")
                for cid in ids:
                    reg = self._dash_callbacks[cid]
                    outputs_str = ", ".join(
                        f"{o.component_id}.{o.component_property}" for o in reg.outputs
                    )
                    logger.info(f"  {cid} -> {outputs_str}")

    # Event callbacks ---------------------------------------------------
    def register_event(
        self,
        event: CallbackEvent,
        func: CallbackHandler,
        *,
        priority: int = 50,
        secure: bool = False,
        timeout: Optional[float] = None,
        retries: int = 0,
    ) -> None:
        """Register an event callback.

        Thread-safe via an internal ``RLock``.
        """

        if secure:
            original = func

            def wrapped(*args: Any, **kwargs: Any) -> Any:
                if args and isinstance(args[0], str):
                    result = self.security.validate_input(args[0], "input")
                    if not result["valid"]:
                        logger.error(f"Security validation failed: {result['issues']}")
                        return None
                    args = (result["sanitized"],) + args[1:]
                return original(*args, **kwargs)

            func = wrapped

        with self._lock:
            self.event_bus.subscribe(event, func, priority=priority)

    # ------------------------------------------------------------------
    def unregister_event(self, event: CallbackEvent, func: CallbackHandler) -> None:
        """Remove a previously registered event callback.

        Thread-safe via an internal ``RLock``.
        """

        with self._lock:
            self.event_bus.unsubscribe(event, func)

    # ------------------------------------------------------------------
    def trigger_event(
        self, event: CallbackEvent, *args: Any, **kwargs: Any
    ) -> List[Any]:
        """Trigger registered event callbacks for *event* synchronously."""

        return self.event_bus.publish(event, *args, **kwargs)

    async def trigger_event_async(
        self, event: CallbackEvent, *args: Any, **kwargs: Any
    ) -> List[Any]:
        """Asynchronously trigger callbacks registered for *event*.

        Callbacks are executed concurrently using ``asyncio`` when possible.
        """

        return await self.event_bus.publish_async(event, *args, **kwargs)

    def get_event_callbacks(self, event: CallbackEvent) -> List[CallbackHandler]:
        """Return registered callbacks for *event*.

        Thread-safe via an internal ``RLock``.
        """
        with self._lock:
            return self.event_bus.get_callbacks(event)

    def get_event_metrics(self, event: CallbackEvent) -> CallbackMetrics:
        """Return execution metrics for *event*.

        Thread-safe via an internal ``RLock``.
        """

        with self._lock:
            return self.event_bus.get_metrics(event)

    def clear_all_callbacks(self) -> None:
        """Remove all registered event callbacks."""

        with self._lock:
            self.event_bus.clear()

    # Operation groups --------------------------------------------------
    def register_operation(
        self,
        group: str,
        func: CallbackHandler,
        *,
        name: Optional[str] = None,
        timeout: Optional[float] = None,
        retries: int = 0,
    ) -> None:
        """Register an operation under a group name.

        Thread-safe via an internal ``RLock``.
        """
        op = Operation(name or func.__name__, func, timeout, retries)
        with self._lock:
            self._groups[group].append(op)

    def clear_group(self, group: str) -> None:
        """Clear registered operations for *group*.

        Thread-safe via an internal ``RLock``.
        """
        with self._lock:
            self._groups.pop(group, None)

    def execute_group(self, group: str, *args: Any, **kwargs: Any) -> List[Any]:
        """Execute all operations in a group sequentially.

        Thread-safe via an internal ``RLock`` when accessing group definitions.
        """
        from ...core.error_handling import ErrorSeverity, error_handler, with_retry

        results: List[Any] = []
        with self._lock:
            operations = list(self._groups.get(group, []))
        for op in operations:
            wrapped = with_retry(max_attempts=op.retries + 1)(op.func)
            start = time.perf_counter()
            try:
                result = wrapped(*args, **kwargs)
                duration = time.perf_counter() - start
                if op.timeout and duration > op.timeout:
                    raise TimeoutError(f"Operation {op.name} exceeded {op.timeout}s")
                results.append(result)
            except Exception as exc:  # pragma: no cover - log and continue
                error_handler.handle_error(
                    exc,
                    severity=ErrorSeverity.HIGH,
                    context={"operation": op.name, "group": group},
                )
                results.append(None)
        return results

    async def execute_group_async(
        self, group: str, *args: Any, **kwargs: Any
    ) -> List[Any]:
        """Execute all operations in a group concurrently.

        Thread-safe via an internal ``RLock`` when accessing group definitions.
        """
        from ...core.error_handling import ErrorSeverity, error_handler, with_retry

        async def _run(op: Operation) -> Any:
            wrapped = with_retry(max_attempts=op.retries + 1)(op.func)
            start = time.perf_counter()
            try:
                if asyncio.iscoroutinefunction(wrapped):
                    result = await wrapped(*args, **kwargs)
                else:
                    result = wrapped(*args, **kwargs)
                duration = time.perf_counter() - start
                if op.timeout and duration > op.timeout:
                    raise TimeoutError(f"Operation {op.name} exceeded {op.timeout}s")
                return result
            except Exception as exc:  # pragma: no cover - log and continue
                error_handler.handle_error(
                    exc,
                    severity=ErrorSeverity.HIGH,
                    context={"operation": op.name, "group": group},
                )
                return None

        with self._lock:
            operations = list(self._groups.get(group, []))

        tasks = [asyncio.create_task(_run(op)) for op in operations]
        return await asyncio.gather(*tasks) if tasks else []

    # ------------------------------------------------------------------
    def register_component_callbacks(
        self, component_class: Type[ComponentCallbackManager]
    ) -> None:
        """Register all callbacks from a component in one consolidated call."""

        component_id = getattr(
            component_class, "COMPONENT_ID", component_class.__name__
        )

        if component_id in self._registered_components:
            logger.warning(f"Component {component_id} already registered, skipping")
            return

        try:
            component = component_class()
            if hasattr(component, "register_callbacks"):
                component.register_callbacks(self)
                self._registered_components.add(component_id)
                logger.info(f"Registered callbacks for {component_id}")
        except Exception as e:  # pragma: no cover - defensive
            logger.error(f"Failed to register {component_id}: {e}")

    # ------------------------------------------------------------------
    def register_upload_callbacks(self, controller: Any | None = None) -> None:
        """Register upload related callbacks from a controller."""

        if controller is None:
            try:
                from ...services.upload.controllers.upload_controller import (
                    UnifiedUploadController,
                )
            except Exception as exc:  # pragma: no cover - import errors logged
                logger.error(f"Failed to import UnifiedUploadController: {exc}")
                return

            controller = UnifiedUploadController(callbacks=self)

        callback_sources = [
            getattr(controller, "upload_callbacks", lambda: [])(),
            getattr(controller, "progress_callbacks", lambda: [])(),
            getattr(controller, "validation_callbacks", lambda: [])(),
        ]

        for defs in callback_sources:
            for func, outputs, inputs, states, cid, extra in defs:
                self.register_handler(
                    outputs,
                    inputs,
                    states,
                    callback_id=cid,
                    component_name="file_upload",
                    **extra,
                )(func)

    # ------------------------------------------------------------------
    def register_all_callbacks(
        self, *manager_classes: type["ComponentCallbackManager"]
    ) -> None:
        """Instantiate and register callbacks from provided managers.

        If no ``manager_classes`` are provided, all classes registered on
        :class:`ComponentCallbackManager` via the :class:`~src.common.meta.AutoRegister`
        metaclass are used.
        """

        if not manager_classes:
            manager_classes = tuple(ComponentCallbackManager.REGISTRY.values())

        class _Registry(CallbackRegistry):
            def __init__(self, coord: "TrulyUnifiedCallbacks") -> None:
                super().__init__(coord.app)
                self._coord = coord

            def handle_register(
                self,
                outputs: Output | Iterable[Output],
                inputs: Iterable[Input] | Input | None = None,
                states: Iterable[State] | State | None = None,
                **kwargs: Any,
            ) -> Callable[[CallbackHandler], CallbackHandler]:
                return self._coord.handle_register(outputs, inputs, states, **kwargs)

        for manager_cls in manager_classes:
            registry = _Registry(self)
            manager = manager_cls(registry)
            self._namespaces.setdefault(manager.component_name, [])
            manager.register_all()

    # Compatibility wrappers -------------------------------------------
    register_callback = register_event  # noqa: F811
    register_callback.__doc__ = "Event callback registration."
    unregister_callback = unregister_event
    trigger = trigger_event
    trigger_async = trigger_event_async
    get_callbacks = get_event_callbacks
    get_metrics = get_event_metrics


__all__ = ["TrulyUnifiedCallbacks", "CallbackHandler"]<|MERGE_RESOLUTION|>--- conflicted
+++ resolved
@@ -218,7 +218,6 @@
             states_tuple = (states,)
             states_arg = states
 
-<<<<<<< HEAD
         if callback_id in self._dash_callbacks:
             raise ValueError(f"Callback ID '{callback_id}' already registered")
 
@@ -283,42 +282,7 @@
                     states_arg if states_arg is not None else states_tuple,
                     **kwargs,
                 )(wrapped_callback)
-=======
-        outputs_tuple = outputs if isinstance(outputs, (list, tuple)) else (outputs,)
-        return outputs_tuple, inputs_tuple, states_tuple, inputs_arg, states_arg
-
-    # ------------------------------------------------------------------
-    def _resolve_conflicts(
-        self,
-        callback_id: str,
-        outputs_tuple: tuple[Output, ...],
-        allow_duplicate: bool,
-    ) -> None:
-        """Check for duplicate callback IDs or output conflicts."""
-
-        if callback_id in self._dash_callbacks:
-            raise ValueError(f"Callback ID '{callback_id}' already registered")
-
-        for o in outputs_tuple:
-            key = f"{o.component_id}.{o.component_property}"
-            allow_dup_output = allow_duplicate or getattr(o, "allow_duplicate", False)
-            if key in self._output_map and not allow_dup_output:
-                logger.warning(f"Output '{key}' conflict - allowing duplicate")
-
-    # ------------------------------------------------------------------
-    def _wrap_callback(
-        self,
-        func: CallbackHandler,
-        outputs: Outputs,
-        inputs_arg: Inputs,
-        inputs_tuple: tuple[Input, ...],
-        states_arg: States,
-        states_tuple: tuple[State, ...],
-        outputs_tuple: tuple[Output, ...],
-        **kwargs: Any,
-    ) -> CallbackHandler:
-        """Apply middleware wrapping and register callback with Dash."""
->>>>>>> 85c4b697
+
 
         from ...core.dash_callback_middleware import wrap_callback
 
