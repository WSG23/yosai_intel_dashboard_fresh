--- conflicted
+++ resolved
@@ -23,10 +23,7 @@
     TypedDict,
     TypeAlias,
     TypedDict,
-<<<<<<< HEAD
-=======
-
->>>>>>> c373de38
+
 )
 
 from dash import Dash
