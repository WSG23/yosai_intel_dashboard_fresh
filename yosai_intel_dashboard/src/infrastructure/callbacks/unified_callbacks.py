from __future__ import annotations

"""Truly unified callback system combining registry and coordinator."""

import asyncio
import logging
import threading
import time
from collections import defaultdict
from dataclasses import dataclass
from typing import (
    TYPE_CHECKING,
    Any,
    Awaitable,
    Callable,
    Dict,
    Iterable,
    List,
    Optional,
    Protocol,
    Set,
    Tuple,
    Type,
<<<<<<< HEAD
    TypeAlias,
=======
    TypedDict,
>>>>>>> 18919945
)

from dash import Dash
from dash.dependencies import Input, Output, State

from .callback_registry import CallbackRegistry, ComponentCallbackManager
from .events import CallbackEvent
<<<<<<< HEAD

# ---------------------------------------------------------------------------
# Type aliases
# ---------------------------------------------------------------------------
CallbackHandler: TypeAlias = Callable[..., Any]
Outputs: TypeAlias = Output | tuple[Output, ...]
Inputs: TypeAlias = Input | tuple[Input, ...] | None
States: TypeAlias = State | tuple[State, ...] | None
=======
>>>>>>> 18919945

logger = logging.getLogger(__name__)


class CallbackHandler(Protocol):
    """Protocol for synchronous or asynchronous callback handlers."""

    def __call__(self, *args: Any, **kwargs: Any) -> Any | Awaitable[Any]:
        ...


@dataclass
class Operation:
    """Represent a single callback operation."""

    name: str
    func: CallbackHandler
    timeout: Optional[float] = None
    retries: int = 0


@dataclass
class EventCallback:
    """Internal representation of an event callback."""

    priority: int
    func: CallbackHandler
    secure: bool = False
    timeout: Optional[float] = None
    retries: int = 0


@dataclass(frozen=True)
class DashCallbackRegistration:
    """Data about a registered Dash callback."""

    callback_id: str
    component_name: str
    outputs: Tuple[Output, ...]
    inputs: Tuple[Input, ...]
    states: Tuple[State, ...]


class CallbackMetrics(TypedDict):
    """Execution metrics for a callback event."""

    calls: int
    exceptions: int
    total_time: float


if TYPE_CHECKING:  # pragma: no cover - for type hints only
    from validation.security_validator import SecurityValidator

    from ...core.plugins.callback_unifier import (  # noqa: F401
        CallbackUnifier as _CallbackUnifier,
    )


class TrulyUnifiedCallbacks:
    """Unified system providing event, Dash and operation callbacks."""

    def __init__(
        self,
        app: Optional[Dash] = None,
        *,
        security_validator: Optional["SecurityValidator"] = None,
    ) -> None:
        self.app = app
        if security_validator is None:
            from validation.security_validator import SecurityValidator

            self.security = SecurityValidator()
        else:
            self.security = security_validator
        self._lock: threading.RLock = threading.RLock()
        self._event_callbacks: Dict[CallbackEvent, List[EventCallback]] = defaultdict(
            list
        )
        self._dash_callbacks: Dict[str, DashCallbackRegistration] = {}
        self._output_map: Dict[str, str] = {}
        self._namespaces: Dict[str, List[str]] = defaultdict(list)
        self._groups: Dict[str, List[Operation]] = defaultdict(list)
        self._registered_components: Set[str] = set()
        self._event_metrics: Dict[CallbackEvent, CallbackMetrics] = defaultdict(
            lambda: CallbackMetrics(calls=0, exceptions=0, total_time=0.0)
        )

    # ------------------------------------------------------------------
    def callback(
        self, *args: Any, **kwargs: Any
    ) -> Callable[[CallbackHandler], CallbackHandler]:
        """Unified callback decorator for Dash callbacks."""
        from ...core.plugins.callback_unifier import CallbackUnifier

        return CallbackUnifier(self)(*args, **kwargs)

    unified_callback = callback

    # Dash callback registration ---------------------------------------
    def handle_register(
        self,
        outputs: Outputs,
        inputs: Inputs = None,
        states: States = None,
        *,
        callback_id: str,
        component_name: str,
        allow_duplicate: bool = False,
        **kwargs: Any,
    ) -> Callable[[CallbackHandler], CallbackHandler]:
<<<<<<< HEAD
        """Register a Dash callback and track conflicts.

        Thread-safe via an internal ``RLock``.
        """
=======
        """Register a Dash callback and track conflicts."""
>>>>>>> 18919945

        if self.app is None:
            raise RuntimeError("Dash app not configured for TrulyUnifiedCallbacks")

        if inputs is None:
            inputs_tuple: Tuple[Input, ...] = tuple()
            inputs_arg = None
        elif isinstance(inputs, (list, tuple)):
            inputs_tuple = tuple(inputs)
            inputs_arg = inputs
        else:
            inputs_tuple = (inputs,)
            inputs_arg = inputs

        if states is None:
            states_tuple: Tuple[State, ...] = tuple()
            states_arg = None
        elif isinstance(states, (list, tuple)):
            states_tuple = tuple(states)
            states_arg = states
        else:
            states_tuple = (states,)
            states_arg = states

        outputs_tuple = outputs if isinstance(outputs, (list, tuple)) else (outputs,)

        def decorator(func: CallbackHandler) -> CallbackHandler:
            with self._lock:
                if callback_id in self._dash_callbacks:
                    raise ValueError(f"Callback ID '{callback_id}' already registered")

                for o in outputs_tuple:
                    key = f"{o.component_id}.{o.component_property}"
                    allow_dup_output = allow_duplicate or getattr(
                        o, "allow_duplicate", False
                    )
                    if key in self._output_map and not allow_dup_output:
                        logger.warning(f"Output '{key}' conflict - allowing duplicate")

                from ...core.dash_callback_middleware import wrap_callback

                wrapped_callback = wrap_callback(func, outputs_tuple, self.security)
                wrapped = self.app.callback(
                    outputs,
                    inputs_arg if inputs_arg is not None else inputs_tuple,
                    states_arg if states_arg is not None else states_tuple,
                    **kwargs,
                )(wrapped_callback)

                reg = DashCallbackRegistration(
                    callback_id=callback_id,
                    component_name=component_name,
                    outputs=tuple(outputs_tuple),
                    inputs=inputs_tuple,
                    states=states_tuple,
                )
                self._dash_callbacks[callback_id] = reg
                for o in outputs_tuple:
                    key = f"{o.component_id}.{o.component_property}"
                    self._output_map.setdefault(key, callback_id)
                self._namespaces[component_name].append(callback_id)
                return wrapped

        return decorator

    # ------------------------------------------------------------------
    def register_callback(
        self,
        outputs: Outputs,
        inputs: Inputs = None,
        states: States = None,
        *,
        callback_id: str,
        component_name: str,
        allow_duplicate: bool = False,
        **kwargs: Any,
    ) -> Callable[[CallbackHandler], CallbackHandler]:
<<<<<<< HEAD
        """Alias for :meth:`handle_register`.

        Thread-safe via :meth:`handle_register`'s internal ``RLock``.
        """
=======
        """Alias for handle_register - register a Dash callback and track conflicts."""
>>>>>>> 18919945
        return self.handle_register(
            outputs=outputs,
            inputs=inputs,
            states=states,
            callback_id=callback_id,
            component_name=component_name,
            allow_duplicate=allow_duplicate,
            **kwargs,
        )

    # ------------------------------------------------------------------
    def register_handler(
        self,
        outputs: Outputs,
        inputs: Inputs = None,
        states: States = None,
        *,
        callback_id: str,
        component_name: str,
        allow_duplicate: bool = False,
        **kwargs: Any,
    ) -> Callable[[CallbackHandler], CallbackHandler]:
<<<<<<< HEAD
        """Alias for :meth:`handle_register`.

        Thread-safe via :meth:`handle_register`'s internal ``RLock``.
        """
=======
        """Alias for handle_register."""
>>>>>>> 18919945
        return self.handle_register(
            outputs=outputs,
            inputs=inputs,
            states=states,
            callback_id=callback_id,
            component_name=component_name,
            allow_duplicate=allow_duplicate,
            **kwargs,
        )

    # ------------------------------------------------------------------
    def get_callback_conflicts(self) -> Dict[str, List[str]]:
        """Return mapping of output identifiers to conflicting callback IDs.

        Thread-safe via an internal ``RLock``.
        """
        conflicts: Dict[str, List[str]] = {}
        seen: Dict[str, str] = {}
        with self._lock:
            for cid, reg in self._dash_callbacks.items():
                for o in reg.outputs:
                    key = f"{o.component_id}.{o.component_property}"
                    if key in seen and seen[key] != cid:
                        conflicts.setdefault(key, [seen[key]]).append(cid)
                    else:
                        seen[key] = cid
        return conflicts

    @property
    def registered_callbacks(self) -> Dict[str, DashCallbackRegistration]:
        """Thread-safe copy of registered callbacks."""
        with self._lock:
            return dict(self._dash_callbacks)

    # ------------------------------------------------------------------
    def print_callback_summary(self) -> None:
        """Log a summary of registered callbacks grouped by namespace.

        Thread-safe via an internal ``RLock``.
        """
        with self._lock:
            for namespace, ids in self._namespaces.items():
                logger.info(f"Callbacks for {namespace}:")
                for cid in ids:
                    reg = self._dash_callbacks[cid]
                    outputs_str = ", ".join(
                        f"{o.component_id}.{o.component_property}" for o in reg.outputs
                    )
                    logger.info(f"  {cid} -> {outputs_str}")

    # Event callbacks ---------------------------------------------------
    def register_event(
        self,
        event: CallbackEvent,
        func: CallbackHandler,
        *,
        priority: int = 50,
        secure: bool = False,
        timeout: Optional[float] = None,
        retries: int = 0,
    ) -> None:
        """Register an event callback.

        Thread-safe via an internal ``RLock``.
        """

        if secure:
            original = func

            def wrapped(*args: Any, **kwargs: Any) -> Any:
                if args and isinstance(args[0], str):
                    result = self.security.validate_input(args[0], "input")
                    if not result["valid"]:
                        logger.error(f"Security validation failed: {result['issues']}")
                        return None
                    args = (result["sanitized"],) + args[1:]
                return original(*args, **kwargs)

            func = wrapped

        cb = EventCallback(priority, func, secure, timeout, retries)
        with self._lock:
            self._event_callbacks[event].append(cb)
            self._event_callbacks[event].sort(key=lambda c: c.priority)

    # ------------------------------------------------------------------
<<<<<<< HEAD
    def unregister_event(self, event: CallbackEvent, func: Callable[..., Any]) -> None:
        """Remove a previously registered event callback.

        Thread-safe via an internal ``RLock``.
        """
=======
    def unregister_event(self, event: CallbackEvent, func: CallbackHandler) -> None:
        """Remove a previously registered event callback."""
>>>>>>> 18919945
        with self._lock:
            self._event_callbacks[event] = [
                cb for cb in self._event_callbacks.get(event, []) if cb.func != func
            ]

    # ------------------------------------------------------------------
    def trigger_event(
        self, event: CallbackEvent, *args: Any, **kwargs: Any
    ) -> List[Any]:
        """Synchronously trigger callbacks registered for *event*."""
        from ...core.error_handling import ErrorSeverity, error_handler, with_retry

        results: List[Any] = []
        callbacks = list(self._event_callbacks.get(event, []))
        for cb in callbacks:
            wrapped = with_retry(max_attempts=cb.retries + 1)(cb.func)
            start = time.perf_counter()
            try:
                result = wrapped(*args, **kwargs)
                duration = time.perf_counter() - start
                if cb.timeout and duration > cb.timeout:
                    raise TimeoutError(f"Operation exceeded {cb.timeout}s")
                results.append(result)
                metric = self._event_metrics[event]
                metric["calls"] += 1
                metric["total_time"] += duration
            except Exception as exc:  # pragma: no cover - log and continue
                error_handler.handle_error(
                    exc,
                    severity=ErrorSeverity.HIGH,
                    context={"event": event.name, "callback": cb.func.__name__},
                )
                metric = self._event_metrics[event]
                metric["calls"] += 1
                metric["exceptions"] += 1
            results.append(None)
        return results

    async def trigger_event_async(
        self, event: CallbackEvent, *args: Any, **kwargs: Any
    ) -> List[Any]:
        """Asynchronously trigger callbacks registered for *event*.

        Callbacks are executed concurrently using ``asyncio`` when possible.
        """

        from ...core.error_handling import ErrorSeverity, error_handler, with_retry

        async def _run(cb: EventCallback) -> Any:
            wrapped = with_retry(max_attempts=cb.retries + 1)(cb.func)
            start = time.perf_counter()
            try:
                if asyncio.iscoroutinefunction(wrapped):
                    result = await wrapped(*args, **kwargs)
                else:
                    result = wrapped(*args, **kwargs)
                duration = time.perf_counter() - start
                if cb.timeout and duration > cb.timeout:
                    raise TimeoutError(f"Operation exceeded {cb.timeout}s")
                metric = self._event_metrics[event]
                metric["calls"] += 1
                metric["total_time"] += duration
                return result
            except Exception as exc:  # pragma: no cover - log and continue
                error_handler.handle_error(
                    exc,
                    severity=ErrorSeverity.HIGH,
                    context={"event": event.name, "callback": cb.func.__name__},
                )
                metric = self._event_metrics[event]
                metric["calls"] += 1
                metric["exceptions"] += 1
                return None

        callbacks = list(self._event_callbacks.get(event, []))
        tasks = [asyncio.create_task(_run(cb)) for cb in callbacks]
        return await asyncio.gather(*tasks) if tasks else []

<<<<<<< HEAD
    def get_event_callbacks(self, event: CallbackEvent) -> List[Callable[..., Any]]:
        """Return registered callbacks for *event*.

        Thread-safe via an internal ``RLock``.
        """
        with self._lock:
            return [cb.func for cb in self._event_callbacks.get(event, [])]

    def get_event_metrics(self, event: CallbackEvent) -> Dict[str, float | int]:
        """Return execution metrics for *event*.

        Thread-safe via an internal ``RLock``.
        """
=======
    def get_event_callbacks(self, event: CallbackEvent) -> List[CallbackHandler]:
        """Return registered callbacks for *event*."""
        with self._lock:
            return [cb.func for cb in self._event_callbacks.get(event, [])]

    def get_event_metrics(self, event: CallbackEvent) -> CallbackMetrics:
        """Return execution metrics for *event*."""
>>>>>>> 18919945
        with self._lock:
            return self._event_metrics.get(
                event, CallbackMetrics(calls=0, exceptions=0, total_time=0.0)
            )

    # Operation groups --------------------------------------------------
    def register_operation(
        self,
        group: str,
        func: CallbackHandler,
        *,
        name: Optional[str] = None,
        timeout: Optional[float] = None,
        retries: int = 0,
    ) -> None:
        """Register an operation under a group name.

        Thread-safe via an internal ``RLock``.
        """
        op = Operation(name or func.__name__, func, timeout, retries)
        with self._lock:
            self._groups[group].append(op)

    def clear_group(self, group: str) -> None:
        """Clear registered operations for *group*.

        Thread-safe via an internal ``RLock``.
        """
        with self._lock:
            self._groups.pop(group, None)

    def execute_group(self, group: str, *args: Any, **kwargs: Any) -> List[Any]:
        """Execute all operations in a group sequentially.

        Thread-safe via an internal ``RLock`` when accessing group definitions.
        """
        from ...core.error_handling import ErrorSeverity, error_handler, with_retry

        results: List[Any] = []
        with self._lock:
            operations = list(self._groups.get(group, []))
        for op in operations:
            wrapped = with_retry(max_attempts=op.retries + 1)(op.func)
            start = time.perf_counter()
            try:
                result = wrapped(*args, **kwargs)
                duration = time.perf_counter() - start
                if op.timeout and duration > op.timeout:
                    raise TimeoutError(f"Operation {op.name} exceeded {op.timeout}s")
                results.append(result)
            except Exception as exc:  # pragma: no cover - log and continue
                error_handler.handle_error(
                    exc,
                    severity=ErrorSeverity.HIGH,
                    context={"operation": op.name, "group": group},
                )
                results.append(None)
        return results

    async def execute_group_async(
        self, group: str, *args: Any, **kwargs: Any
    ) -> List[Any]:
        """Execute all operations in a group concurrently.

        Thread-safe via an internal ``RLock`` when accessing group definitions.
        """
        from ...core.error_handling import ErrorSeverity, error_handler, with_retry

        async def _run(op: Operation) -> Any:
            wrapped = with_retry(max_attempts=op.retries + 1)(op.func)
            start = time.perf_counter()
            try:
                if asyncio.iscoroutinefunction(wrapped):
                    result = await wrapped(*args, **kwargs)
                else:
                    result = wrapped(*args, **kwargs)
                duration = time.perf_counter() - start
                if op.timeout and duration > op.timeout:
                    raise TimeoutError(f"Operation {op.name} exceeded {op.timeout}s")
                return result
            except Exception as exc:  # pragma: no cover - log and continue
                error_handler.handle_error(
                    exc,
                    severity=ErrorSeverity.HIGH,
                    context={"operation": op.name, "group": group},
                )
                return None

        with self._lock:
            operations = list(self._groups.get(group, []))

        tasks = [asyncio.create_task(_run(op)) for op in operations]
        return await asyncio.gather(*tasks) if tasks else []

    # ------------------------------------------------------------------
    def register_component_callbacks(
        self, component_class: Type[ComponentCallbackManager]
    ) -> None:
        """Register all callbacks from a component in one consolidated call."""

        component_id = getattr(
            component_class, "COMPONENT_ID", component_class.__name__
        )

        if component_id in self._registered_components:
            logger.warning(f"Component {component_id} already registered, skipping")
            return

        try:
            component = component_class()
            if hasattr(component, "register_callbacks"):
                component.register_callbacks(self)
                self._registered_components.add(component_id)
                logger.info(f"Registered callbacks for {component_id}")
        except Exception as e:  # pragma: no cover - defensive
            logger.error(f"Failed to register {component_id}: {e}")

    # ------------------------------------------------------------------
    def register_upload_callbacks(self, controller: Any | None = None) -> None:
        """Register upload related callbacks from a controller."""

        if controller is None:
            try:
                from ...services.upload.controllers.upload_controller import (
                    UnifiedUploadController,
                )
            except Exception as exc:  # pragma: no cover - import errors logged
                logger.error(f"Failed to import UnifiedUploadController: {exc}")
                return

            controller = UnifiedUploadController(callbacks=self)

        callback_sources = [
            getattr(controller, "upload_callbacks", lambda: [])(),
            getattr(controller, "progress_callbacks", lambda: [])(),
            getattr(controller, "validation_callbacks", lambda: [])(),
        ]

        for defs in callback_sources:
            for func, outputs, inputs, states, cid, extra in defs:
                self.register_handler(
                    outputs,
                    inputs,
                    states,
                    callback_id=cid,
                    component_name="file_upload",
                    **extra,
                )(func)

    # ------------------------------------------------------------------
    def register_all_callbacks(
        self, *manager_classes: type["ComponentCallbackManager"]
    ) -> None:
        """Instantiate and register callbacks from provided managers."""

        class _Registry(CallbackRegistry):
            def __init__(self, coord: "TrulyUnifiedCallbacks") -> None:
                super().__init__(coord.app)
                self._coord = coord

            def handle_register(
                self,
                outputs: Output | Iterable[Output],
                inputs: Iterable[Input] | Input | None = None,
                states: Iterable[State] | State | None = None,
                **kwargs: Any,
            ) -> Callable[[Callable[..., Any]], Callable[..., Any]]:
                return self._coord.handle_register(outputs, inputs, states, **kwargs)

        for manager_cls in manager_classes:
            registry = _Registry(self)
            manager = manager_cls(registry)
            self._namespaces.setdefault(manager.component_name, [])
            manager.register_all()

    # Compatibility wrappers -------------------------------------------
    register_callback = register_event  # noqa: F811
    unregister_callback = unregister_event
    trigger = trigger_event
    trigger_async = trigger_event_async
    get_callbacks = get_event_callbacks
    get_metrics = get_event_metrics


__all__ = ["TrulyUnifiedCallbacks", "CallbackHandler"]<|MERGE_RESOLUTION|>--- conflicted
+++ resolved
@@ -21,11 +21,8 @@
     Set,
     Tuple,
     Type,
-<<<<<<< HEAD
     TypeAlias,
-=======
-    TypedDict,
->>>>>>> 18919945
+
 )
 
 from dash import Dash
@@ -33,7 +30,6 @@
 
 from .callback_registry import CallbackRegistry, ComponentCallbackManager
 from .events import CallbackEvent
-<<<<<<< HEAD
 
 # ---------------------------------------------------------------------------
 # Type aliases
@@ -42,8 +38,7 @@
 Outputs: TypeAlias = Output | tuple[Output, ...]
 Inputs: TypeAlias = Input | tuple[Input, ...] | None
 States: TypeAlias = State | tuple[State, ...] | None
-=======
->>>>>>> 18919945
+
 
 logger = logging.getLogger(__name__)
 
@@ -155,14 +150,11 @@
         allow_duplicate: bool = False,
         **kwargs: Any,
     ) -> Callable[[CallbackHandler], CallbackHandler]:
-<<<<<<< HEAD
         """Register a Dash callback and track conflicts.
 
         Thread-safe via an internal ``RLock``.
         """
-=======
-        """Register a Dash callback and track conflicts."""
->>>>>>> 18919945
+
 
         if self.app is None:
             raise RuntimeError("Dash app not configured for TrulyUnifiedCallbacks")
@@ -240,14 +232,11 @@
         allow_duplicate: bool = False,
         **kwargs: Any,
     ) -> Callable[[CallbackHandler], CallbackHandler]:
-<<<<<<< HEAD
         """Alias for :meth:`handle_register`.
 
         Thread-safe via :meth:`handle_register`'s internal ``RLock``.
         """
-=======
-        """Alias for handle_register - register a Dash callback and track conflicts."""
->>>>>>> 18919945
+
         return self.handle_register(
             outputs=outputs,
             inputs=inputs,
@@ -270,14 +259,11 @@
         allow_duplicate: bool = False,
         **kwargs: Any,
     ) -> Callable[[CallbackHandler], CallbackHandler]:
-<<<<<<< HEAD
         """Alias for :meth:`handle_register`.
 
         Thread-safe via :meth:`handle_register`'s internal ``RLock``.
         """
-=======
-        """Alias for handle_register."""
->>>>>>> 18919945
+
         return self.handle_register(
             outputs=outputs,
             inputs=inputs,
@@ -364,16 +350,12 @@
             self._event_callbacks[event].sort(key=lambda c: c.priority)
 
     # ------------------------------------------------------------------
-<<<<<<< HEAD
     def unregister_event(self, event: CallbackEvent, func: Callable[..., Any]) -> None:
         """Remove a previously registered event callback.
 
         Thread-safe via an internal ``RLock``.
         """
-=======
-    def unregister_event(self, event: CallbackEvent, func: CallbackHandler) -> None:
-        """Remove a previously registered event callback."""
->>>>>>> 18919945
+
         with self._lock:
             self._event_callbacks[event] = [
                 cb for cb in self._event_callbacks.get(event, []) if cb.func != func
@@ -452,7 +434,6 @@
         tasks = [asyncio.create_task(_run(cb)) for cb in callbacks]
         return await asyncio.gather(*tasks) if tasks else []
 
-<<<<<<< HEAD
     def get_event_callbacks(self, event: CallbackEvent) -> List[Callable[..., Any]]:
         """Return registered callbacks for *event*.
 
@@ -466,15 +447,7 @@
 
         Thread-safe via an internal ``RLock``.
         """
-=======
-    def get_event_callbacks(self, event: CallbackEvent) -> List[CallbackHandler]:
-        """Return registered callbacks for *event*."""
-        with self._lock:
-            return [cb.func for cb in self._event_callbacks.get(event, [])]
-
-    def get_event_metrics(self, event: CallbackEvent) -> CallbackMetrics:
-        """Return execution metrics for *event*."""
->>>>>>> 18919945
+
         with self._lock:
             return self._event_metrics.get(
                 event, CallbackMetrics(calls=0, exceptions=0, total_time=0.0)
