from __future__ import annotations

import asyncio
import time
from typing import Any, Awaitable, Callable, Optional

import psutil

from yosai_intel_dashboard.src.core.performance import (
    MetricType,
    PerformanceProfiler,
    get_performance_monitor,
)
<<<<<<< HEAD
from yosai_intel_dashboard.src.infrastructure.monitoring.performance_profiler import (
    PerformanceProfiler,
)
=======
from monitoring.error_budget import record_error
>>>>>>> fef923d7


_circuit_breaker_state = None
_profiler = PerformanceProfiler()


def _get_circuit_breaker_state():
    """Return Prometheus metric for circuit breaker state lazily."""
    global _circuit_breaker_state
    if _circuit_breaker_state is None:
        from yosai_intel_dashboard.src.services.resilience.metrics import (
            circuit_breaker_state,
        )

        _circuit_breaker_state = circuit_breaker_state
    return _circuit_breaker_state


class CircuitBreakerOpen(Exception):
    """Raised when an operation is attempted while the circuit is open."""


class CircuitBreaker:
    """Asynchronous circuit breaker.

    Parameters
    ----------
    failure_threshold: int
        Number of consecutive failures before the circuit opens.
    recovery_timeout: int
        Seconds to wait before allowing a trial request after opening.
    name: str | None
        Optional identifier used for Prometheus metrics.
    """

    def __init__(
        self, failure_threshold: int, recovery_timeout: int, name: str | None = None
    ) -> None:
        self.failure_threshold = failure_threshold
        self.recovery_timeout = recovery_timeout
        self._name = name or "circuit"
        self._failures = 0
        self._opened_at: Optional[float] = None
        self._state = "closed"
        self._lock = asyncio.Lock()

    async def record_success(self) -> None:
        """Reset failure counter and close the circuit."""
        async with self._lock:
            self._failures = 0
            if self._state != "closed":
                _get_circuit_breaker_state().labels(self._name, "closed").inc()
            self._state = "closed"
            self._opened_at = None

    async def record_failure(self) -> None:
        """Record a failed attempt and open the circuit if threshold exceeded."""
        async with self._lock:
            self._failures += 1
            record_error(self._name)
            if self._failures >= self.failure_threshold and self._state != "open":
                _get_circuit_breaker_state().labels(self._name, "open").inc()
                self._state = "open"
                self._opened_at = time.time()

    async def allows_request(self) -> bool:
        """Return ``True`` if a call should be attempted."""
        async with self._lock:
            if self._state == "open":
                if (
                    self._opened_at
                    and time.time() - self._opened_at >= self.recovery_timeout
                ):
                    _get_circuit_breaker_state().labels(self._name, "half_open").inc()
                    self._state = "half_open"
                    return True
                return False
            return True

    async def __aenter__(self) -> "CircuitBreaker":
        if not await self.allows_request():
            raise CircuitBreakerOpen("circuit breaker is open")
        return self

    async def __aexit__(self, exc_type: Any, exc: Any, tb: Any) -> None:
        if exc is None:
            await self.record_success()
        else:
            await self.record_failure()

    def __call__(
        self, func: Callable[..., Awaitable[Any]]
    ) -> Callable[..., Awaitable[Any]]:
        cb = self

        async def wrapper(*args: Any, **kwargs: Any) -> Any:
            if not await cb.allows_request():
                raise CircuitBreakerOpen("circuit breaker is open")
            monitor = get_performance_monitor()
            tags = {"queue": "circuit", "task_type": cb._name}
            start_time = time.time()
            start_mem = monitor.memory_usage_mb()
            start_cpu = psutil.cpu_percent()
            try:
                async with _profiler.track_task(cb._name):
                    result = await func(*args, **kwargs)
            except Exception:
                await cb.record_failure()
                raise
            else:
                await cb.record_success()
                return result
            finally:
                duration = time.time() - start_time
                end_mem = monitor.memory_usage_mb()
                end_cpu = psutil.cpu_percent()
                monitor.record_metric(
                    "circuit_breaker",
                    duration,
                    MetricType.EXECUTION_TIME,
                    tags=tags,
                )
                monitor.record_metric(
                    "circuit_breaker.memory_mb",
                    end_mem - start_mem,
                    MetricType.MEMORY_USAGE,
                    tags=tags,
                )
                monitor.record_metric(
                    "circuit_breaker.cpu_percent",
                    end_cpu - start_cpu,
                    MetricType.CPU_USAGE,
                    tags=tags,
                )

        return wrapper


def circuit_breaker(
    failure_threshold: int, recovery_timeout: int, name: str | None = None
):
    """Decorator factory creating a :class:`CircuitBreaker` per function."""
    cb = CircuitBreaker(failure_threshold, recovery_timeout, name)

    def decorator(func: Callable[..., Awaitable[Any]]):
        return cb(func)

    return decorator


__all__ = ["CircuitBreaker", "CircuitBreakerOpen", "circuit_breaker"]<|MERGE_RESOLUTION|>--- conflicted
+++ resolved
@@ -11,13 +11,10 @@
     PerformanceProfiler,
     get_performance_monitor,
 )
-<<<<<<< HEAD
 from yosai_intel_dashboard.src.infrastructure.monitoring.performance_profiler import (
     PerformanceProfiler,
 )
-=======
-from monitoring.error_budget import record_error
->>>>>>> fef923d7
+
 
 
 _circuit_breaker_state = None
