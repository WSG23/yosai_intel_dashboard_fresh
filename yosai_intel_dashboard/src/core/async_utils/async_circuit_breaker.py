from __future__ import annotations

import asyncio
import time
from typing import Any, Awaitable, Callable, Optional

<<<<<<< HEAD
import psutil

from yosai_intel_dashboard.src.core.performance import (
    MetricType,
    get_performance_monitor,
)
=======
from monitoring.performance_profiler import PerformanceProfiler
>>>>>>> 20dccaa4


_circuit_breaker_state = None
_profiler = PerformanceProfiler()


def _get_circuit_breaker_state():
    """Return Prometheus metric for circuit breaker state lazily."""
    global _circuit_breaker_state
    if _circuit_breaker_state is None:
        from yosai_intel_dashboard.src.services.resilience.metrics import (
            circuit_breaker_state,
        )

        _circuit_breaker_state = circuit_breaker_state
    return _circuit_breaker_state


class CircuitBreakerOpen(Exception):
    """Raised when an operation is attempted while the circuit is open."""


class CircuitBreaker:
    """Asynchronous circuit breaker.

    Parameters
    ----------
    failure_threshold: int
        Number of consecutive failures before the circuit opens.
    recovery_timeout: int
        Seconds to wait before allowing a trial request after opening.
    name: str | None
        Optional identifier used for Prometheus metrics.
    """

    def __init__(
        self, failure_threshold: int, recovery_timeout: int, name: str | None = None
    ) -> None:
        self.failure_threshold = failure_threshold
        self.recovery_timeout = recovery_timeout
        self._name = name or "circuit"
        self._failures = 0
        self._opened_at: Optional[float] = None
        self._state = "closed"
        self._lock = asyncio.Lock()

    async def record_success(self) -> None:
        """Reset failure counter and close the circuit."""
        async with self._lock:
            self._failures = 0
            if self._state != "closed":
                _get_circuit_breaker_state().labels(self._name, "closed").inc()
            self._state = "closed"
            self._opened_at = None

    async def record_failure(self) -> None:
        """Record a failed attempt and open the circuit if threshold exceeded."""
        async with self._lock:
            self._failures += 1
            if self._failures >= self.failure_threshold and self._state != "open":
                _get_circuit_breaker_state().labels(self._name, "open").inc()
                self._state = "open"
                self._opened_at = time.time()

    async def allows_request(self) -> bool:
        """Return ``True`` if a call should be attempted."""
        async with self._lock:
            if self._state == "open":
                if (
                    self._opened_at
                    and time.time() - self._opened_at >= self.recovery_timeout
                ):
                    _get_circuit_breaker_state().labels(self._name, "half_open").inc()
                    self._state = "half_open"
                    return True
                return False
            return True

    async def __aenter__(self) -> "CircuitBreaker":
        if not await self.allows_request():
            raise CircuitBreakerOpen("circuit breaker is open")
        return self

    async def __aexit__(self, exc_type: Any, exc: Any, tb: Any) -> None:
        if exc is None:
            await self.record_success()
        else:
            await self.record_failure()

    def __call__(
        self, func: Callable[..., Awaitable[Any]]
    ) -> Callable[..., Awaitable[Any]]:
        cb = self

        async def wrapper(*args: Any, **kwargs: Any) -> Any:
            if not await cb.allows_request():
                raise CircuitBreakerOpen("circuit breaker is open")
            monitor = get_performance_monitor()
            tags = {"queue": "circuit", "task_type": cb._name}
            start_time = time.time()
            start_mem = monitor.memory_usage_mb()
            start_cpu = psutil.cpu_percent()
            try:
                async with _profiler.track_task(cb._name):
                    result = await func(*args, **kwargs)
            except Exception:
                await cb.record_failure()
                raise
            else:
                await cb.record_success()
                return result
            finally:
                duration = time.time() - start_time
                end_mem = monitor.memory_usage_mb()
                end_cpu = psutil.cpu_percent()
                monitor.record_metric(
                    "circuit_breaker",
                    duration,
                    MetricType.EXECUTION_TIME,
                    tags=tags,
                )
                monitor.record_metric(
                    "circuit_breaker.memory_mb",
                    end_mem - start_mem,
                    MetricType.MEMORY_USAGE,
                    tags=tags,
                )
                monitor.record_metric(
                    "circuit_breaker.cpu_percent",
                    end_cpu - start_cpu,
                    MetricType.CPU_USAGE,
                    tags=tags,
                )

        return wrapper


def circuit_breaker(
    failure_threshold: int, recovery_timeout: int, name: str | None = None
):
    """Decorator factory creating a :class:`CircuitBreaker` per function."""
    cb = CircuitBreaker(failure_threshold, recovery_timeout, name)

    def decorator(func: Callable[..., Awaitable[Any]]):
        return cb(func)

    return decorator


__all__ = ["CircuitBreaker", "CircuitBreakerOpen", "circuit_breaker"]<|MERGE_RESOLUTION|>--- conflicted
+++ resolved
@@ -4,16 +4,12 @@
 import time
 from typing import Any, Awaitable, Callable, Optional
 
-<<<<<<< HEAD
 import psutil
 
 from yosai_intel_dashboard.src.core.performance import (
     MetricType,
     get_performance_monitor,
 )
-=======
-from monitoring.performance_profiler import PerformanceProfiler
->>>>>>> 20dccaa4
 
 
 _circuit_breaker_state = None
