# core/security.py
"""
Comprehensive security system for Yōsai Intel Dashboard
Implements Apple's security-by-design principles
"""
from __future__ import annotations

import hashlib
import logging
import secrets
import time
from dataclasses import dataclass
from datetime import datetime, timedelta
from enum import Enum
from typing import Any, Dict, List, Optional

import validation.security_validator as security_validator_module
from monitoring.anomaly_detector import AnomalyDetector
from validation.security_validator import SecurityValidator
from yosai_intel_dashboard.src.core.base_model import BaseModel
from yosai_intel_dashboard.src.infrastructure.config.dynamic_config import (
    dynamic_config,
)

# Import the high-level ``SecurityValidator`` used across the application.
# This module keeps no internal validation logic and instead delegates to
# :class:`~validation.security_validator.SecurityValidator` for sanitization tasks.
security_validator_module.redis_client = None

try:  # Optional during unit tests
    from yosai_intel_dashboard.src.core.domain.entities.access_events import (
        AccessEventModel,
    )
except Exception:  # pragma: no cover - model may be unavailable
    AccessEventModel = None

# Reuse a single validator instance for lightweight string sanitization across
# the application.  The validator implements the heavy lifting in
# ``validation.security_validator.SecurityValidator``; this helper simply
# delegates to it so callers don't need to instantiate or import the class
# directly.
_INPUT_VALIDATOR: SecurityValidator | None = None


def validate_user_input(value: str, field_name: str = "input") -> str:
    """Return a sanitized version of ``value``.

    Parameters
    ----------
    value:
        User supplied string to validate.
    field_name:
        Optional identifier used for logging context.

    Raises
    ------
    validation.security_validator.ValidationError
        If the underlying validator determines the value is unsafe.

    Returns
    -------
    str
        Sanitized representation suitable for downstream processing.
    """

    global _INPUT_VALIDATOR
    if _INPUT_VALIDATOR is None:
        # ``SecurityValidator`` optionally relies on a Redis client for rate
        # limiting.  During tests this client may not be configured, so ensure
        # the module has a ``redis_client`` attribute set to ``None`` before
        # instantiation to avoid ``NameError``.
        import validation.security_validator as _sv  # local import for patching

        if not hasattr(_sv, "redis_client"):
            _sv.redis_client = None  # type: ignore[attr-defined]
        _INPUT_VALIDATOR = _sv.SecurityValidator()
    result = _INPUT_VALIDATOR.validate_input(value, field_name)
    return result.get("sanitized", value)


class SecurityLevel(Enum):
    """Security threat levels"""

    LOW = "low"
    MEDIUM = "medium"
    HIGH = "high"
    CRITICAL = "critical"


class ValidationResult(Enum):
    """Input validation results"""

    VALID = "valid"
    INVALID = "invalid"
    SUSPICIOUS = "suspicious"
    MALICIOUS = "malicious"


@dataclass
class SecurityEvent:
    """Security event for logging and monitoring"""

    event_id: str
    timestamp: datetime
    event_type: str
    severity: SecurityLevel
    source_ip: Optional[str]
    user_id: Optional[str]
    details: Dict[str, Any]
    blocked: bool = False


class RateLimiter:
    """Rate limiting to prevent abuse"""

    def __init__(
        self,
        max_requests: int = dynamic_config.security.rate_limit_requests,
        window_minutes: int = dynamic_config.security.rate_limit_window_minutes,
    ):
        self.max_requests = max_requests
        self.window_seconds = window_minutes * 60
        self.requests: Dict[str, List[float]] = {}
        self.blocked_ips: Dict[str, float] = {}
        self.logger = logging.getLogger(__name__)

    def is_allowed(
        self, identifier: str, source_ip: Optional[str] = None
    ) -> Dict[str, Any]:
        """Check if request is allowed"""
        current_time = time.time()

        # Check if IP is blocked
        if source_ip and source_ip in self.blocked_ips:
            if current_time < self.blocked_ips[source_ip]:
                return {
                    "allowed": False,
                    "reason": "IP temporarily blocked",
                    "retry_after": self.blocked_ips[source_ip] - current_time,
                }
            else:
                # Unblock IP
                del self.blocked_ips[source_ip]

        # Initialize or clean old requests
        if identifier not in self.requests:
            self.requests[identifier] = []

        # Remove old requests outside the window
        cutoff_time = current_time - self.window_seconds
        self.requests[identifier] = [
            req_time for req_time in self.requests[identifier] if req_time > cutoff_time
        ]

        # Check if under limit
        if len(self.requests[identifier]) >= self.max_requests:
            # Block IP if provided
            if source_ip:
                self.blocked_ips[source_ip] = current_time + (self.window_seconds * 2)
                self.logger.warning(f"Rate limit exceeded, blocking IP: {source_ip}")

            return {
                "allowed": False,
                "reason": "Rate limit exceeded",
                "requests_in_window": len(self.requests[identifier]),
                "max_requests": self.max_requests,
                "window_seconds": self.window_seconds,
            }

        # Record this request
        self.requests[identifier].append(current_time)

        return {
            "allowed": True,
            "requests_in_window": len(self.requests[identifier]),
            "remaining": self.max_requests - len(self.requests[identifier]),
        }


class SecurityAuditor(BaseModel):
    """Security event logging and monitoring"""

    def __init__(
        self,
        config: Optional[Any] = None,
        db: Optional[Any] = None,
        logger: Optional[logging.Logger] = None,
        anomaly_detector: Optional[AnomalyDetector] = None,
    ) -> None:
        super().__init__(config, db, logger)
        self.events: List[SecurityEvent] = []
        self.max_events = 10000
        access_model = AccessEventModel(db) if (db and AccessEventModel) else None
        self.anomaly_detector = anomaly_detector or AnomalyDetector(access_model)
        self.anomaly_metrics: Dict[str, int] = self.anomaly_detector.get_metrics()

    def log_security_event(
        self,
        event_type: str,
        severity: SecurityLevel,
        details: Dict[str, Any],
        source_ip: Optional[str] = None,
        user_id: Optional[str] = None,
        blocked: bool = False,
    ) -> SecurityEvent:
        """Log a security event"""

        event = SecurityEvent(
            event_id=secrets.token_hex(8),
            timestamp=datetime.now(),
            event_type=event_type,
            severity=severity,
            source_ip=source_ip,
            user_id=user_id,
            details=details,
            blocked=blocked,
        )
        if self.anomaly_detector:
            score, flagged = self.anomaly_detector.score(user_id, source_ip)
            event.details["anomaly_score"] = score
            event.details["anomaly_flagged"] = flagged
            self.anomaly_metrics = self.anomaly_detector.get_metrics()
            if flagged:
                hint = "user exceeding normal rate; investigate credentials"
                event.details["remediation_hint"] = hint
                self.logger.warning(
                    f"Anomaly detected for user {user_id or 'unknown'} from "
                    f"{source_ip or 'unknown'}: {hint}"
                )

        self.events.append(event)

        # Limit stored events
        if len(self.events) > self.max_events:
            self.events = self.events[-self.max_events :]

        # Log based on severity
        log_message = (
            f"Security Event [{event.event_id}]: {event_type} - {severity.value}"
        )
        if severity == SecurityLevel.CRITICAL:
            self.logger.critical(log_message)
        elif severity == SecurityLevel.HIGH:
            self.logger.error(log_message)
        elif severity == SecurityLevel.MEDIUM:
            self.logger.warning(log_message)
        else:
            self.logger.info(log_message)

        return event

    def get_security_summary(self, hours: int = 24) -> Dict[str, Any]:
        """Get security events summary"""
        cutoff = datetime.now() - timedelta(hours=hours)
        recent_events = [e for e in self.events if e.timestamp >= cutoff]

        if not recent_events:
            return {"total_events": 0}

        # Group by severity
        by_severity = {}
        for severity in SecurityLevel:
            by_severity[severity.value] = len(
                [e for e in recent_events if e.severity == severity]
            )

        # Group by event type
        by_type = {}
        for event in recent_events:
            by_type[event.event_type] = by_type.get(event.event_type, 0) + 1

        # Get blocked events
        blocked_events = [e for e in recent_events if e.blocked]

        return {
            "total_events": len(recent_events),
            "by_severity": by_severity,
            "by_type": by_type,
            "blocked_events": len(blocked_events),
            "unique_ips": len(set(e.source_ip for e in recent_events if e.source_ip)),
            "high_severity_events": [
                {
                    "event_id": e.event_id,
                    "type": e.event_type,
                    "timestamp": e.timestamp,
                    "details": e.details,
                }
                for e in recent_events
                if e.severity in [SecurityLevel.HIGH, SecurityLevel.CRITICAL]
            ],
        }


class SecureHashManager:
    """Secure hashing for sensitive data"""

    @staticmethod
    def hash_password(password: str, salt: Optional[bytes] = None) -> Dict[str, str]:
        """Hash password with salt"""
        if salt is None:
            salt = secrets.token_bytes(dynamic_config.security.salt_bytes)

        # Use PBKDF2 with SHA256
        hash_bytes = hashlib.pbkdf2_hmac(
            "sha256", password.encode(), salt, dynamic_config.security.pbkdf2_iterations
        )

        return {
            "hash": hash_bytes.hex(),
            "salt": salt.hex(),
            "algorithm": "pbkdf2_sha256",
            "iterations": dynamic_config.security.pbkdf2_iterations,
        }

    @staticmethod
    def verify_password(password: str, stored_hash: str, stored_salt: str) -> bool:
        """Verify password against stored hash"""
        salt = bytes.fromhex(stored_salt)
        hash_bytes = hashlib.pbkdf2_hmac(
            "sha256",
            password.encode(),
            salt,
            dynamic_config.security.pbkdf2_iterations,
        )
        return hash_bytes.hex() == stored_hash

    @staticmethod
    def hash_sensitive_data(data: str) -> str:
        """Hash sensitive data for storage"""
        return hashlib.sha256(data.encode()).hexdigest()


# Global security instances
<<<<<<< HEAD
try:  # Allow initialization without optional dependencies
    security_validator = SecurityValidator()
except Exception:  # pragma: no cover

    class _FallbackValidator:
        def validate_input(
            self, value: str, field: str | None = None
        ) -> Dict[str, Any]:
            return {"valid": True, "sanitized": value}

    security_validator = _FallbackValidator()
=======
>>>>>>> a1f74ee9
rate_limiter = RateLimiter()
security_auditor = SecurityAuditor()


# Decorators for easy security integration
def validate_input_decorator(field_mapping: Dict[str, str] = None):
    """Decorator to validate function inputs"""

    def decorator(func):
        def wrapper(*args, **kwargs):
            # Validate kwargs if field mapping provided
            if field_mapping:
                for param_name, field_name in field_mapping.items():
                    if param_name in kwargs:
                        try:
                            kwargs[param_name] = validate_user_input(
                                kwargs[param_name], field_name
                            )
                        except Exception as exc:
                            security_auditor.log_security_event(
                                "input_validation_failed",
                                SecurityLevel.HIGH,
                                {
                                    "function": func.__name__,
                                    "field": field_name,
                                    "issues": [str(exc)],
                                },
                            )
                            raise ValueError(
                                f"Invalid input for {field_name}: {exc}"  # noqa: EM102
                            )

            return func(*args, **kwargs)

        return wrapper

    return decorator


def rate_limit_decorator(max_requests: int = 100, window_minutes: int = 1):
    """Decorator to apply rate limiting"""
    limiter = RateLimiter(max_requests, window_minutes)

    def decorator(func):
        def wrapper(*args, **kwargs):
            # Use function name as identifier
            identifier = f"{func.__module__}.{func.__name__}"

            # Check rate limit
            result = limiter.is_allowed(identifier)
            if not result["allowed"]:
                security_auditor.log_security_event(
                    "rate_limit_exceeded",
                    SecurityLevel.MEDIUM,
                    {"function": func.__name__, "reason": result["reason"]},
                    blocked=True,
                )
                raise Exception(f"Rate limit exceeded: {result['reason']}")

            return func(*args, **kwargs)

        return wrapper

    return decorator


def initialize_validation_callbacks() -> None:
    """Set up request validation callbacks on import."""
    try:
        from security.validation_middleware import ValidationMiddleware
        from yosai_intel_dashboard.src.infrastructure.callbacks.unified_callbacks import (  # noqa: E501
            TrulyUnifiedCallbacks,
        )
    except Exception:
        # Optional components may be missing in minimal environments
        return

    try:
        middleware = ValidationMiddleware()
        manager = TrulyUnifiedCallbacks()
        middleware.handle_registers(manager)
    except Exception as exc:  # pragma: no cover - log and continue
        logging.getLogger(__name__).warning(
            f"Failed to initialize validation callbacks: {exc}"
        )


initialize_validation_callbacks()<|MERGE_RESOLUTION|>--- conflicted
+++ resolved
@@ -331,7 +331,6 @@
 
 
 # Global security instances
-<<<<<<< HEAD
 try:  # Allow initialization without optional dependencies
     security_validator = SecurityValidator()
 except Exception:  # pragma: no cover
@@ -343,8 +342,7 @@
             return {"valid": True, "sanitized": value}
 
     security_validator = _FallbackValidator()
-=======
->>>>>>> a1f74ee9
+
 rate_limiter = RateLimiter()
 security_auditor = SecurityAuditor()
 
