--- conflicted
+++ resolved
@@ -14,7 +14,6 @@
 from enum import Enum
 from typing import Any, Dict, List, Optional
 
-<<<<<<< HEAD
 # Import the high-level ``SecurityValidator`` used across the application.
 # This module keeps no internal validation logic and instead delegates to
 # :class:`~validation.security_validator.SecurityValidator` for sanitization tasks.
@@ -23,71 +22,7 @@
 from yosai_intel_dashboard.src.infrastructure.config.dynamic_config import (
     dynamic_config,
 )
-=======
-import validation.security_validator as security_validator_module
-from monitoring.anomaly_detector import AnomalyDetector
-from validation.security_validator import SecurityValidator
-from yosai_intel_dashboard.src.core.base_model import BaseModel
-from yosai_intel_dashboard.src.infrastructure.config.dynamic_config import (
-    dynamic_config,
-)
-
-
-# Import the high-level ``SecurityValidator`` used across the application.
-# This module keeps no internal validation logic and instead delegates to
-# :class:`~validation.security_validator.SecurityValidator` for sanitization tasks.
-security_validator_module.redis_client = None
-
-try:  # Optional during unit tests
-    from yosai_intel_dashboard.src.core.domain.entities.access_events import (
-        AccessEventModel,
-    )
-except Exception:  # pragma: no cover - model may be unavailable
-    AccessEventModel = None
-
-# Reuse a single validator instance for lightweight string sanitization across
-# the application.  The validator implements the heavy lifting in
-# ``validation.security_validator.SecurityValidator``; this helper simply
-# delegates to it so callers don't need to instantiate or import the class
-# directly.
-_INPUT_VALIDATOR: SecurityValidator | None = None
-
-
-def validate_user_input(value: str, field_name: str = "input") -> str:
-    """Return a sanitized version of ``value``.
-
-    Parameters
-    ----------
-    value:
-        User supplied string to validate.
-    field_name:
-        Optional identifier used for logging context.
-
-    Raises
-    ------
-    validation.security_validator.ValidationError
-        If the underlying validator determines the value is unsafe.
-
-    Returns
-    -------
-    str
-        Sanitized representation suitable for downstream processing.
-    """
-
-    global _INPUT_VALIDATOR
-    if _INPUT_VALIDATOR is None:
-        # ``SecurityValidator`` optionally relies on a Redis client for rate
-        # limiting.  During tests this client may not be configured, so ensure
-        # the module has a ``redis_client`` attribute set to ``None`` before
-        # instantiation to avoid ``NameError``.
-        import validation.security_validator as _sv  # local import for patching
-
-        if not hasattr(_sv, "redis_client"):
-            _sv.redis_client = None  # type: ignore[attr-defined]
-        _INPUT_VALIDATOR = _sv.SecurityValidator()
-    result = _INPUT_VALIDATOR.validate_input(value, field_name)
-    return result.get("sanitized", value)
->>>>>>> 23e51c4d
+main
 
 
 class SecurityLevel(Enum):
@@ -122,7 +57,6 @@
     blocked: bool = False
 
 
-<<<<<<< HEAD
 class RateLimiter:
     """Rate limiting to prevent abuse"""
 
@@ -206,8 +140,6 @@
         }
 
 
-=======
->>>>>>> 23e51c4d
 class SecurityAuditor(BaseModel):
     """Security event logging and monitoring"""
 
@@ -467,11 +399,8 @@
     """Set up request validation callbacks on import."""
     try:
         from security.validation_middleware import ValidationMiddleware
-<<<<<<< HEAD
         from yosai_intel_dashboard.src.infrastructure.callbacks.unified_callbacks import (
-=======
-        from yosai_intel_dashboard.src.infrastructure.callbacks.unified_callbacks import (  # noqa: E501
->>>>>>> 23e51c4d
+
             TrulyUnifiedCallbacks,
         )
     except Exception:
