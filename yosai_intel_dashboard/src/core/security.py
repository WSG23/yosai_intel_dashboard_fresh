# core/security.py
"""
Comprehensive security system for Yōsai Intel Dashboard
Implements Apple's security-by-design principles
"""
from __future__ import annotations

import hashlib
import logging
import secrets
import time
<<<<<<< HEAD
from concurrent.futures import ProcessPoolExecutor
=======
from bisect import bisect_left
>>>>>>> 54a4ee15
from dataclasses import dataclass
from datetime import datetime, timedelta
from enum import Enum
from typing import Any, Dict, List, Optional

_executor = ProcessPoolExecutor()


def _pbkdf2_sha256(password: bytes, salt: bytes, iterations: int) -> bytes:
    """Compute PBKDF2-HMAC-SHA256 hash."""
    return hashlib.pbkdf2_hmac("sha256", password, salt, iterations)


def _sha256_bytes(data: bytes) -> str:
    """Compute SHA256 digest of ``data``."""
    return hashlib.sha256(data).hexdigest()

# Import the high-level ``SecurityValidator`` used across the application.
# This module keeps no internal validation logic and instead delegates to
# :class:`~validation.security_validator.SecurityValidator` for sanitization tasks.
from validation.security_validator import SecurityValidator
from yosai_intel_dashboard.src.core.base_model import BaseModel
from yosai_intel_dashboard.src.core.domain.entities.access_events import (
    AccessEventModel,
)
from yosai_intel_dashboard.src.infrastructure.config.dynamic_config import (
    dynamic_config,
)
from yosai_intel_dashboard.src.infrastructure.monitoring.anomaly_detector import (
    AnomalyDetector,
)


class SecurityLevel(Enum):
    """Security threat levels"""

    LOW = "low"
    MEDIUM = "medium"
    HIGH = "high"
    CRITICAL = "critical"


class ValidationResult(Enum):
    """Input validation results"""

    VALID = "valid"
    INVALID = "invalid"
    SUSPICIOUS = "suspicious"
    MALICIOUS = "malicious"


@dataclass
class SecurityEvent:
    """Security event for logging and monitoring"""

    event_id: str
    timestamp: datetime
    event_type: str
    severity: SecurityLevel
    source_ip: Optional[str]
    user_id: Optional[str]
    details: Dict[str, Any]
    blocked: bool = False


class RateLimiter:
    """Rate limiting to prevent abuse"""

    def __init__(
        self,
        max_requests: int = dynamic_config.security.rate_limit_requests,
        window_minutes: int = dynamic_config.security.rate_limit_window_minutes,
    ):
        self.max_requests = max_requests
        self.window_seconds = window_minutes * 60
        self.requests: Dict[str, List[float]] = {}
        self.blocked_ips: Dict[str, float] = {}
        self.logger = logging.getLogger(__name__)

    def is_allowed(
        self, identifier: str, source_ip: Optional[str] = None
    ) -> Dict[str, Any]:
        """Check if request is allowed"""
        current_time = time.time()

        # Check if IP is blocked
        if source_ip and source_ip in self.blocked_ips:
            if current_time < self.blocked_ips[source_ip]:
                retry_after = self.blocked_ips[source_ip] - current_time
                return {
                    "allowed": False,
                    "reason": "IP temporarily blocked",
                    "retry_after": retry_after,
                    "limit": self.max_requests,
                    "remaining": 0,
                    "reset": self.blocked_ips[source_ip],
                }
            # Unblock IP when the timeout has passed
            del self.blocked_ips[source_ip]

        # Initialize or clean old requests
        if identifier not in self.requests:
            self.requests[identifier] = []

        # Remove old requests outside the window
        cutoff_time = current_time - self.window_seconds
        self.requests[identifier] = [
            req_time for req_time in self.requests[identifier] if req_time > cutoff_time
        ]

        requests = self.requests[identifier]
        if requests:
            reset_time = requests[0] + self.window_seconds
        else:
            reset_time = current_time + self.window_seconds

        # Check if under limit
        if len(requests) >= self.max_requests:
            if source_ip:
                self.blocked_ips[source_ip] = current_time + (self.window_seconds * 2)
                self.logger.warning(f"Rate limit exceeded, blocking IP: {source_ip}")
            retry_after = reset_time - current_time
            return {
                "allowed": False,
                "reason": "Rate limit exceeded",
                "requests_in_window": len(requests),
                "max_requests": self.max_requests,
                "window_seconds": self.window_seconds,
                "limit": self.max_requests,
                "remaining": 0,
                "reset": reset_time,
                "retry_after": retry_after,
            }

        # Record this request
        requests.append(current_time)
        reset_time = requests[0] + self.window_seconds
        remaining = self.max_requests - len(requests)

        return {
            "allowed": True,
            "requests_in_window": len(requests),
            "remaining": remaining,
            "limit": self.max_requests,
            "reset": reset_time,
        }


class SecurityAuditor(BaseModel):
    """Security event logging and monitoring"""

    def __init__(
        self,
        config: Optional[Any] = None,
        db: Optional[Any] = None,
        logger: Optional[logging.Logger] = None,
        anomaly_detector: Optional[AnomalyDetector] = None,
    ) -> None:
        super().__init__(config, db, logger)
        self.events: List[SecurityEvent] = []
        self.max_events = 10000
        access_model = AccessEventModel(db) if (db and AccessEventModel) else None
        self.anomaly_detector = anomaly_detector or AnomalyDetector(access_model)
        self.anomaly_metrics: Dict[str, int] = self.anomaly_detector.get_metrics()

    def log_security_event(
        self,
        event_type: str,
        severity: SecurityLevel,
        details: Dict[str, Any],
        source_ip: Optional[str] = None,
        user_id: Optional[str] = None,
        blocked: bool = False,
    ) -> SecurityEvent:
        """Log a security event"""

        event = SecurityEvent(
            event_id=secrets.token_hex(8),
            timestamp=datetime.now(),
            event_type=event_type,
            severity=severity,
            source_ip=source_ip,
            user_id=user_id,
            details=details,
            blocked=blocked,
        )
        if self.anomaly_detector:
            score, flagged = self.anomaly_detector.score(user_id, source_ip)
            event.details["anomaly_score"] = score
            event.details["anomaly_flagged"] = flagged
            self.anomaly_metrics = self.anomaly_detector.get_metrics()
            if flagged:
                hint = "user exceeding normal rate; investigate credentials"
                event.details["remediation_hint"] = hint
                self.logger.warning(
                    f"Anomaly detected for user {user_id or 'unknown'} from "
                    f"{source_ip or 'unknown'}: {hint}"
                )

        self.events.append(event)

        # Limit stored events
        if len(self.events) > self.max_events:
            self.events = self.events[-self.max_events :]

        # Log based on severity
        log_message = (
            f"Security Event [{event.event_id}]: {event_type} - {severity.value}"
        )
        if severity == SecurityLevel.CRITICAL:
            self.logger.critical(log_message)
        elif severity == SecurityLevel.HIGH:
            self.logger.error(log_message)
        elif severity == SecurityLevel.MEDIUM:
            self.logger.warning(log_message)
        else:
            self.logger.info(log_message)

        return event

    def get_security_summary(self, hours: int = 24) -> Dict[str, Any]:
        """Get security events summary"""
        cutoff = datetime.now() - timedelta(hours=hours)
        timestamps = [e.timestamp for e in self.events]
        idx = bisect_left(timestamps, cutoff)
        recent_events = self.events[idx:]

        if not recent_events:
            return {"total_events": 0}

        # Group by severity
        by_severity = {}
        for severity in SecurityLevel:
            by_severity[severity.value] = len(
                [e for e in recent_events if e.severity == severity]
            )

        # Group by event type
        by_type = {}
        for event in recent_events:
            by_type[event.event_type] = by_type.get(event.event_type, 0) + 1

        # Get blocked events
        blocked_events = [e for e in recent_events if e.blocked]

        return {
            "total_events": len(recent_events),
            "by_severity": by_severity,
            "by_type": by_type,
            "blocked_events": len(blocked_events),
            "unique_ips": len(set(e.source_ip for e in recent_events if e.source_ip)),
            "high_severity_events": [
                {
                    "event_id": e.event_id,
                    "type": e.event_type,
                    "timestamp": e.timestamp,
                    "details": e.details,
                }
                for e in recent_events
                if e.severity in [SecurityLevel.HIGH, SecurityLevel.CRITICAL]
            ],
        }


class SecureHashManager:
    """Secure hashing for sensitive data"""

    @staticmethod
    def hash_password(password: str, salt: Optional[bytes] = None) -> Dict[str, str]:
        """Hash password with salt"""
        if salt is None:
            salt = secrets.token_bytes(dynamic_config.security.salt_bytes)

        # Use PBKDF2 with SHA256
        future = _executor.submit(
            _pbkdf2_sha256,
            password.encode(),
            salt,
            dynamic_config.security.pbkdf2_iterations,
        )
        hash_bytes = future.result()

        return {
            "hash": hash_bytes.hex(),
            "salt": salt.hex(),
            "algorithm": "pbkdf2_sha256",
            "iterations": dynamic_config.security.pbkdf2_iterations,
        }

    @staticmethod
    def verify_password(password: str, stored_hash: str, stored_salt: str) -> bool:
        """Verify password against stored hash"""
        salt = bytes.fromhex(stored_salt)
        future = _executor.submit(
            _pbkdf2_sha256,
            password.encode(),
            salt,
            dynamic_config.security.pbkdf2_iterations,
        )
        hash_bytes = future.result()
        return hash_bytes.hex() == stored_hash

    @staticmethod
    def hash_sensitive_data(data: str) -> str:
        """Hash sensitive data for storage"""
        future = _executor.submit(_sha256_bytes, data.encode())
        return future.result()


# Global security instances
try:  # Allow initialization without optional dependencies
    security_validator = SecurityValidator()
except Exception:  # pragma: no cover

    class _FallbackValidator:
        def validate_input(
            self, value: str, field: str | None = None
        ) -> Dict[str, Any]:
            return {"valid": True, "sanitized": value}

    security_validator = _FallbackValidator()


def validate_user_input(value: str, field: str) -> str:
    """Validate and sanitize user input."""
    result = security_validator.validate_input(value, field)
    return result.get("sanitized", value)


rate_limiter = RateLimiter()
security_auditor = SecurityAuditor()


# Decorators for easy security integration
def validate_input_decorator(field_mapping: Dict[str, str] = None):
    """Decorator to validate function inputs"""

    def decorator(func):
        def wrapper(*args, **kwargs):
            # Validate kwargs if field mapping provided
            if field_mapping:
                for param_name, field_name in field_mapping.items():
                    if param_name in kwargs:
                        try:
                            kwargs[param_name] = validate_user_input(
                                kwargs[param_name], field_name
                            )
                        except Exception as exc:
                            security_auditor.log_security_event(
                                "input_validation_failed",
                                SecurityLevel.HIGH,
                                {
                                    "function": func.__name__,
                                    "field": field_name,
                                    "issues": [str(exc)],
                                },
                            )
                            raise ValueError(
                                f"Invalid input for {field_name}: {exc}"  # noqa: EM102
                            )

            return func(*args, **kwargs)

        return wrapper

    return decorator


def rate_limit_decorator(max_requests: int = 100, window_minutes: int = 1):
    """Decorator to apply rate limiting with response headers."""
    limiter = RateLimiter(max_requests, window_minutes)

    def decorator(func):
        from functools import wraps

        from flask import jsonify, make_response, request

        @wraps(func)
        def wrapper(*args, **kwargs):
            auth = request.headers.get("Authorization", "")
            identifier = (
                auth.split(" ", 1)[1]
                if auth.startswith("Bearer ")
                else request.remote_addr
            )
            result = limiter.is_allowed(identifier or "anonymous", request.remote_addr)
            headers = {
                "X-RateLimit-Limit": str(result.get("limit", max_requests)),
                "X-RateLimit-Remaining": str(result.get("remaining", 0)),
                "X-RateLimit-Reset": str(int(result.get("reset", 0))),
            }

            if not result["allowed"]:
                security_auditor.log_security_event(
                    "rate_limit_exceeded",
                    SecurityLevel.MEDIUM,
                    {"function": func.__name__, "reason": result["reason"]},
                    blocked=True,
                )
                retry = result.get("retry_after")
                if retry is not None:
                    headers["Retry-After"] = str(int(retry))
                response = jsonify({"detail": "rate limit exceeded"})
                response.status_code = 429
                for key, value in headers.items():
                    response.headers[key] = value
                return response

            response = make_response(func(*args, **kwargs))
            for key, value in headers.items():
                response.headers[key] = value
            return response

        return wrapper

    return decorator


def initialize_validation_callbacks() -> None:
    """Set up request validation callbacks on import."""
    try:
        from security.validation_middleware import ValidationMiddleware
        from yosai_intel_dashboard.src.infrastructure.callbacks.unified_callbacks import (  # noqa: E501
            TrulyUnifiedCallbacks,
        )
    except Exception:
        # Optional components may be missing in minimal environments
        return

    try:
        middleware = ValidationMiddleware()
        manager = TrulyUnifiedCallbacks()
        middleware.handle_registers(manager)
    except Exception as exc:  # pragma: no cover - log and continue
        logging.getLogger(__name__).warning(
            f"Failed to initialize validation callbacks: {exc}"
        )


initialize_validation_callbacks()<|MERGE_RESOLUTION|>--- conflicted
+++ resolved
@@ -9,11 +9,8 @@
 import logging
 import secrets
 import time
-<<<<<<< HEAD
 from concurrent.futures import ProcessPoolExecutor
-=======
-from bisect import bisect_left
->>>>>>> 54a4ee15
+
 from dataclasses import dataclass
 from datetime import datetime, timedelta
 from enum import Enum
