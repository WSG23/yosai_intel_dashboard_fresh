from __future__ import annotations

"""Simple hierarchical cache with three levels and basic metrics."""

<<<<<<< HEAD
import asyncio
import inspect
import logging
from typing import Any, Callable, Dict, Optional
=======

This implementation coordinates an in-memory L1 cache, a Redis based L2 cache
and a disk backed L3 cache. Items are automatically promoted and demoted
between levels based on access frequency and memory pressure.
"""

import json
import logging
import os
import shelve
import threading
import time
from collections import OrderedDict, defaultdict
from dataclasses import dataclass
from typing import Any, Dict, Optional
>>>>>>> 27e7123a

import redis

from .base_model import BaseModel


@dataclass
class HierarchicalCacheConfig:
    """Configuration for :class:`HierarchicalCacheManager`.

    Values are loaded from environment variables with sensible defaults.
    """

    type: str = "hierarchical"
    l1_size: int = int(os.getenv("CACHE_L1_SIZE", "1024"))
    l2_host: str = os.getenv("CACHE_L2_HOST", "localhost")
    l2_port: int = int(os.getenv("CACHE_L2_PORT", "6379"))
    l2_ttl: int = int(os.getenv("CACHE_L2_TTL", "300"))
    l3_path: str = os.getenv("CACHE_L3_PATH", "/tmp/yosai_cache.db")
    l3_ttl: int = int(os.getenv("CACHE_L3_TTL", "3600"))


class HierarchicalCacheManager(BaseModel):
    """Manage a three-level in-memory cache and record basic stats."""


    def __init__(
        self,
        config: HierarchicalCacheConfig | None = None,
        db: Optional[Any] = None,
        logger: Optional[logging.Logger] = None,
    ) -> None:
        super().__init__(config, db, logger)
        self._level1: Dict[str, Any] = {}
        self._level2: Dict[str, Any] = {}
        self._level3: Dict[str, Any] = {}
        self._hits = {"l1": 0, "l2": 0, "l3": 0}
        self._misses = {"l1": 0, "l2": 0, "l3": 0}
        self._evictions = {"l1": 0, "l2": 0, "l3": 0}


        # Automatically start so existing usages continue to work
        self.start()

    # ------------------------------------------------------------------
    def start(self) -> None:
        """Initialise Redis connection and disk store."""

        try:
            self._redis = redis.Redis(
                host=self.config.l2_host, port=self.config.l2_port
            )
            self._redis.ping()
        except Exception as exc:  # pragma: no cover - Redis optional
            if self.logger:
                self.logger.warning(f"Redis unavailable: {exc}")
            self._redis = None

        os.makedirs(os.path.dirname(self.config.l3_path), exist_ok=True)
        self._disk = shelve.open(self.config.l3_path)

    # ------------------------------------------------------------------
    def stop(self) -> None:
        """Release resources for Redis and disk storage."""

        if self._redis is not None:
            try:
                self._redis.close()
            except Exception:  # pragma: no cover - best effort
                pass
            self._redis = None
        if self._disk is not None:
            self._disk.close()
            self._disk = None
        self.clear()

    # ------------------------------------------------------------------
    def get_lock(self, key: str) -> threading.Lock:
        """Return a threading lock for ``key``."""

        lock = self._locks.get(key)
        if lock is None:
            lock = threading.Lock()
            self._locks[key] = lock
        return lock

    # ------------------------------------------------------------------
    def get(self, key: str) -> Optional[Any]:
        if key in self._level1:
            self._hits["l1"] += 1
            return self._level1[key]
        self._misses["l1"] += 1

        if key in self._level2:
            self._hits["l2"] += 1
            return self._level2[key]
        self._misses["l2"] += 1

        if key in self._level3:
            self._hits["l3"] += 1
            return self._level3[key]
        self._misses["l3"] += 1
        return None

    def set(self, key: str, value: Any, *, level: int = 1) -> None:
        if level == 1:
            self._level1[key] = value
        elif level == 2:
            self._level2[key] = value
        else:
            self._level3[key] = value


        value = self._get_l3(key)
        if value is not None:
            self._counts[key] += 1
            if self._counts[key] >= self._PROMOTION_THRESHOLD:
                self._set_l2(key, value)
            if self._counts[key] >= self._PROMOTION_THRESHOLD * 2:
                self._promote_to_l1(key, value)
            return value

        return None

    # ------------------------------------------------------------------
    def set(
        self,
        key: str,
        value: Any,
        ttl: Optional[int] = None,
        *,
        level: int | None = None,
    ) -> None:
        """Store *value* in selected cache levels.

        If *level* is ``None`` the value is written to all levels. When a
        specific level (1, 2 or 3) is provided only that layer is updated.
        """

        self._counts[key] = 0
        if level in (None, 1):
            self._promote_to_l1(key, value)
        if level in (None, 2):
            self._set_l2(key, value, ttl or self.config.l2_ttl)
        if level in (None, 3):
            self._set_l3(key, value, ttl or self.config.l3_ttl)

    # ------------------------------------------------------------------
    def delete(self, key: str) -> bool:
        """Remove *key* from all cache levels."""

        removed = False
        if key in self._l1:
            del self._l1[key]
            removed = True
        if self._redis is not None:
            try:
                removed = self._redis.delete(key) > 0 or removed
            except Exception:  # pragma: no cover - best effort
                pass
        if self._disk is not None and key in self._disk:
            del self._disk[key]
            removed = True
        self._counts.pop(key, None)
        self._locks.pop(key, None)
        return removed

    # ------------------------------------------------------------------
    def clear(self) -> None:
        self._evictions["l1"] += len(self._level1)
        self._evictions["l2"] += len(self._level2)
        self._evictions["l3"] += len(self._level3)
        self._level1.clear()
        self._level2.clear()
        self._level3.clear()

    def evict(self, key: str, *, level: int | None = None) -> None:
        if level is None:
            for lvl in (1, 2, 3):
                self.evict(key, level=lvl)
            return
        cache = {1: self._level1, 2: self._level2, 3: self._level3}[level]
        if key in cache:
            del cache[key]
            self._evictions[f"l{level}"] += 1

    def stats(self) -> Dict[str, Dict[str, int]]:
        return {
            "l1": {
                "hits": self._hits["l1"],
                "misses": self._misses["l1"],
                "evictions": self._evictions["l1"],
            },
            "l2": {
                "hits": self._hits["l2"],
                "misses": self._misses["l2"],
                "evictions": self._evictions["l2"],
            },
            "l3": {
                "hits": self._hits["l3"],
                "misses": self._misses["l3"],
                "evictions": self._evictions["l3"],
            },
        }


    async def warm(self, keys: list[str], loader: Callable[[str], Any]) -> None:
        """Pre-populate all cache tiers for the specified *keys*.

        The *loader* callable is used to retrieve the value for each key. It can
        be either a synchronous function or an async coroutine. Values are stored
        in both cache levels.
        """

        async def _populate(key: str) -> None:
            if inspect.iscoroutinefunction(loader):
                value = await loader(key)
            else:
                value = await asyncio.to_thread(loader, key)
            self.set(key, value, level=1)
            self.set(key, value, level=2)

        await asyncio.gather(*(_populate(k) for k in keys))


__all__ = ["HierarchicalCacheConfig", "HierarchicalCacheManager"]<|MERGE_RESOLUTION|>--- conflicted
+++ resolved
@@ -2,28 +2,11 @@
 
 """Simple hierarchical cache with three levels and basic metrics."""
 
-<<<<<<< HEAD
 import asyncio
 import inspect
 import logging
 from typing import Any, Callable, Dict, Optional
-=======
-
-This implementation coordinates an in-memory L1 cache, a Redis based L2 cache
-and a disk backed L3 cache. Items are automatically promoted and demoted
-between levels based on access frequency and memory pressure.
-"""
-
-import json
-import logging
-import os
-import shelve
-import threading
-import time
-from collections import OrderedDict, defaultdict
-from dataclasses import dataclass
-from typing import Any, Dict, Optional
->>>>>>> 27e7123a
+
 
 import redis
 
