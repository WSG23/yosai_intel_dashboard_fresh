"""Core package exports and typing utilities.

This simplified module provides lazy access to heavy submodules so that tests
can import ``yosai_intel_dashboard.src.core`` without pulling in optional
runtime dependencies.
"""

from __future__ import annotations

from importlib import import_module
from typing import TYPE_CHECKING, Any

from .registry import ServiceRegistry, registry

if TYPE_CHECKING:  # pragma: no cover - type hints only
    from .async_utils import (
        AsyncContextManager,
        CircuitBreaker,
        CircuitBreakerOpen,
        async_batch,
        async_retry,
        circuit_breaker,
    )
    from ..infrastructure.cache.cache_manager import (
        CacheConfig,
        InMemoryCacheManager,
        RedisCacheManager,
        cache_with_lock,
    )
    from ..infrastructure.callbacks.unified_callbacks import TrulyUnifiedCallbacks
    from .base_database_service import BaseDatabaseService
    from .deprecation import deprecated
    from .base_model import BaseModel
    from .cache_warmer import IntelligentCacheWarmer
    from .callback_modules import CallbackModule, CallbackModuleRegistry
    from .cpu_optimizer import CPUOptimizer
    from .env_validation import validate_env
    from .hierarchical_cache_manager import (
        HierarchicalCacheConfig,
        HierarchicalCacheManager,
    )
    from .intelligent_multilevel_cache import (
        IntelligentMultiLevelCache,
        create_intelligent_cache_manager,
    )
    from .memory_manager import MemoryManager
    from .di_decorators import inject, injectable
else:  # pragma: no cover - fallbacks at runtime
    AsyncContextManager = Any  # type: ignore[misc]
    CircuitBreaker = Any  # type: ignore[misc]
    CircuitBreakerOpen = Any  # type: ignore[misc]
    async_batch = Any  # type: ignore[misc]
    async_retry = Any  # type: ignore[misc]
    circuit_breaker = Any  # type: ignore[misc]
    CacheConfig = Any  # type: ignore[misc]
    InMemoryCacheManager = Any  # type: ignore[misc]
    RedisCacheManager = Any  # type: ignore[misc]
    cache_with_lock = Any  # type: ignore[misc]
    TrulyUnifiedCallbacks = Any  # type: ignore[misc]
    BaseDatabaseService = Any  # type: ignore[misc]
    deprecated = Any  # type: ignore[misc]
    BaseModel = Any  # type: ignore[misc]
    IntelligentCacheWarmer = Any  # type: ignore[misc]
    CallbackModule = Any  # type: ignore[misc]
    CallbackModuleRegistry = Any  # type: ignore[misc]
    CPUOptimizer = Any  # type: ignore[misc]
    validate_env = Any  # type: ignore[misc]
    HierarchicalCacheConfig = Any  # type: ignore[misc]
    HierarchicalCacheManager = Any  # type: ignore[misc]
    IntelligentMultiLevelCache = Any  # type: ignore[misc]
    create_intelligent_cache_manager = Any  # type: ignore[misc]
    MemoryManager = Any  # type: ignore[misc]
    inject = Any  # type: ignore[misc]
    injectable = Any  # type: ignore[misc]

__all__ = [
    "TrulyUnifiedCallbacks",
    "TrulyUnifiedCallbacksType",
    "CacheConfig",
    "InMemoryCacheManager",
    "RedisCacheManager",
    "cache_with_lock",
    "AdvancedQueryOptimizer",
    "HierarchicalCacheManager",
    "HierarchicalCacheConfig",
    "IntelligentCacheWarmer",
    "MemoryManager",
    "CPUOptimizer",
    "IntelligentMultiLevelCache",
    "create_intelligent_cache_manager",
    "CallbackModule",
    "CallbackModuleRegistry",
    "BaseModel",
    "BaseDatabaseService",
    "deprecated",
    "injectable",
    "inject",
    "validate_env",
    "AsyncContextManager",
    "async_retry",
    "CircuitBreaker",
    "CircuitBreakerOpen",
    "circuit_breaker",
    "async_batch",
    "ServiceRegistry",
<<<<<<< HEAD
=======
    "registry",
>>>>>>> 774a0835
]

_ASYNC_EXPORTS = {
    "AsyncContextManager",
    "CircuitBreaker",
    "CircuitBreakerOpen",
    "async_batch",
    "async_retry",
    "circuit_breaker",
}

_LAZY_EXPORTS = {
    "TrulyUnifiedCallbacks": (
        "..infrastructure.callbacks.unified_callbacks",
        "TrulyUnifiedCallbacks",
    ),
    "CacheConfig": ("..infrastructure.cache.cache_manager", "CacheConfig"),
    "InMemoryCacheManager": (
        "..infrastructure.cache.cache_manager",
        "InMemoryCacheManager",
    ),
    "RedisCacheManager": (
        "..infrastructure.cache.cache_manager",
        "RedisCacheManager",
    ),
    "cache_with_lock": ("..infrastructure.cache.cache_manager", "cache_with_lock"),
    "BaseDatabaseService": (".base_database_service", "BaseDatabaseService"),
    "deprecated": (".deprecation", "deprecated"),
    "AdvancedQueryOptimizer": (".advanced_query_optimizer", "AdvancedQueryOptimizer"),
    "HierarchicalCacheManager": (".hierarchical_cache_manager", "HierarchicalCacheManager"),
    "HierarchicalCacheConfig": (".hierarchical_cache_manager", "HierarchicalCacheConfig"),
    "IntelligentCacheWarmer": (".cache_warmer", "IntelligentCacheWarmer"),
    "MemoryManager": (".memory_manager", "MemoryManager"),
    "CPUOptimizer": (".cpu_optimizer", "CPUOptimizer"),

    "IntelligentMultiLevelCache": (
        ".intelligent_multilevel_cache",
        "IntelligentMultiLevelCache",
    ),
    "create_intelligent_cache_manager": (
        ".intelligent_multilevel_cache",
        "create_intelligent_cache_manager",
    ),
    "CallbackModule": (".callback_modules", "CallbackModule"),
    "CallbackModuleRegistry": (".callback_modules", "CallbackModuleRegistry"),
    "BaseModel": (".base_model", "BaseModel"),
    "inject": (".di_decorators", "inject"),
    "injectable": (".di_decorators", "injectable"),
    "validate_env": (".env_validation", "validate_env"),
    "ServiceRegistry": (".registry", "ServiceRegistry"),
}


def __getattr__(name: str) -> Any:
    if name in _ASYNC_EXPORTS:
        from . import async_utils

        value = getattr(async_utils, name)
        globals()[name] = value
        return value
    if name in _LAZY_EXPORTS:
        module_name, attr_name = _LAZY_EXPORTS[name]
        module = import_module(module_name, __package__)
        value = getattr(module, attr_name)
        globals()[name] = value
        return value
    raise AttributeError(name)<|MERGE_RESOLUTION|>--- conflicted
+++ resolved
@@ -103,10 +103,6 @@
     "circuit_breaker",
     "async_batch",
     "ServiceRegistry",
-<<<<<<< HEAD
-=======
-    "registry",
->>>>>>> 774a0835
 ]
 
 _ASYNC_EXPORTS = {
