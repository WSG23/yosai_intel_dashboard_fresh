--- conflicted
+++ resolved
@@ -28,7 +28,6 @@
     from ..infrastructure.callbacks.unified_callbacks import TrulyUnifiedCallbacks
     from .base_database_service import BaseDatabaseService
     from .deprecation import deprecated
-<<<<<<< HEAD
     from .base_model import BaseModel
     from .cache_warmer import IntelligentCacheWarmer
     from .callback_modules import CallbackModule, CallbackModuleRegistry
@@ -37,23 +36,6 @@
     from .hierarchical_cache_manager import (
         HierarchicalCacheConfig,
         HierarchicalCacheManager,
-=======
-from .base_model import BaseModel
-from .cache_warmer import IntelligentCacheWarmer
-from .callback_modules import CallbackModule, CallbackModuleRegistry
-from .cpu_optimizer import CPUOptimizer
-from .di_decorators import inject, injectable
-from .env_validation import validate_env
-from .hierarchical_cache_manager import (
-    HierarchicalCacheConfig,
-    HierarchicalCacheManager,
-)
-from .memory_manager import MemoryManager
-
-if TYPE_CHECKING:  # pragma: no cover - type hints only
-    from ..infrastructure.callbacks.unified_callbacks import (
-        TrulyUnifiedCallbacks as TrulyUnifiedCallbacksType,
->>>>>>> eb70d097
     )
     from .intelligent_multilevel_cache import (
         IntelligentMultiLevelCache,
@@ -146,15 +128,13 @@
     "cache_with_lock": ("..infrastructure.cache.cache_manager", "cache_with_lock"),
     "BaseDatabaseService": (".base_database_service", "BaseDatabaseService"),
     "deprecated": (".deprecation", "deprecated"),
-<<<<<<< HEAD
     "AdvancedQueryOptimizer": (".advanced_query_optimizer", "AdvancedQueryOptimizer"),
     "HierarchicalCacheManager": (".hierarchical_cache_manager", "HierarchicalCacheManager"),
     "HierarchicalCacheConfig": (".hierarchical_cache_manager", "HierarchicalCacheConfig"),
     "IntelligentCacheWarmer": (".cache_warmer", "IntelligentCacheWarmer"),
     "MemoryManager": (".memory_manager", "MemoryManager"),
     "CPUOptimizer": (".cpu_optimizer", "CPUOptimizer"),
-=======
->>>>>>> eb70d097
+
     "IntelligentMultiLevelCache": (
         ".intelligent_multilevel_cache",
         "IntelligentMultiLevelCache",
@@ -163,15 +143,13 @@
         ".intelligent_multilevel_cache",
         "create_intelligent_cache_manager",
     ),
-<<<<<<< HEAD
     "CallbackModule": (".callback_modules", "CallbackModule"),
     "CallbackModuleRegistry": (".callback_modules", "CallbackModuleRegistry"),
     "BaseModel": (".base_model", "BaseModel"),
     "inject": (".di_decorators", "inject"),
     "injectable": (".di_decorators", "injectable"),
     "validate_env": (".env_validation", "validate_env"),
-=======
->>>>>>> eb70d097
+
 }
 
 
