--- conflicted
+++ resolved
@@ -54,137 +54,9 @@
             return None
         return getattr(module, attr) if attr else module
 
-
-<<<<<<< HEAD
 # Backwards compatibility: provide module-level ``registry`` alias so external
 # code can import ``from ...core import ServiceRegistry, registry`` and continue
 # using ``registry.register(...)`` style APIs.
 registry = ServiceRegistry
 
-__all__ = ["ServiceRegistry", "registry"]
-=======
-class ServiceDiscovery:
-    """Client for fetching microservice addresses from Consul-like registry."""
-
-    def __init__(self, base_url: str | None = None) -> None:
-        url = (
-            base_url
-            or os.getenv("SERVICE_REGISTRY_URL")
-            or os.getenv("CONSUL_ADDR", "http://localhost:8500")
-        )
-        self.base_url = url.rstrip("/")
-        self.session = aiohttp.ClientSession()
-        self._circuit_breaker = CircuitBreaker(5, 30, name="service_discovery")
-        self._error_handler = ErrorHandler()
-        self._cache: Dict[str, str] = {}
-
-    def _get_cached(self, name: str) -> Optional[str]:
-        return self._cache.get(name)
-
-    def _set_cached(self, name: str, value: str) -> None:
-        self._cache[name] = value
-
-    async def resolve_async(self, name: str) -> Optional[str]:
-        """Return ``host:port`` for *name* or ``None`` if lookup fails."""
-        cached = self._get_cached(name)
-        if cached is not None:
-            return cached
-        try:
-            headers: Dict[str, str] = {}
-            propagate_context(headers)
-            async with self._circuit_breaker:
-                async with self.session.get(
-                    f"{self.base_url}/v1/health/service/{name}",
-                    params={"passing": 1},
-                    headers=headers,
-                    timeout=2,
-                ) as resp:
-                    resp.raise_for_status()
-                    data = await resp.json()
-                    if not data:
-                        return None
-                    svc = data[0]["Service"]
-                    addr = f"{svc['Address']}:{svc['Port']}"
-                    self._set_cached(name, addr)
-                    return addr
-        except CircuitBreakerOpen as exc:  # pragma: no cover - circuit open
-            self._error_handler.handle(exc, ErrorCategory.UNAVAILABLE)
-            return None
-        except Exception as exc:  # pragma: no cover - network failures
-            self._error_handler.handle(exc, ErrorCategory.UNAVAILABLE)
-            cached = self._get_cached(name)
-            if cached is not None:
-                return cached
-            env = os.getenv(f"{name.upper()}_SERVICE_URL")
-            return env
-
-    def resolve(self, name: str) -> Optional[str]:
-        """Return ``host:port`` for *name* or ``None`` if lookup fails."""
-        return asyncio.run(self.resolve_async(name))
-
-
-# Global registry instance
-registry = ServiceRegistry()
-
-# Convenience wrappers
-register_service = registry.register_service
-get_service = registry.get_service
-
-
-# Built-in optional services registration -------------------------------------------------
-def register_builtin_services() -> None:
-    """Register optional services provided by the main application."""
-
-    register_service(
-        "FileProcessor",
-        "services.data_processing.file_handler:FileHandler",
-    )
-    register_service(
-        "FileHandler",
-        "services.data_processing.file_handler:FileHandler",
-    )
-    register_service(
-        "SecurityValidator",
-        "validation.security_validator:SecurityValidator",
-    )
-    register_service(
-        "UploadAnalyticsProcessor",
-        "services.upload_processing:UploadAnalyticsProcessor",
-    )
-    register_service(
-        "AsyncFileProcessor", "services.async_file_processor:AsyncFileProcessor"
-    )
-
-    register_service(
-        "get_analytics_service",
-        "services.analytics_service:get_analytics_service",
-    )
-    register_service(
-        "create_analytics_service",
-        "services.analytics_service:create_analytics_service",
-    )
-    register_service(
-        "AnalyticsService",
-        "services.analytics_service:AnalyticsService",
-    )
-
-    # Optional model and database classes
-    register_service("BaseModel", "models.base:BaseModel")
-    register_service("AccessEventModel", "models.base:AccessEventModel")
-    register_service("AnomalyDetectionModel", "models.base:AnomalyDetectionModel")
-    register_service("ModelFactory", "models.base:ModelFactory")
-    register_service(
-        "DatabaseConnectionFactory",
-        "config.database_manager:DatabaseConnectionFactory",
-    )
-
-
-__all__ = [
-    "ServiceRegistry",
-    "ServiceDiscovery",
-    "registry",
-    "register_service",
-    "get_service",
-    "register_builtin_services",
-]
->>>>>>> 8aa709f0
+__all__ = ["ServiceRegistry", "registry"]