from __future__ import annotations

"""Simple background publisher for analytics WebSocket demos."""

import logging
import threading
from typing import Any, Dict

from src.common import (
    BaseComponent,
    EventDispatchMixin,
    LoggingMixin,
    handle_deprecated,
)
from yosai_intel_dashboard.src.core.interfaces.protocols import EventBusProtocol
from yosai_intel_dashboard.src.services.analytics_summary import generate_sample_analytics
from src.common.base import BaseComponent
from src.common.config import ConfigProvider


<<<<<<< HEAD
class WebSocketDataProvider(BaseComponent):
    """Publish sample analytics updates to an event bus periodically."""

    def __init__(
        self,
        event_bus: EventBusProtocol,
        *,
        config: ConfigProvider | None = None,
        interval: float | None = None,
    ) -> None:
        super().__init__(config)
        self.event_bus = event_bus
        self.interval = interval if interval is not None else self.config.metrics_interval
=======
class WebSocketDataProvider(EventDispatchMixin, LoggingMixin, BaseComponent):
    """Publish sample analytics updates to an event bus periodically."""

    @handle_deprecated("event_bus", "interval")
    def __init__(self, *, event_bus: EventBusProtocol, interval: float = 1.0) -> None:
        super().__init__(event_bus=event_bus, interval=interval)
>>>>>>> 97640df9
        self._stop = threading.Event()
        self._thread = threading.Thread(target=self._run, daemon=True)
        self._thread.start()

    def _run(self) -> None:
        while not self._stop.is_set():
            payload: Dict[str, Any] = generate_sample_analytics()
            self.dispatch_event("analytics_update", payload)
            self.log(logging.DEBUG, "analytics_update dispatched")
            self._stop.wait(self.interval)

    def stop(self) -> None:
        """Stop the provider thread."""
        self._stop.set()
        self._thread.join(timeout=1)


__all__ = ["WebSocketDataProvider"]<|MERGE_RESOLUTION|>--- conflicted
+++ resolved
@@ -18,7 +18,6 @@
 from src.common.config import ConfigProvider
 
 
-<<<<<<< HEAD
 class WebSocketDataProvider(BaseComponent):
     """Publish sample analytics updates to an event bus periodically."""
 
@@ -32,14 +31,7 @@
         super().__init__(config)
         self.event_bus = event_bus
         self.interval = interval if interval is not None else self.config.metrics_interval
-=======
-class WebSocketDataProvider(EventDispatchMixin, LoggingMixin, BaseComponent):
-    """Publish sample analytics updates to an event bus periodically."""
 
-    @handle_deprecated("event_bus", "interval")
-    def __init__(self, *, event_bus: EventBusProtocol, interval: float = 1.0) -> None:
-        super().__init__(event_bus=event_bus, interval=interval)
->>>>>>> 97640df9
         self._stop = threading.Event()
         self._thread = threading.Thread(target=self._run, daemon=True)
         self._thread.start()
