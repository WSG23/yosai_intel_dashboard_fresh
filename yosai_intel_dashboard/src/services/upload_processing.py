from __future__ import annotations

"""Expose upload analytics processing helpers.

Historically the project relied on runtime patch scripts to attach analytics
helpers to :class:`UploadAnalyticsProcessor`.  The processor now ships with a
fully fledged implementation and can be imported directly from this module
without any additional patching.
"""

from yosai_intel_dashboard.src.utils.upload_store import (
    UploadedDataStore,
    get_uploaded_data_store,
)

from .upload.upload_processing import (
    UploadAnalyticsProcessor,
    clean_uploaded_dataframe,
    get_analytics_from_uploaded_data,
    summarize_dataframe,
)

__all__ = [
    "UploadAnalyticsProcessor",
<<<<<<< HEAD
    "get_analytics_from_uploaded_data",
    "clean_uploaded_dataframe",
    "summarize_dataframe",
=======
    "UploadedDataStore",
    "get_uploaded_data_store",
>>>>>>> 2a792cca
]<|MERGE_RESOLUTION|>--- conflicted
+++ resolved
@@ -22,12 +22,7 @@
 
 __all__ = [
     "UploadAnalyticsProcessor",
-<<<<<<< HEAD
     "get_analytics_from_uploaded_data",
     "clean_uploaded_dataframe",
     "summarize_dataframe",
-=======
-    "UploadedDataStore",
-    "get_uploaded_data_store",
->>>>>>> 2a792cca
 ]