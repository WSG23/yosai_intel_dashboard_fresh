from __future__ import annotations

"""Minimal FastAPI application for analytics microservice."""

from typing import Dict

import logging
from time import perf_counter

from analytics import anomaly_detection, security_patterns
from yosai_intel_dashboard.models.ml.pipeline_contract import preprocess_events
from shared.errors.types import ErrorCode, ErrorResponse
from jose import jwt
from yosai_framework import ServiceBuilder
from yosai_intel_dashboard.models.ml import ModelRecord, ModelRegistry
from yosai_intel_dashboard.src.core.security import RateLimiter, security_config
from yosai_intel_dashboard.src.database.utils import parse_connection_string
from yosai_intel_dashboard.src.error_handling import http_error
from yosai_intel_dashboard.src.error_handling.middleware import ErrorHandlingMiddleware
from yosai_intel_dashboard.src.infrastructure.config import get_database_config
from yosai_intel_dashboard.src.infrastructure.config.loader import (
    ConfigurationLoader,
)
from yosai_intel_dashboard.src.infrastructure.discovery.health_check import (
    register_health_check,
    setup_health_checks,
)
from yosai_intel_dashboard.src.services.analytics_microservice import async_queries
from yosai_intel_dashboard.src.services.analytics_microservice.analytics_service import (
    AnalyticsService,
    get_analytics_service,
)
from yosai_intel_dashboard.src.services.analytics_microservice.model_loader import (
    preload_active_models,
)
from yosai_intel_dashboard.src.services.analytics_microservice.unicode_middleware import (
    UnicodeSanitizationMiddleware,
)
from yosai_intel_dashboard.src.services.common.async_db import create_pool
from yosai_intel_dashboard.src.services.explainability_service import (
    ExplainabilityService,
)
import logging
import uuid
from fastapi import APIRouter, Depends, FastAPI, File, Form, UploadFile
from fastapi.responses import JSONResponse
from monitoring.ab_testing import ABTest

try:  # pragma: no cover - optional dependency
    from prometheus_client import Histogram  # type: ignore
except Exception:  # pragma: no cover
    Histogram = None  # type: ignore


from .analytics_service import AnalyticsService, get_analytics_service

logger = logging.getLogger(__name__)
<<<<<<< HEAD
=======

if Histogram:
    _INFERENCE_LATENCY = Histogram(
        "analytics_inference_latency_seconds",
        "Time spent performing model inference",
        ["model"],
        registry=None,
    )
else:  # pragma: no cover - metrics disabled
    _INFERENCE_LATENCY = None  # type: ignore

>>>>>>> 650f4f50
app = FastAPI()


@app.on_event("startup")  # type: ignore[misc]
async def _startup() -> None:
    """Initialize A/B test experiment."""
    app.state.ab_test = ABTest({"control": 1, "treatment": 1})
    app.state.ab_test.set_rollout_strategy(
        lambda winner: logger.info("Rolling out variant %s", winner)
    )


@app.get("/api/v1/health")  # type: ignore[misc]
async def health() -> Dict[str, str]:
    """Basic service health endpoint."""
    return {"status": "ok"}


@app.post("/api/v1/abtest/evaluate")  # type: ignore[misc]
async def evaluate_ab_test() -> Dict[str, str | None]:
    """Evaluate the current experiment and return the winner."""
    winner = app.state.ab_test.evaluate()
    return {"winner": winner}


@app.get("/api/v1/analytics/dashboard-summary")  # type: ignore[misc]
async def dashboard_summary(

    svc: AnalyticsService = Depends(get_analytics_service),
):
    """Generate predictions from a CSV upload.

    The uploaded file is parsed as CSV, transformed using
    :func:`preprocess_events`, and then passed to a loaded model for
    inference. If multiple models are loaded, a specific model can be
    selected via the optional ``model`` query parameter.
    """

    try:
        df = pd.read_csv(io.BytesIO(await file.read()))
    except Exception as exc:  # noqa: BLE001
        raise http_error(ErrorCode.INVALID_INPUT, "invalid csv", 400) from exc

    features = preprocess_events(df)

    model_obj = (
        svc.models.get(model) if model else next(iter(svc.models.values()), None)
    )
    if model_obj is None:
        raise http_error(ErrorCode.NOT_FOUND, "model not found", 404)

    try:
        preds = model_obj.predict(features)
    except Exception as exc:  # noqa: BLE001
        raise http_error(ErrorCode.INTERNAL, str(exc), 500) from exc

    if hasattr(preds, "tolist"):
        preds = preds.tolist()
    return {"predictions": preds}


models_router = APIRouter(prefix="/api/v1/models", tags=["models"])


@models_router.post("/register", responses=ERROR_RESPONSES)
@rate_limit_decorator()
async def register_model(
    name: str = Form(...),
    version: str = Form(...),
    file: UploadFile = File(...),
    _: None = Depends(verify_token),
    svc: AnalyticsService = Depends(get_analytics_service),
):
    """Register a new ML model version.

    Saves the uploaded artifact, records it in the model registry and loads the
    model into memory if possible.
    """
    dest_dir = svc.model_dir / name / version
    dest_dir.mkdir(parents=True, exist_ok=True)
    dest_path = dest_dir / file.filename
    contents = await file.read()
    dest_path.write_bytes(contents)
    try:
        record = svc.model_registry.register_model(
            name,
            str(dest_path),
            {},
            "",
            version=version,
            feature_defs_version=None,
        )
        svc.model_registry.set_active_version(name, record.version)
        try:
            model_obj = joblib.load(dest_path)
            svc.models[name] = model_obj
        except Exception:  # pragma: no cover - invalid model file
            pass
    except Exception as exc:  # pragma: no cover - registry failure
        raise http_error(ErrorCode.INTERNAL, str(exc), 500) from exc
    return {"name": name, "version": record.version}


@models_router.get("/{name}", responses=ERROR_RESPONSES)
@rate_limit_decorator()
async def list_versions(
    name: str,
    _: None = Depends(verify_token),
    svc: AnalyticsService = Depends(get_analytics_service),
):
    """List model versions.

    Returns all registered versions for the model along with the active one.
    """
    records = svc.model_registry.list_models(name)
    if not records:
        raise http_error(ErrorCode.NOT_FOUND, "model not found", 404)
    return {
        "name": name,
        "versions": [r.version for r in records],
        "active_version": next((r.version for r in records if r.is_active), None),
    }


@models_router.post("/{name}/rollback", responses=ERROR_RESPONSES)
async def rollback(
    name: str,
    version: str = Form(...),
    _: None = Depends(verify_token),
    svc: AnalyticsService = Depends(get_analytics_service),
):
    """Rollback to a previous model version.

    Activates the specified ``version`` and reloads model artifacts into memory.
    """
    records = svc.model_registry.list_models(name)
    if not records or version not in [r.version for r in records]:
        raise http_error(ErrorCode.NOT_FOUND, "version not found", 404)
    try:
        svc.model_registry.set_active_version(name, version)
    except Exception as exc:  # pragma: no cover - registry failure
        raise http_error(ErrorCode.INTERNAL, str(exc), 500) from exc

    preload_active_models(svc)
    return {"name": name, "active_version": version}


def _download_artifact(
    svc: AnalyticsService, name: str, record: ModelRecord
) -> Path:
    """Ensure the model artifact is present locally."""
    local_dir = Path(svc.model_dir) / name / record.version
    local_dir.mkdir(parents=True, exist_ok=True)
    local_path = local_dir / Path(record.storage_uri).name
    if not local_path.exists():
        try:
            svc.model_registry.download_artifact(record.storage_uri, str(local_path))
        except Exception as exc:  # noqa: BLE001
            raise http_error(ErrorCode.INTERNAL, str(exc), 500) from exc
    return local_path


def _load_model(svc: AnalyticsService, name: str, local_path: Path) -> Any:
    """Load a model from memory or disk."""
    model_obj = svc.models.get(name)
    if model_obj is not None:
        return model_obj
    try:
        model_obj = joblib.load(local_path)
    except Exception as exc:
        raise http_error(ErrorCode.INTERNAL, str(exc), 500) from exc
    svc.models[name] = model_obj
    return model_obj


def _run_prediction(model_obj: Any, data: Any) -> tuple[Any, float]:
    """Execute model inference on ``data`` and record latency."""
    start = perf_counter()
    try:
        result = model_obj.predict(data)
    except Exception as exc:
        raise http_error(ErrorCode.INTERNAL, str(exc), 500) from exc
    latency = perf_counter() - start
    model_label = getattr(getattr(model_obj, "metadata", None), "name", model_obj.__class__.__name__)
    if _INFERENCE_LATENCY:
        _INFERENCE_LATENCY.labels(model_label).observe(latency)
    logger.debug("Model %s inference took %.6f seconds", model_label, latency)
    return result, latency


def _log_explainability(
    svc: AnalyticsService,
    name: str,
    model_obj: Any,
    data: Any,
    record: ModelRecord,
    prediction_id: str,
) -> None:
    """Log feature data and SHAP explanations if possible."""
    try:
        df = pd.DataFrame(data)
    except Exception as exc:  # pragma: no cover - defensive
        logger.debug("DataFrame creation failed: %s", exc)
        return
    try:
        svc.model_registry.log_features(name, df)
    except Exception as exc:  # pragma: no cover - best effort
        logger.debug("Feature logging failed: %s", exc)
    try:
        explainer = ExplainabilityService()
        explainer.register_model(name, model_obj, background_data=df)
        shap_vals = explainer.shap_values(name, df)
        if svc.model_registry:
            svc.model_registry.log_explanation(
                prediction_id,
                name,
                record.version,
                {"shap_values": shap_vals.tolist()},
            )
    except Exception as exc:  # pragma: no cover - best effort
        logger.debug("Explainability logging failed: %s", exc)


@models_router.post("/{name}/predict", responses=ERROR_RESPONSES)
@rate_limit_decorator()
async def predict(
    name: str,
    req: PredictRequest,
    _: None = Depends(verify_token),
    svc: AnalyticsService = Depends(get_analytics_service),
):
    """Generate predictions using an active model.

    Downloads the model artifact if necessary and logs input features before
    returning the model's predictions.
    """
    record = svc.model_registry.get_model(name, active_only=True)
    if record is None:
        raise http_error(ErrorCode.NOT_FOUND, "no active version", 404)

    local_path = _download_artifact(svc, name, record)
    model_obj = _load_model(svc, name, local_path)
<<<<<<< HEAD
=======
    result, latency = _run_prediction(model_obj, req.data)

>>>>>>> 650f4f50
    prediction_id = str(uuid.uuid4())
    variant = app.state.ab_test.assign(prediction_id)
    result = _run_prediction(model_obj, req.data)
    _log_explainability(
        svc,
        name,
        model_obj,
        req.data,
        record,
        prediction_id,
    )
<<<<<<< HEAD
    app.state.ab_test.log_metric(variant, 1.0)
    return {
        "prediction_id": prediction_id,
        "predictions": result,
        "variant": variant,
=======
    return {
        "prediction_id": prediction_id,
        "predictions": result,
        "latency_seconds": latency,
>>>>>>> 650f4f50
    }


@models_router.get("/{name}/drift", responses=ERROR_RESPONSES)
@rate_limit_decorator()
async def get_drift(
    name: str,
    _: None = Depends(verify_token),
    svc: AnalyticsService = Depends(get_analytics_service),
):
    """Retrieve data drift metrics for a model.

    Returns drift statistics recorded in the model registry or a 404 if none
    exist.
    """
    metrics = svc.model_registry.get_drift_metrics(name)
    if not metrics:
        raise http_error(ErrorCode.NOT_FOUND, "no drift data", 404)
    return metrics


app.include_router(models_router)


FastAPIInstrumentor.instrument_app(app)
Instrumentator().instrument(app).expose(app)
setup_health_checks(app)

@app.on_event("startup")
async def _write_openapi() -> None:
    """Persist OpenAPI schema for docs."""
    docs_path = (
        Path(__file__).resolve().parents[2]
        / "docs"
        / "analytics_microservice_openapi.json"
    )
    docs_path.write_text(json.dumps(app.openapi(), indent=2))<|MERGE_RESOLUTION|>--- conflicted
+++ resolved
@@ -55,20 +55,7 @@
 from .analytics_service import AnalyticsService, get_analytics_service
 
 logger = logging.getLogger(__name__)
-<<<<<<< HEAD
-=======
-
-if Histogram:
-    _INFERENCE_LATENCY = Histogram(
-        "analytics_inference_latency_seconds",
-        "Time spent performing model inference",
-        ["model"],
-        registry=None,
-    )
-else:  # pragma: no cover - metrics disabled
-    _INFERENCE_LATENCY = None  # type: ignore
-
->>>>>>> 650f4f50
+
 app = FastAPI()
 
 
@@ -311,11 +298,6 @@
 
     local_path = _download_artifact(svc, name, record)
     model_obj = _load_model(svc, name, local_path)
-<<<<<<< HEAD
-=======
-    result, latency = _run_prediction(model_obj, req.data)
-
->>>>>>> 650f4f50
     prediction_id = str(uuid.uuid4())
     variant = app.state.ab_test.assign(prediction_id)
     result = _run_prediction(model_obj, req.data)
@@ -327,18 +309,11 @@
         record,
         prediction_id,
     )
-<<<<<<< HEAD
     app.state.ab_test.log_metric(variant, 1.0)
     return {
         "prediction_id": prediction_id,
         "predictions": result,
         "variant": variant,
-=======
-    return {
-        "prediction_id": prediction_id,
-        "predictions": result,
-        "latency_seconds": latency,
->>>>>>> 650f4f50
     }
 
 
