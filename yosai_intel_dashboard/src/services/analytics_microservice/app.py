--- conflicted
+++ resolved
@@ -527,7 +527,6 @@
     return {"name": name, "active_version": version}
 
 
-<<<<<<< HEAD
 @models_router.post("/{name}/predict", responses=ERROR_RESPONSES)
 @rate_limit_decorator()
 async def predict(
@@ -553,24 +552,6 @@
             svc.model_registry.download_artifact(record.storage_uri, str(local_path))
         except Exception as exc:
             raise http_error(ErrorCode.INTERNAL, str(exc), 500) from exc
-=======
-def _download_artifact(svc: AnalyticsService, name: str, record: ModelRecord) -> Path:
-    """Ensure the model artifact is available locally and return its path."""
-    local_dir = svc.model_dir / name / record.version
-    try:
-        local_dir.mkdir(parents=True, exist_ok=True)
-    except Exception as exc:
-        raise http_error(ErrorCode.INTERNAL, str(exc), 500) from exc
-    local_path = local_dir / os.path.basename(record.storage_uri)
-    if local_path.exists():
-        return local_path
-    try:
-        svc.model_registry.download_artifact(record.storage_uri, str(local_path))
-    except Exception as exc:
-        raise http_error(ErrorCode.INTERNAL, str(exc), 500) from exc
-    return local_path
-
->>>>>>> 08b35505
 
 def _load_model(svc: AnalyticsService, name: str, local_path: Path) -> Any:
     """Load a model from memory or disk."""
