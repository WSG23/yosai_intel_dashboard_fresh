--- conflicted
+++ resolved
@@ -29,18 +29,13 @@
 
 from analytics import anomaly_detection, feature_extraction, security_patterns
 from database.utils import parse_connection_string
-<<<<<<< HEAD
 from shared.errors.types import ErrorCode, ErrorResponse
 from yosai_framework import ServiceBuilder
 from yosai_framework.errors import ServiceError
 from yosai_framework.service import BaseService
 from yosai_intel_dashboard.models.ml import ModelRegistry
 from yosai_intel_dashboard.src.core.security import RateLimiter
-=======
-from yosai_intel_dashboard.src.infrastructure.config.constants import DEFAULT_CACHE_HOST, DEFAULT_CACHE_PORT
-from yosai_intel_dashboard.src.infrastructure.config.config_loader import load_service_config
-from middleware.rate_limit import RateLimitMiddleware, RedisRateLimiter
->>>>>>> 23e51c4d
+
 from yosai_intel_dashboard.src.error_handling import http_error
 from yosai_intel_dashboard.src.infrastructure.config import get_database_config
 from yosai_intel_dashboard.src.infrastructure.config.config_loader import (
@@ -91,7 +86,6 @@
 }
 
 
-<<<<<<< HEAD
 @app.middleware("http")
 async def rate_limit(request: Request, call_next):
     auth = request.headers.get("Authorization", "")
@@ -117,20 +111,7 @@
     for key, value in headers.items():
         response.headers[key] = value
     return response
-=======
-
-async def _db_check(app: FastAPI) -> Dict[str, Any]:
-    healthy = await async_db.health_check()
-    return {
-        "healthy": healthy,
-        "circuit_breaker": getattr(app.state, "db_circuit_breaker", "closed"),
-        "retries": getattr(app.state, "db_retries", 0),
-    }
-
-
-async def _broker_check(_: FastAPI) -> Dict[str, Any]:
-    return {"healthy": True, "circuit_breaker": "closed", "retries": 0}
->>>>>>> 23e51c4d
+
 
 
 async def _external_api_check(_: FastAPI) -> Dict[str, Any]:
