--- conflicted
+++ resolved
@@ -19,8 +19,6 @@
     def predict(self, data):
         return [len(data)]
 
-
-<<<<<<< HEAD
 # stub out the heavy 'services' package before pytest imports it
 services_stub = types.ModuleType("services")
 services_stub.__path__ = [str(SERVICES_PATH)]
@@ -412,9 +410,6 @@
 
     return module, queries_stub, dummy_service
 
-
-=======
->>>>>>> 1ec040e6
 @pytest.mark.asyncio
 async def test_health_endpoints(app_factory):
     module, _, _ = app_factory()
