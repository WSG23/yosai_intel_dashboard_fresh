"""Core upload processing helpers extracted from the Dash page."""

from __future__ import annotations

import base64
import logging
import time
from datetime import datetime
from typing import Any, Dict, List, Tuple

import dash_bootstrap_components as dbc
from dash import html, no_update

from yosai_intel_dashboard.src.core.interfaces.service_protocols import get_device_learning_service
from yosai_intel_dashboard.src.services.rabbitmq_client import RabbitMQClient
from yosai_intel_dashboard.src.services.task_queue import (
    TaskQueue,
    TaskQueueProtocol,
)
from yosai_intel_dashboard.src.services.upload import (
    AISuggestionService,
    ChunkedUploadManager,
    ClientSideValidator,
    ModalService,
    get_trigger_id,
)
from yosai_intel_dashboard.src.services.upload.protocols import (
    DeviceLearningServiceProtocol,
    UploadProcessingServiceProtocol,
    UploadStorageProtocol,
)
from yosai_intel_dashboard.src.services.upload.upload_queue_manager import UploadQueueManager
<<<<<<< HEAD
from validation.security_validator import SecurityValidator, ValidationError
=======
from yosai_intel_dashboard.src.core.security import validate_user_input
from validation.security_validator import SecurityValidator
>>>>>>> 7bb6da39

logger = logging.getLogger(__name__)


class UploadCore:
    """Container for upload related operations."""

    def __init__(
        self,
        processing: UploadProcessingServiceProtocol,
        learning_service: DeviceLearningServiceProtocol,
        store: UploadStorageProtocol,
        task_queue: TaskQueueProtocol | None = None,
        task_queue_url: str | None = None,
    ) -> None:
        self.store = store
        self.processing = processing
        self.learning_service = learning_service
        self.preview_processor = self.processing.async_processor
        self.ai = AISuggestionService()
        self.modal = ModalService()
        self.client_validator = ClientSideValidator()
        # Validator used for file uploads; string inputs are sanitized via
        # ``validate_user_input`` helper from :mod:`core.security`.
        self.validator = SecurityValidator()
        self.chunked = ChunkedUploadManager()
        self.queue = UploadQueueManager()
        self.task_queue = task_queue or TaskQueue()
        self.rabbitmq: RabbitMQClient | None = None
        if task_queue_url:
            try:
                self.rabbitmq = RabbitMQClient(task_queue_url)
            except Exception as exc:  # pragma: no cover - optional queue
                logger.error("RabbitMQ connection failed: %s", exc)

    def highlight_upload_area(self, n_clicks):
        if n_clicks:
            return "file-upload-area file-upload-area--highlight"
        return "file-upload-area"

    def display_client_validation(self, data):
        if not data:
            return no_update
        alerts = self.client_validator.build_error_alerts(data)
        return alerts

    async def process_uploaded_files(
        self, contents_list: List[str] | str, filenames_list: List[str] | str
    ) -> Tuple[Any, Any, Any, Any, Any, Any, Any]:
        if not contents_list:
            return (
                [],
                [],
                {},
                [],
                {},
                no_update,
                no_update,
            )

        if not isinstance(contents_list, list):
            contents_list = [contents_list]
            filenames_list = [filenames_list]

        valid_contents: list[str] = []
        valid_filenames: list[str] = []
        alerts: list[Any] = []
        for content, fname in zip(contents_list, filenames_list):
<<<<<<< HEAD
            try:
                data = base64.b64decode(content.split(",", 1)[1])
                self.validator.validate_file_upload(fname, data)
            except ValidationError as exc:
                alerts.append(self.processing.build_failure_alert(str(exc)))
            except Exception as exc:  # pragma: no cover - unexpected decoding issues
                logger.error("Failed to validate %s: %s", fname, exc)
                alerts.append(self.processing.build_failure_alert("Invalid file data"))
=======
            sanitized_name = validate_user_input(str(fname), "filename")
            res = self.validator.validate_file_upload(content)
            ok, msg = res.valid, res.message
            if not ok:
                alerts.append(self.processing.build_failure_alert(msg))
>>>>>>> 7bb6da39
            else:
                valid_contents.append(content)
                valid_filenames.append(sanitized_name)
                self.chunked.start_file(sanitized_name)
                self.queue.add_file(sanitized_name)

        if not valid_contents:
            return alerts, [], {}, [], {}, no_update, no_update

        result = await self.processing.process_files(valid_contents, valid_filenames)

        for fname in valid_filenames:
            self.chunked.finish_file(fname)
            self.queue.mark_complete(fname)

        result = list(result)
        result[0] = alerts + result[0]
        return tuple(result)

    def schedule_upload_task(
        self, contents_list: List[str] | str, filenames_list: List[str] | str
    ) -> str:
        if not contents_list:
            return ""
        if not isinstance(contents_list, list):
            contents_list = [contents_list]
        if not isinstance(filenames_list, list):
            filenames_list = [filenames_list]
        filenames_list = [validate_user_input(str(f), "filename") for f in filenames_list]
        async_coro = self.processing.process_files(contents_list, filenames_list)
        if self.rabbitmq:
            payload = {"contents": contents_list, "filenames": filenames_list}
            return self.rabbitmq.publish(
                "tasks", "upload_process", payload, priority=0, delay_ms=0
            )
        task_id = self.task_queue.create_task(async_coro)
        return task_id

    def reset_upload_progress(
        self, contents_list: List[str] | str
    ) -> Tuple[int, str, bool]:
        if not contents_list:
            return 0, "0%", True
        return 0, "0%", False

    def update_progress_bar(self, _n: int, task_id: str) -> Tuple[int, str, Any]:
        task_id = validate_user_input(str(task_id), "task_id")
        if self.rabbitmq:
            progress = 0
        else:
            status = self.task_queue.get_status(task_id)
            progress = int(status.get("progress", 0))
        file_items = [
            html.Li(
                dbc.Progress(
                    value=self.chunked.get_progress(fname),
                    label=f"{fname} {self.chunked.get_progress(fname)}%",
                    striped=True,
                    animated=True,
                    id={"type": "file-progress", "name": fname},
                )
            )
            for fname in self.queue.files
        ]
        return progress, f"{progress}%", file_items

    def finalize_upload_results(
        self, _n: int, task_id: str
    ) -> Tuple[Any, Any, Any, Any, Any, Any, Any, bool]:
        task_id = validate_user_input(str(task_id), "task_id")
        if self.rabbitmq:
            return (
                no_update,
                no_update,
                no_update,
                no_update,
                no_update,
                no_update,
                no_update,
                no_update,
            )
        status = self.task_queue.get_status(task_id)
        result = status.get("result")

        if status.get("done") and result is not None:
            self.task_queue.clear_task(task_id)
            if not isinstance(result, Exception):
                try:
                    from yosai_intel_dashboard.src.components.simple_device_mapping import (
                        generate_ai_device_defaults,
                    )

                    for fname in self.store.get_filenames():
                        df = self.store.load_dataframe(fname)
                        if df is not None and not df.empty:
                            generate_ai_device_defaults(df, "auto")
                except Exception as exc:  # pragma: no cover - best effort
                    logger.error("Failed to generate AI defaults: %s", exc)
            else:
                result = (
                    [self.processing.build_failure_alert(str(result))],
                    [],
                    {},
                    [],
                    {},
                    no_update,
                    no_update,
                )
            return (*result, True)

        return (
            no_update,
            no_update,
            no_update,
            no_update,
            no_update,
            no_update,
            no_update,
            no_update,
        )

    def save_confirmed_device_mappings(
        self, confirm_clicks, floors, security, access, special, file_info
    ) -> Tuple[Any, Any, Any]:
        if not confirm_clicks or not file_info:
            return no_update, no_update, no_update
        try:
            devices = file_info.get("devices", [])
            filename = file_info.get("filename", "")

            user_mappings = {}
            for i, device in enumerate(devices):
                user_mappings[device] = {
                    "floor_number": floors[i] if i < len(floors) else 1,
                    "security_level": security[i] if i < len(security) else 5,
                    "is_entry": "entry" in (access[i] if i < len(access) else []),
                    "is_exit": "exit" in (access[i] if i < len(access) else []),
                    "is_restricted": "is_restricted"
                    in (special[i] if i < len(special) else []),
                    "confidence": 1.0,
                    "device_name": device,
                    "source": "user_confirmed",
                    "saved_at": datetime.now().isoformat(),
                }

            learning_service = self.learning_service
            if not filename:
                raise ValueError("No filename provided in file_info")
            if not devices:
                raise ValueError("No devices found in file_info")

            self.store.wait_for_pending_saves()
            df = self.store.load_dataframe(filename)
            if df is None:
                raise ValueError(f"Data for '{filename}' could not be loaded")
            if df.empty:
                raise ValueError(f"DataFrame for '{filename}' is empty")

            learning_service.save_user_device_mappings(df, filename, user_mappings)
            from yosai_intel_dashboard.src.services.ai_mapping_store import ai_mapping_store

            ai_mapping_store.update(user_mappings)

            success_alert = dbc.Toast(
                "✅ Device mappings saved to database!",
                header="Confirmed & Saved",
                is_open=True,
                dismissable=True,
                duration=3000,
            )
            return success_alert, False, False
        except Exception as e:  # pragma: no cover - robustness
            logger.error("Error saving device mappings: %s", e)
            error_alert = dbc.Toast(
                f"❌ Error saving mappings: {e}",
                header="Error",
                is_open=True,
                dismissable=True,
                duration=8000,
            )
            return error_alert, no_update, no_update


__all__ = ["UploadCore"]<|MERGE_RESOLUTION|>--- conflicted
+++ resolved
@@ -30,12 +30,8 @@
     UploadStorageProtocol,
 )
 from yosai_intel_dashboard.src.services.upload.upload_queue_manager import UploadQueueManager
-<<<<<<< HEAD
 from validation.security_validator import SecurityValidator, ValidationError
-=======
-from yosai_intel_dashboard.src.core.security import validate_user_input
-from validation.security_validator import SecurityValidator
->>>>>>> 7bb6da39
+
 
 logger = logging.getLogger(__name__)
 
@@ -104,7 +100,6 @@
         valid_filenames: list[str] = []
         alerts: list[Any] = []
         for content, fname in zip(contents_list, filenames_list):
-<<<<<<< HEAD
             try:
                 data = base64.b64decode(content.split(",", 1)[1])
                 self.validator.validate_file_upload(fname, data)
@@ -113,13 +108,7 @@
             except Exception as exc:  # pragma: no cover - unexpected decoding issues
                 logger.error("Failed to validate %s: %s", fname, exc)
                 alerts.append(self.processing.build_failure_alert("Invalid file data"))
-=======
-            sanitized_name = validate_user_input(str(fname), "filename")
-            res = self.validator.validate_file_upload(content)
-            ok, msg = res.valid, res.message
-            if not ok:
-                alerts.append(self.processing.build_failure_alert(msg))
->>>>>>> 7bb6da39
+
             else:
                 valid_contents.append(content)
                 valid_filenames.append(sanitized_name)
