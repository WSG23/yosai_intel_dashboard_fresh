--- conflicted
+++ resolved
@@ -1,15 +1,11 @@
-<<<<<<< HEAD
 from typing import Any, Dict
-
-import pandas as pd
-=======
-from typing import Any, Dict, List
->>>>>>> 2a792cca
 
 import pandas as pd
 
 
-<<<<<<< HEAD
+import pandas as pd
+
+
 class UploadAnalyticsProcessor(UploadAnalyticsProtocol):
     """Process and analyze uploaded access control data."""
 
@@ -42,275 +38,18 @@
 
     def summarize_dataframe(self, df: pd.DataFrame) -> Dict[str, Any]:
         """Return basic statistics for ``df``."""
-=======
-import pandas as pd
 
-
-class UploadAnalyticsProcessor:
-    """Minimal stub for tests."""
-
-
-    The processor historically accepted a variety of positional arguments when
-    constructed.  The implementation here keeps a compatible ``__init__`` so
-    existing call sites continue to work while optionally allowing a custom
-    :class:`UploadedDataStore` to be supplied via the ``store`` keyword
-    argument.
-    """
-
-    def __init__(
-        self, *args: Any, store: UploadedDataStore | None = None, **kwargs: Any
-    ) -> None:
-        self.store = store
-
-    # ------------------------------------------------------------------
-    # Basic helpers
-    # ------------------------------------------------------------------
-    def _get_default_store(self) -> UploadedDataStore:
-        """Return the data store used for uploaded files."""
-        if self.store is None:
-            self.store = get_uploaded_data_store()
-        return self.store
-
-    # ------------------------------------------------------------------
-    # Loading and cleaning helpers
-    # ------------------------------------------------------------------
-    def load_uploaded_data(self) -> Dict[str, pd.DataFrame]:
-        """Load all uploaded dataframes from the store."""
-        store = self._get_default_store()
-        return store.get_all_data()
-
-    # ------------------------------------------------------------------
-    def clean_uploaded_dataframe(self, df: pd.DataFrame) -> pd.DataFrame:
-        """Return a cleaned copy of *df* suitable for analytics.
-
-        The cleaning performed here is intentionally lightweight and only
-        performs the operations required by the unit tests and basic analytics:
-
-        * drop completely empty rows
-        * normalise column names to ``snake_case``
-        * rename common columns (``device_name`` -> ``door_id``)
-        * parse the ``timestamp`` column when present
-        """
-
-        cleaned = df.dropna(how="all").copy()
-        cleaned.columns = [c.strip().replace(" ", "_").lower() for c in cleaned.columns]
-        column_map = {"device_name": "door_id"}
-        cleaned.rename(columns=column_map, inplace=True)
-        if "timestamp" in cleaned.columns:
-            cleaned["timestamp"] = pd.to_datetime(cleaned["timestamp"], errors="coerce")
-        return cleaned
-
-    # ------------------------------------------------------------------
-    # Summaries
-    # ------------------------------------------------------------------
-    def _get_column_statistics(self, df: pd.DataFrame) -> Dict[str, Dict[str, Any]]:
-        """Return per column statistics used by the analytics summary."""
-        stats: Dict[str, Dict[str, Any]] = {}
-        for col in df.columns:
-            series = df[col]
-            col_stats: Dict[str, Any] = {
-                "dtype": str(series.dtype),
-                "nulls": int(series.isna().sum()),
-                "non_nulls": int(series.notna().sum()),
-            }
-            if pd.api.types.is_numeric_dtype(series):
-                col_stats.update(
-                    {
-                        "min": float(series.min()) if not series.empty else None,
-                        "max": float(series.max()) if not series.empty else None,
-                        "mean": float(series.mean()) if not series.empty else None,
-                    }
-                )
-            else:
-                col_stats["unique"] = int(series.nunique(dropna=True))
-            stats[col] = col_stats
-        return stats
-
-    # ------------------------------------------------------------------
-    def summarize_dataframe(self, df: pd.DataFrame) -> Dict[str, Any]:
-        """Create a summary dictionary from a combined DataFrame."""
-        if df.empty:
-            return {
-                "total_events": 0,
-                "active_users": 0,
-                "active_doors": 0,
-                "date_range": {"start": "Unknown", "end": "Unknown"},
-                "access_patterns": {},
-                "top_users": [],
-                "top_doors": [],
-                "columns": {},
-            }
-
->>>>>>> 2a792cca
         total_events = len(df)
         active_users = df["person_id"].nunique() if "person_id" in df.columns else 0
         active_doors = df["door_id"].nunique() if "door_id" in df.columns else 0
 
         date_range = {"start": "Unknown", "end": "Unknown"}
         if "timestamp" in df.columns:
-<<<<<<< HEAD
             ts = pd.to_datetime(df["timestamp"], errors="coerce").dropna()
             if not ts.empty:
                 date_range = {"start": str(ts.min().date()), "end": str(ts.max().date())}
 
-=======
-            valid_ts = df["timestamp"].dropna()
-            if not valid_ts.empty:
-                date_range = {
-                    "start": str(valid_ts.min().date()),
-                    "end": str(valid_ts.max().date()),
-                }
 
-        access_patterns: Dict[str, int] = {}
-        if "access_result" in df.columns:
-            access_patterns = df["access_result"].value_counts().to_dict()
-
-        top_users: List[Dict[str, Any]] = []
-        if "person_id" in df.columns:
-            counts = df["person_id"].value_counts().head(10)
-            top_users = [
-                {"user_id": str(k), "count": int(v)} for k, v in counts.items()
-            ]
-
-        top_doors: List[Dict[str, Any]] = []
-        if "door_id" in df.columns:
-            counts = df["door_id"].value_counts().head(10)
-            top_doors = [
-                {"door_id": str(k), "count": int(v)} for k, v in counts.items()
-            ]
-
-        return {
-            "total_events": total_events,
-            "active_users": active_users,
-            "active_doors": active_doors,
-            "date_range": date_range,
-            "access_patterns": access_patterns,
-            "top_users": top_users,
-            "top_doors": top_doors,
-            "columns": self._get_column_statistics(df),
-        }
-
-    # ------------------------------------------------------------------
-    # High level analytics
-    # ------------------------------------------------------------------
-    def get_analytics_from_uploaded_data(self) -> Dict[str, Any]:
-        """Load uploaded data and return a combined analytics summary."""
-        try:
-            store = self._get_default_store()
-            file_info = store.get_file_info()
-            if not file_info:
-                return {
-                    "status": "no_data",
-                    "message": "No uploaded files available",
-                }
-
-            data = {name: store.load_dataframe(name) for name in file_info.keys()}
-            if not data:
-                return {
-                    "status": "no_data",
-                    "message": "No uploaded files available",
-                }
-
-            cleaned_dfs = [self.clean_uploaded_dataframe(df) for df in data.values()]
-            combined = (
-                cleaned_dfs[0]
-                if len(cleaned_dfs) == 1
-                else pd.concat(cleaned_dfs, ignore_index=True)
-            )
-            summary = self.summarize_dataframe(combined)
-            summary.update(
-                {
-                    "status": "success",
-                    "files_processed": len(data),
-                    "file_info": file_info,
-                }
-            )
-            return summary
-        except Exception as exc:  # pragma: no cover - best effort
-            return {"status": "error", "message": str(exc)}
-
-    # ------------------------------------------------------------------
-    def _get_real_uploaded_data(self) -> Dict[str, Any]:
-        """Internal helper used by analytics service tests."""
-        try:
-            data = self.load_uploaded_data()
-            if not data:
-                return {"status": "no_data"}
-
-            original_total = sum(len(df) for df in data.values())
-            cleaned_dfs = [self.clean_uploaded_dataframe(df) for df in data.values()]
-            combined = (
-                cleaned_dfs[0]
-                if len(cleaned_dfs) == 1
-                else pd.concat(cleaned_dfs, ignore_index=True)
-            )
-            summary = self.summarize_dataframe(combined)
-            summary.update(
-                {
-                    "status": "success",
-                    "files_processed": len(data),
-                    "original_total_rows": original_total,
-                }
-            )
-            return summary
-        except Exception as exc:  # pragma: no cover - best effort
-            return {"status": "error", "message": str(exc)}
-
-    # ------------------------------------------------------------------
-    def _get_analytics_with_fixed_processor(self) -> Dict[str, Any]:
-        """Check for sample file paths and report their existence.
-
-        The method mirrors the behaviour of the original implementation used in
-        earlier scripts.  It does not perform heavy processing; it merely checks
-        whether the configured sample files exist so tests can verify that the
-        correct paths are used.
-        """
-
-        from config import get_config
-
-        csv_path = os.getenv("SAMPLE_CSV_PATH")
-        json_path = os.getenv("SAMPLE_JSON_PATH")
-
-        cfg = get_config().config
-        if not csv_path:
-            csv_path = getattr(getattr(cfg, "sample_files", object()), "csv_path", None)
-        if not json_path:
-            json_path = getattr(
-                getattr(cfg, "sample_files", object()), "json_path", None
-            )
-
-        checked: List[str] = []
-        for path in [csv_path, json_path]:
-            if path:
-                checked.append(path)
-                try:
-                    os.path.exists(path)
-                except Exception:  # pragma: no cover - best effort
-                    pass
-        return {"status": "unknown", "checked_paths": checked}
-
-    # ------------------------------------------------------------------
-    # Backwards compatible methods from original stub
-    # ------------------------------------------------------------------
-    def _load_data(self) -> Dict[str, pd.DataFrame]:
-        """Return uploaded data using :meth:`load_uploaded_data`."""
-        return self.load_uploaded_data()
-
-    def _validate_data(self, data: Dict[str, pd.DataFrame]) -> Dict[str, pd.DataFrame]:
-        """Remove empty dataframes from ``data``."""
-        return {name: df for name, df in data.items() if not df.empty}
-
-    def _calculate_statistics(self, data: Dict[str, pd.DataFrame]) -> Dict[str, Any]:
-        """Calculate basic statistics for uploaded ``data``."""
-        total_events = sum(len(df) for df in data.values())
-        users: set[Any] = set()
-        doors: set[Any] = set()
-        for df in data.values():
-            if "Person ID" in df.columns:
-                users.update(df["Person ID"].dropna().unique())
-            if "Device name" in df.columns:
-                doors.update(df["Device name"].dropna().unique())
->>>>>>> 2a792cca
         return {
             "total_events": int(total_events),
             "active_users": int(active_users),
@@ -319,7 +58,6 @@
         }
 
     # ------------------------------------------------------------------
-<<<<<<< HEAD
     # Internal helpers routed through public methods
     # ------------------------------------------------------------------
     def _load_data(self) -> Dict[str, pd.DataFrame]:
@@ -344,100 +82,20 @@
         return self.summarize_dataframe(combined)
 
     def _format_results(self, stats: Dict[str, Any]) -> Dict[str, Any]:
-=======
-    def summarize_dataframe(self, df: pd.DataFrame) -> Dict[str, Any]:
-        """Return analytics summary for ``df``.
 
-        Computes event counts, unique entity counts, access result
-        distribution, date range and top users/doors. Missing columns and
-        empty dataframes are handled gracefully.
-        """
-
-        if df.empty:
-            return {
-                "total_events": 0,
-                "active_users": 0,
-                "active_doors": 0,
-                "unique_users": 0,
-                "unique_doors": 0,
-                "access_patterns": {},
-                "date_range": {"start": "Unknown", "end": "Unknown"},
-                "top_users": [],
-                "top_doors": [],
-            }
-
-        total_events = len(df)
-
-        def _unique(col: str) -> int:
-            return int(df[col].nunique(dropna=True)) if col in df.columns else 0
-
-        active_users = _unique("person_id")
-        active_doors = _unique("door_id")
-
-        access_patterns = (
-            df["access_result"].value_counts().to_dict()
-            if "access_result" in df.columns
-            else {}
-        )
-
-        date_range = {"start": "Unknown", "end": "Unknown"}
-        if "timestamp" in df.columns:
-            valid_ts = pd.to_datetime(df["timestamp"], errors="coerce").dropna()
-            if not valid_ts.empty:
-                date_range = {
-                    "start": str(valid_ts.min().date()),
-                    "end": str(valid_ts.max().date()),
-                }
-
-        top_users: List[Dict[str, Any]] = []
-        if "person_id" in df.columns:
-            user_counts = df["person_id"].value_counts().head(10)
-            top_users = [
-                {"user_id": uid, "count": int(cnt)} for uid, cnt in user_counts.items()
-            ]
-
-        top_doors: List[Dict[str, Any]] = []
-        if "door_id" in df.columns:
-            door_counts = df["door_id"].value_counts().head(10)
-            top_doors = [
-                {"door_id": did, "count": int(cnt)} for did, cnt in door_counts.items()
-            ]
-
-        return {
-            "total_events": total_events,
-            "active_users": active_users,
-            "active_doors": active_doors,
-            "unique_users": active_users,
-            "unique_doors": active_doors,
-            "access_patterns": access_patterns,
-            "date_range": date_range,
-            "top_users": top_users,
-            "top_doors": top_doors,
-        }
-
-    # ------------------------------------------------------------------
-    def _format_results(self, stats):
-
->>>>>>> 2a792cca
         """Return final result dictionary with ``status`` key."""
         result = dict(stats)
         result["status"] = result.get("status", "success")
         return result
 
-<<<<<<< HEAD
     # ------------------------------------------------------------------
     def _process_uploaded_data_directly(self, data: Dict[str, pd.DataFrame]) -> Dict[str, Any]:
-=======
-    def _process_uploaded_data_directly(
-        self, data: Dict[str, pd.DataFrame]
-    ) -> Dict[str, Any]:
->>>>>>> 2a792cca
+
         """Backward compatible helper to process uploaded ``data``."""
         validated = self._validate_data(data)
         return self._calculate_statistics(validated)
 
     # ------------------------------------------------------------------
-<<<<<<< HEAD
     def analyze_uploaded_data(self) -> Dict[str, Any]:
         """Backward compatible wrapper around :meth:`get_analytics_from_uploaded_data`."""
         return self.get_analytics_from_uploaded_data()
@@ -445,67 +103,7 @@
     def load_uploaded_data(self) -> Dict[str, pd.DataFrame]:  # pragma: no cover - simple stub
         return {}
 
-=======
-    def clean_uploaded_dataframe(self, df: pd.DataFrame) -> pd.DataFrame:
-        """Normalize columns and basic cleaning for uploaded ``df``.
 
-        The method maps common headers to canonical names, lowercases and
-        underscores all column names, drops completely empty rows/columns and
-        removes duplicate columns. ``Timestamp`` values are parsed to
-        ``datetime64``.
-        """
-
-        if df.empty:
-            return df
-
-        # Drop empty rows and columns first to avoid unnecessary work
-        df = df.dropna(how="all").dropna(axis=1, how="all")
-
-        # Normalize column names
-        normalized = {col: col.strip().lower().replace(" ", "_") for col in df.columns}
-        df = df.rename(columns=normalized)
-
-        # Map known headers to standard names
-        header_map = {
-            "timestamp": "timestamp",
-            "person_id": "person_id",
-            "token_id": "token_id",
-            "device_name": "door_id",
-            "device": "door_id",
-            "door": "door_id",
-            "door_name": "door_id",
-            "access_result": "access_result",
-        }
-        df = df.rename(columns={c: header_map.get(c, c) for c in df.columns})
-
-        # Remove duplicate columns keeping the first occurrence
-        seen: set[str] = set()
-        unique_cols: list[str] = []
-        for col in df.columns:
-            if col not in seen:
-                seen.add(col)
-                unique_cols.append(col)
-        df = df[unique_cols]
-
-        # Parse timestamp column if present
-        if "timestamp" in df.columns:
-            df["timestamp"] = pd.to_datetime(df["timestamp"], errors="coerce")
-
-        return df
-
-    # ------------------------------------------------------------------
-    def analyze_uploaded_data(self):
-
-        """Main entry point coordinating upload analytics."""
-        try:
-            data = self._load_data()
-            validated = self._validate_data(data)
-            stats = self._calculate_statistics(validated)
-            return self._format_results(stats)
-        except Exception as exc:  # pragma: no cover - best effort
-            return {"status": "error", "message": str(exc)}
-
->>>>>>> 2a792cca
 
 # Expose commonly used methods at module level for convenience
 get_analytics_from_uploaded_data = UploadAnalyticsProcessor.get_analytics_from_uploaded_data
