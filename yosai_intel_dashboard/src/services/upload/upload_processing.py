from __future__ import annotations

from typing import Any, Dict

import pandas as pd

<<<<<<< HEAD
from .protocols import UploadAnalyticsProtocol
from yosai_intel_dashboard.src.utils.upload_store import get_uploaded_data_store
=======
from yosai_intel_dashboard.src.core.protocols import EventBusProtocol
from yosai_intel_dashboard.src.infrastructure.callbacks.unified_callbacks import (
    TrulyUnifiedCallbacks,
)
from yosai_intel_dashboard.src.infrastructure.config.constants import AnalyticsConstants
from yosai_intel_dashboard.src.services.protocols.processor import ProcessorProtocol
from yosai_intel_dashboard.src.services.upload.protocols import (
    UploadAnalyticsProtocol,
    UploadSecurityProtocol,

)
>>>>>>> 2db81568


class UploadAnalyticsProcessor(UploadAnalyticsProtocol):
    """Process and analyze uploaded access control data."""

    def __init__(
        self,
        validator: UploadSecurityProtocol,
        processor: ProcessorProtocol,
        callback_manager: TrulyUnifiedCallbacks,
        analytics_config: AnalyticsConstants,
        event_bus: EventBusProtocol,
    ) -> None:
        self.validator = validator
        self.processor = processor
        self.callback_manager = callback_manager
        self.analytics_config = analytics_config
        self.event_bus = event_bus

    # ------------------------------------------------------------------
    # Public helpers
    # ------------------------------------------------------------------
    def get_analytics_from_uploaded_data(self) -> Dict[str, Any]:
        """Load uploaded data and return aggregated analytics."""
        try:
            data = self._load_data()
            stats = self._process_uploaded_data_directly(data)
            return self._format_results(stats)
        except Exception as exc:  # pragma: no cover - best effort
            return {"status": "error", "message": str(exc)}

    def clean_uploaded_dataframe(self, df: pd.DataFrame) -> pd.DataFrame:
        """Drop empty rows/columns and normalize column names in ``df``."""
        if df.empty:
            return df.copy()

        cleaned = df.dropna(how="all", axis=0).dropna(how="all", axis=1).copy()
        cleaned.columns = [c.strip().lower().replace(" ", "_") for c in cleaned.columns]
        cleaned = cleaned.rename(
            columns={"device_name": "door_id", "event_time": "timestamp"}
        )
        if "timestamp" in cleaned.columns:
            cleaned["timestamp"] = pd.to_datetime(
                cleaned["timestamp"], errors="coerce"
            )
        cleaned = cleaned.dropna(how="all", axis=0)
        return cleaned

    def summarize_dataframe(self, df: pd.DataFrame) -> Dict[str, Any]:
        """Return basic statistics for ``df``."""

        total_events = len(df)
        active_users = df["person_id"].nunique() if "person_id" in df.columns else 0
        active_doors = df["door_id"].nunique() if "door_id" in df.columns else 0

        date_range = {"start": "Unknown", "end": "Unknown"}
        if "timestamp" in df.columns:
            ts = pd.to_datetime(df["timestamp"], errors="coerce").dropna()
            if not ts.empty:
                date_range = {
                    "start": str(ts.min().date()),
                    "end": str(ts.max().date()),
                }


        return {
            "rows": int(df.shape[0]),
            "columns": int(df.shape[1]),
            "dtypes": {col: str(dtype) for col, dtype in df.dtypes.items()},
            "memory_usage": int(df.memory_usage(deep=True).sum()),
            "null_counts": {col: int(df[col].isna().sum()) for col in df.columns},
        }

    # ------------------------------------------------------------------
    # Internal helpers routed through public methods
    # ------------------------------------------------------------------
    def _load_data(self) -> Dict[str, pd.DataFrame]:
        """Return uploaded data using :meth:`load_uploaded_data`."""
        return self.load_uploaded_data()

    def _validate_data(self, data: Dict[str, pd.DataFrame]) -> Dict[str, pd.DataFrame]:
        """Clean uploaded dataframes and drop empty ones."""
        cleaned: Dict[str, pd.DataFrame] = {}
        for name, df in data.items():
            cleaned_df = self.clean_uploaded_dataframe(df)
            if not cleaned_df.empty:
                cleaned[name] = cleaned_df
        return cleaned

    def _calculate_statistics(self, data: Dict[str, pd.DataFrame]) -> Dict[str, Any]:
        """Calculate statistics for validated ``data``."""
        if not data:
            return {
                "total_events": 0,
                "active_users": 0,
                "active_doors": 0,
                "date_range": {"start": "Unknown", "end": "Unknown"},
            }


        combined = pd.concat(list(data.values()), ignore_index=True)
        return self.summarize_dataframe(combined)

    def _format_results(self, stats: Dict[str, Any]) -> Dict[str, Any]:
        """Return final result dictionary with ``status`` key."""
        result = dict(stats)
        result["status"] = result.get("status", "success")
        return result

    # ------------------------------------------------------------------
    def _process_uploaded_data_directly(
        self, data: Dict[str, pd.DataFrame]
    ) -> Dict[str, Any]:
        """Backward compatible helper to process uploaded ``data``."""

        validated = self._validate_data(data)
        return self._calculate_statistics(validated)

    # ------------------------------------------------------------------
    def analyze_uploaded_data(self) -> Dict[str, Any]:
        """Public entry point for analysis of uploaded data."""
        return self.get_analytics_from_uploaded_data()

<<<<<<< HEAD
    def load_uploaded_data(self) -> Dict[str, pd.DataFrame]:
        """Retrieve all uploaded data from the shared store."""
        store = get_uploaded_data_store()
        return store.get_all_data()
=======
    def load_uploaded_data(
        self,
    ) -> Dict[str, pd.DataFrame]:  # pragma: no cover - simple stub
>>>>>>> 2db81568

        return {}


# Expose commonly used methods at module level for convenience
get_analytics_from_uploaded_data = (
    UploadAnalyticsProcessor.get_analytics_from_uploaded_data
)
clean_uploaded_dataframe = UploadAnalyticsProcessor.clean_uploaded_dataframe
summarize_dataframe = UploadAnalyticsProcessor.summarize_dataframe

__all__ = [
    "UploadAnalyticsProcessor",
    "get_analytics_from_uploaded_data",
    "clean_uploaded_dataframe",
    "summarize_dataframe",
]<|MERGE_RESOLUTION|>--- conflicted
+++ resolved
@@ -4,23 +4,8 @@
 
 import pandas as pd
 
-<<<<<<< HEAD
 from .protocols import UploadAnalyticsProtocol
 from yosai_intel_dashboard.src.utils.upload_store import get_uploaded_data_store
-=======
-from yosai_intel_dashboard.src.core.protocols import EventBusProtocol
-from yosai_intel_dashboard.src.infrastructure.callbacks.unified_callbacks import (
-    TrulyUnifiedCallbacks,
-)
-from yosai_intel_dashboard.src.infrastructure.config.constants import AnalyticsConstants
-from yosai_intel_dashboard.src.services.protocols.processor import ProcessorProtocol
-from yosai_intel_dashboard.src.services.upload.protocols import (
-    UploadAnalyticsProtocol,
-    UploadSecurityProtocol,
-
-)
->>>>>>> 2db81568
-
 
 class UploadAnalyticsProcessor(UploadAnalyticsProtocol):
     """Process and analyze uploaded access control data."""
@@ -143,16 +128,10 @@
         """Public entry point for analysis of uploaded data."""
         return self.get_analytics_from_uploaded_data()
 
-<<<<<<< HEAD
     def load_uploaded_data(self) -> Dict[str, pd.DataFrame]:
         """Retrieve all uploaded data from the shared store."""
         store = get_uploaded_data_store()
         return store.get_all_data()
-=======
-    def load_uploaded_data(
-        self,
-    ) -> Dict[str, pd.DataFrame]:  # pragma: no cover - simple stub
->>>>>>> 2db81568
 
         return {}
 
