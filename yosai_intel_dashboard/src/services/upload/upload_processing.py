from __future__ import annotations

from typing import Any, Dict

import pandas as pd

<<<<<<< HEAD
from yosai_intel_dashboard.src.core.protocols import EventBusProtocol
from yosai_intel_dashboard.src.infrastructure.callbacks.unified_callbacks import (
    TrulyUnifiedCallbacks,
)
from yosai_intel_dashboard.src.infrastructure.config.constants import AnalyticsConstants
from yosai_intel_dashboard.src.services.protocols.processor import ProcessorProtocol
from yosai_intel_dashboard.src.services.upload.protocols import (
    UploadAnalyticsProtocol,
    UploadSecurityProtocol,
=======
from yosai_intel_dashboard.src.services.upload.protocols import (
    UploadAnalyticsProtocol,
>>>>>>> 86f250cb
)


class UploadAnalyticsProcessor(UploadAnalyticsProtocol):
    """Process and analyze uploaded access control data."""

    def __init__(
        self,
        validator: UploadSecurityProtocol,
        processor: ProcessorProtocol,
        callback_manager: TrulyUnifiedCallbacks,
        analytics_config: AnalyticsConstants,
        event_bus: EventBusProtocol,
    ) -> None:
        self.validator = validator
        self.processor = processor
        self.callback_manager = callback_manager
        self.analytics_config = analytics_config
        self.event_bus = event_bus

    # ------------------------------------------------------------------
    # Public helpers
    # ------------------------------------------------------------------
    def get_analytics_from_uploaded_data(self) -> Dict[str, Any]:
        """Load uploaded data and return aggregated analytics."""
        try:
            data = self._load_data()
            stats = self._process_uploaded_data_directly(data)
            return self._format_results(stats)
        except Exception as exc:  # pragma: no cover - best effort
            return {"status": "error", "message": str(exc)}

    def clean_uploaded_dataframe(self, df: pd.DataFrame) -> pd.DataFrame:
        """Drop empty rows/columns and normalize column names in ``df``."""
        if df.empty:
            return df.copy()

        cleaned = df.dropna(how="all", axis=0).dropna(how="all", axis=1).copy()
        cleaned.columns = [c.strip().lower().replace(" ", "_") for c in cleaned.columns]
        cleaned = cleaned.rename(
            columns={"device_name": "door_id", "event_time": "timestamp"}
        )
        if "timestamp" in cleaned.columns:
            cleaned["timestamp"] = pd.to_datetime(
                cleaned["timestamp"], errors="coerce"
            )
        cleaned = cleaned.dropna(how="all", axis=0)
        return cleaned

    def summarize_dataframe(self, df: pd.DataFrame) -> Dict[str, Any]:
<<<<<<< HEAD
        """Return basic statistics for ``df``."""

        total_events = len(df)
        active_users = df["person_id"].nunique() if "person_id" in df.columns else 0
        active_doors = df["door_id"].nunique() if "door_id" in df.columns else 0

        date_range = {"start": "Unknown", "end": "Unknown"}
        if "timestamp" in df.columns:
            ts = pd.to_datetime(df["timestamp"], errors="coerce").dropna()
            if not ts.empty:
                date_range = {
                    "start": str(ts.min().date()),
                    "end": str(ts.max().date()),
                }
=======
        """Return structural statistics for ``df``."""
>>>>>>> 86f250cb

        return {
            "rows": int(df.shape[0]),
            "columns": int(df.shape[1]),
            "dtypes": {col: str(dtype) for col, dtype in df.dtypes.items()},
            "memory_usage": int(df.memory_usage(deep=True).sum()),
            "null_counts": {col: int(df[col].isna().sum()) for col in df.columns},
        }

    # ------------------------------------------------------------------
    # Internal helpers routed through public methods
    # ------------------------------------------------------------------
    def _load_data(self) -> Dict[str, pd.DataFrame]:
        """Return uploaded data using :meth:`load_uploaded_data`."""
        return self.load_uploaded_data()

    def _validate_data(self, data: Dict[str, pd.DataFrame]) -> Dict[str, pd.DataFrame]:
        """Clean uploaded dataframes and drop empty ones."""
        cleaned: Dict[str, pd.DataFrame] = {}
        for name, df in data.items():
            cleaned_df = self.clean_uploaded_dataframe(df)
            if not cleaned_df.empty:
                cleaned[name] = cleaned_df
        return cleaned

    def _calculate_statistics(self, data: Dict[str, pd.DataFrame]) -> Dict[str, Any]:
        """Calculate statistics for validated ``data``."""
        if not data:
<<<<<<< HEAD
            return {
                "total_events": 0,
                "active_users": 0,
                "active_doors": 0,
                "date_range": {"start": "Unknown", "end": "Unknown"},
            }
=======
            return self.summarize_dataframe(pd.DataFrame())
>>>>>>> 86f250cb

        combined = pd.concat(list(data.values()), ignore_index=True)
        return self.summarize_dataframe(combined)

    def _format_results(self, stats: Dict[str, Any]) -> Dict[str, Any]:
        """Return final result dictionary with ``status`` key."""
        result = dict(stats)
        result["status"] = result.get("status", "success")
        return result

    # ------------------------------------------------------------------
    def _process_uploaded_data_directly(
        self, data: Dict[str, pd.DataFrame]
    ) -> Dict[str, Any]:
<<<<<<< HEAD
        """Backward compatible helper to process uploaded ``data``."""
=======
        """Validate uploaded ``data`` and summarize the combined results."""
>>>>>>> 86f250cb
        validated = self._validate_data(data)
        return self._calculate_statistics(validated)

    # ------------------------------------------------------------------
    def analyze_uploaded_data(self) -> Dict[str, Any]:
        """Public entry point for analysis of uploaded data."""
        return self.get_analytics_from_uploaded_data()

<<<<<<< HEAD
    def load_uploaded_data(
        self,
    ) -> Dict[str, pd.DataFrame]:  # pragma: no cover - simple stub
=======
    def load_uploaded_data(self) -> Dict[str, pd.DataFrame]:  # pragma: no cover - simple stub
        """Stub for loading previously uploaded data."""
>>>>>>> 86f250cb
        return {}


# Expose commonly used methods at module level for convenience
get_analytics_from_uploaded_data = (
    UploadAnalyticsProcessor.get_analytics_from_uploaded_data
)
clean_uploaded_dataframe = UploadAnalyticsProcessor.clean_uploaded_dataframe
summarize_dataframe = UploadAnalyticsProcessor.summarize_dataframe

__all__ = [
    "UploadAnalyticsProcessor",
    "get_analytics_from_uploaded_data",
    "clean_uploaded_dataframe",
    "summarize_dataframe",
]<|MERGE_RESOLUTION|>--- conflicted
+++ resolved
@@ -4,7 +4,6 @@
 
 import pandas as pd
 
-<<<<<<< HEAD
 from yosai_intel_dashboard.src.core.protocols import EventBusProtocol
 from yosai_intel_dashboard.src.infrastructure.callbacks.unified_callbacks import (
     TrulyUnifiedCallbacks,
@@ -14,10 +13,7 @@
 from yosai_intel_dashboard.src.services.upload.protocols import (
     UploadAnalyticsProtocol,
     UploadSecurityProtocol,
-=======
-from yosai_intel_dashboard.src.services.upload.protocols import (
-    UploadAnalyticsProtocol,
->>>>>>> 86f250cb
+
 )
 
 
@@ -68,7 +64,6 @@
         return cleaned
 
     def summarize_dataframe(self, df: pd.DataFrame) -> Dict[str, Any]:
-<<<<<<< HEAD
         """Return basic statistics for ``df``."""
 
         total_events = len(df)
@@ -83,9 +78,7 @@
                     "start": str(ts.min().date()),
                     "end": str(ts.max().date()),
                 }
-=======
-        """Return structural statistics for ``df``."""
->>>>>>> 86f250cb
+
 
         return {
             "rows": int(df.shape[0]),
@@ -114,16 +107,13 @@
     def _calculate_statistics(self, data: Dict[str, pd.DataFrame]) -> Dict[str, Any]:
         """Calculate statistics for validated ``data``."""
         if not data:
-<<<<<<< HEAD
             return {
                 "total_events": 0,
                 "active_users": 0,
                 "active_doors": 0,
                 "date_range": {"start": "Unknown", "end": "Unknown"},
             }
-=======
-            return self.summarize_dataframe(pd.DataFrame())
->>>>>>> 86f250cb
+
 
         combined = pd.concat(list(data.values()), ignore_index=True)
         return self.summarize_dataframe(combined)
@@ -138,11 +128,8 @@
     def _process_uploaded_data_directly(
         self, data: Dict[str, pd.DataFrame]
     ) -> Dict[str, Any]:
-<<<<<<< HEAD
         """Backward compatible helper to process uploaded ``data``."""
-=======
-        """Validate uploaded ``data`` and summarize the combined results."""
->>>>>>> 86f250cb
+
         validated = self._validate_data(data)
         return self._calculate_statistics(validated)
 
@@ -151,14 +138,10 @@
         """Public entry point for analysis of uploaded data."""
         return self.get_analytics_from_uploaded_data()
 
-<<<<<<< HEAD
     def load_uploaded_data(
         self,
     ) -> Dict[str, pd.DataFrame]:  # pragma: no cover - simple stub
-=======
-    def load_uploaded_data(self) -> Dict[str, pd.DataFrame]:  # pragma: no cover - simple stub
-        """Stub for loading previously uploaded data."""
->>>>>>> 86f250cb
+
         return {}
 
 
