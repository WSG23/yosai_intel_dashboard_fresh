--- conflicted
+++ resolved
@@ -1,12 +1,7 @@
-<<<<<<< HEAD
 from typing import Any, Dict, List
 
 import pandas as pd
-=======
-from __future__ import annotations
-
-from typing import Any
->>>>>>> 799b8265
+
 
 import pandas as pd
 
@@ -274,7 +269,6 @@
             "active_doors": len(doors),
         }
 
-<<<<<<< HEAD
     # ------------------------------------------------------------------
     def summarize_dataframe(self, df: pd.DataFrame) -> Dict[str, Any]:
         """Return analytics summary for ``df``.
@@ -348,9 +342,7 @@
 
     # ------------------------------------------------------------------
     def _format_results(self, stats):
-=======
-    def _format_results(self, stats: Dict[str, Any]) -> Dict[str, Any]:
->>>>>>> 799b8265
+
         """Return final result dictionary with ``status`` key."""
         result = dict(stats)
         result["status"] = "success"
