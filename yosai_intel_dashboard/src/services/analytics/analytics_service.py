--- conflicted
+++ resolved
@@ -20,7 +20,6 @@
         return {"rows": rows}
 
     def get_metrics(self) -> Dict[str, Any]:
-<<<<<<< HEAD
         """Return current analytics metrics."""
         return self.get_analytics_status()
 
@@ -189,10 +188,7 @@
     ) / 3
     score = round(score, 2)
     return RiskScoreResult(score=score, level=_risk_level(score))
-=======
-        """Return collected metrics."""
-        return dict(self._metrics)
->>>>>>> f5163c3c
+
 
 
 def get_analytics_service() -> AnalyticsService:
