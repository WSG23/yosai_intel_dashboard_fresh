from __future__ import annotations

<<<<<<< HEAD
import asyncio
import logging
import threading
from typing import (
    Any,
    Dict,
    Iterable,
    List,
    NamedTuple,
    Optional,
    Protocol,
    Tuple,
    Union,
    cast,
)

from shared.events.names import EventName

from yosai_intel_dashboard.src.core.error_handling import (
    ErrorCategory,
    ErrorSeverity,
    with_error_handling,
)

try:
    from typing import override
except ImportError:  # pragma: no cover - for Python <3.12
    from typing_extensions import override

import pandas as pd
from pandas import DataFrame, Series
from pydantic import ValidationError

from validation.security_validator import SecurityValidator
from yosai_intel_dashboard.models.ml import ModelRegistry
from yosai_intel_dashboard.src.core.cache_manager import (
    CacheConfig,
    InMemoryCacheManager,
    cache_with_lock,
)
from yosai_intel_dashboard.src.core.di_decorators import inject, injectable
from yosai_intel_dashboard.src.core.interfaces import ConfigProviderProtocol
from yosai_intel_dashboard.src.core.interfaces.service_protocols import (
    AnalyticsDataLoaderProtocol,
    DatabaseAnalyticsRetrieverProtocol,
    get_analytics_data_loader,
    get_upload_data_service,
)
from yosai_intel_dashboard.src.services.analytics.calculator import Calculator
from yosai_intel_dashboard.src.services.analytics.orchestrator import (
    AnalyticsOrchestrator,
)
from yosai_intel_dashboard.src.services.analytics.protocols import (
    AnalyticsServiceProtocol,
    CalculatorProtocol,
    DataProcessorProtocol,
    PublishingProtocol,
    ReportGeneratorProtocol,
    UploadAnalyticsProtocol,
)
from yosai_intel_dashboard.src.services.publishing_service import PublishingService
from yosai_intel_dashboard.src.services.analytics_summary import (
    generate_sample_analytics,
)
from yosai_intel_dashboard.src.services.controllers.protocols import (
    UploadProcessingControllerProtocol,
)
from yosai_intel_dashboard.src.services.controllers.upload_controller import (
    UploadProcessingController,
)
from yosai_intel_dashboard.src.services.data_processing.processor import Processor
from yosai_intel_dashboard.src.services.helpers.database_initializer import (
    DatabaseInitializer,
)
from yosai_intel_dashboard.src.services.helpers.event_publisher import EventPublisher
from yosai_intel_dashboard.src.services.helpers.model_manager import ModelManager
from yosai_intel_dashboard.src.services.protocols import UploadDataServiceProtocol
from yosai_intel_dashboard.src.services.summary_report_generator import (
    SummaryReportGenerator,
)
from yosai_intel_dashboard.src.services.upload_processing import (
    UploadAnalyticsProcessor,
)

from .schemas import AnalyticsQueryV1, AnalyticsSummaryV1
from .unicode import normalize_text

_cache_manager = InMemoryCacheManager(CacheConfig())


class AnalyticsProviderProtocol(Protocol):
    """Basic analytics provider interface."""

    def process_dataframe(self, df: DataFrame) -> Dict[str, Any]:
        """Process ``df`` and return analytics metrics."""
        ...

    def get_metrics(self) -> Dict[str, Any]:
        """Return current analytics metrics."""
        ...


# ----------------------------------------------------------------------
# Dependency protocol definitions
# ----------------------------------------------------------------------


class Database(Protocol):
    """Database dependency interface."""

    def execute_query(
        self, query: str, params: Optional[Tuple[Any, ...]] = None
    ) -> DataFrame:
        """Execute ``query`` and return a :class:`~pandas.DataFrame`."""

    def execute_command(
        self, command: str, params: Optional[Tuple[Any, ...]] = None
    ) -> None:
        """Execute a database command."""


class DataProcessor(DataProcessorProtocol, Protocol):
    """Data processor dependency interface."""


class Config(Protocol):
    """Configuration provider interface."""

    analytics: Any
    database: Any
    security: Any


class EventBus(Protocol):
    """Event bus dependency interface."""

    def publish(self, event: str, payload: Dict[str, Any]) -> None:
        """Publish ``payload`` under ``event`` name."""
=======
"""Simplified analytics service with explicit type annotations for mypy."""
>>>>>>> e3417c6f

from typing import Any, Dict

class AnalyticsService:
    """Minimal service returning placeholder analytics data."""

    def __init__(self) -> None:
        self._metrics: Dict[str, Any] = {}

    def get_analytics(self, source: str) -> Dict[str, Any]:
<<<<<<< HEAD
        """Return analytics data for ``source``."""
        uploaded_data = self.orchestrator.loader.load_uploaded_data()
        if uploaded_data and source in ["uploaded", "sample"]:
            logger.info(f"Forcing uploaded data usage (source was: {source})")
            return self.orchestrator.process_uploaded_data_directly(uploaded_data)

        if source == "sample":
            return generate_sample_analytics()
        if source == "uploaded":
            return {"status": "no_data", "message": "No uploaded files available"}
        if source == "database":
            return self.orchestrator.get_database_analytics()
        return {"status": "error", "message": f"Unknown source: {source}"}


@injectable
class AnalyticsService(AnalyticsServiceProtocol, AnalyticsProviderProtocol):
    """Analytics service implementing ``AnalyticsServiceProtocol``."""

    @inject
    def __init__(
        self,
        database: Database | None = None,
        data_processor: DataProcessor | None = None,
        config: Config | None = None,
        event_bus: EventBus | None = None,
        storage: Storage | None = None,
        upload_data_service: UploadDataServiceProtocol | None = None,
        model_registry: ModelRegistry | None = None,
        db_initializer: DatabaseInitializer | None = None,
        *,
        loader: AnalyticsDataLoaderProtocol | None = None,
        calculator: CalculatorProtocol | None = None,
        publisher: PublishingProtocol | None = None,
        report_generator: ReportGeneratorProtocol | None = None,
        db_retriever: DatabaseAnalyticsRetrieverProtocol | None = None,
        upload_controller: UploadProcessingControllerProtocol | None = None,
        upload_processor: UploadAnalyticsProtocol | None = None,
    ) -> None:
        self._inject_dependencies(
            database=database,
            data_processor=data_processor,
            config=config,
            event_bus=event_bus,
            storage=storage,
            upload_data_service=upload_data_service,
            model_registry=model_registry,
            db_initializer=db_initializer,
            upload_processor=upload_processor,
            upload_controller=upload_controller,
            report_generator=report_generator,
        )
        (
            self.database_manager,
            self.db_helper,
            self.summary_reporter,
            self.database_retriever,
        ) = self.db_initializer.setup(self.database, db_retriever)
        if loader is None or calculator is None or publisher is None:
            raise ValueError("loader, calculator and publisher are required")
        self._create_orchestrator(loader, calculator, publisher)
        self.event_publisher = EventPublisher(self.publisher)
        self.router = DataSourceRouter(self.orchestrator)

    def _inject_dependencies(
        self,
        *,
        database: Database | None,
        data_processor: DataProcessor | None,
        config: Config | None,
        event_bus: EventBus | None,
        storage: Storage | None,
        upload_data_service: UploadDataServiceProtocol | None,
        model_registry: ModelRegistry | None,
        db_initializer: DatabaseInitializer | None,
        upload_processor: UploadAnalyticsProtocol | None,
        upload_controller: UploadProcessingControllerProtocol | None,
        report_generator: ReportGeneratorProtocol | None,
    ) -> None:
        """Store injected dependencies and initialize helpers."""
        self.database = database
        if data_processor is None:
            raise ValueError("data_processor is required")
        self.data_processor = data_processor
        self.config = config
        self.event_bus = event_bus
        self.storage = storage
        self.upload_data_service = upload_data_service
        self.model_registry = model_registry
        self.model_manager = ModelManager(model_registry, config)
        self.validation_service = SecurityValidator()
        self.processor = data_processor
        self.data_loading_service = self.processor  # Legacy alias
        from yosai_intel_dashboard.src.services.data_processing.file_handler import (
            FileHandler,
        )

        self.file_handler = FileHandler()
        self.upload_processor = upload_processor
        self.upload_controller = upload_controller
        self.report_generator = report_generator
        self.db_initializer = db_initializer or DatabaseInitializer()
        self.database_manager: Any
        self.db_helper: Any
        self.summary_reporter: Any
        self.database_retriever: DatabaseAnalyticsRetrieverProtocol
        self.data_loader: AnalyticsDataLoaderProtocol
        self.calculator: CalculatorProtocol
        self.publisher: PublishingProtocol
        self.event_publisher: EventPublisher
        self.orchestrator: AnalyticsOrchestrator
        self.router: DataSourceRouter

    def _create_orchestrator(
        self,
        loader: AnalyticsDataLoaderProtocol,
        calculator: CalculatorProtocol,
        publisher: PublishingProtocol,
    ) -> None:
        """Build orchestrator from loader, calculator and publisher."""
        self.data_loader = loader
        self.calculator = calculator
        self.publisher = publisher
        self.orchestrator = AnalyticsOrchestrator(
            self.data_loader,
            self.validation_service,
            self.processor,
            self.database_retriever,
            self.publisher,
        )

    def get_analytics_from_uploaded_data(self) -> Dict[str, Any]:
        """Process uploaded files via orchestrator."""
        return self.orchestrator.process_uploaded_data()

    def get_analytics_by_source(self, source: str) -> Dict[str, Any]:
        """Get analytics from the specified source."""
        try:
            query = AnalyticsQueryV1.model_validate({"source": source})
        except ValidationError:
            sanitized = normalize_text(source).strip().lower()
            logger.error(f"Invalid analytics source: {sanitized}")
            raise ValueError(f"Invalid analytics source: {sanitized}")

        normalized = normalize_text(query.source)
        result = self.router.get_analytics(normalized)
        summary = AnalyticsSummaryV1.model_validate(result)
        return summary.model_dump()

    def _process_uploaded_data_directly(
        self, uploaded_data: Dict[str, Any]
    ) -> Dict[str, Any]:
        """Process uploaded files using chunked streaming."""
        return self.orchestrator.process_uploaded_data_directly(uploaded_data)

    async def aprocess_uploaded_data_directly(
        self, uploaded_data: Dict[str, Any]
    ) -> Dict[str, Any]:
        """Asynchronously process uploaded files."""
        return await self.orchestrator.aprocess_uploaded_data_directly(uploaded_data)

    def load_uploaded_data(self) -> Dict[str, pd.DataFrame]:
        """Load uploaded data from the file upload page."""
        return self.data_loader.load_uploaded_data()

    async def aload_uploaded_data(self) -> Dict[str, pd.DataFrame]:
        """Asynchronously load uploaded data."""
        return await asyncio.to_thread(self.data_loader.load_uploaded_data)

    def clean_uploaded_dataframe(self, df: pd.DataFrame) -> pd.DataFrame:
        """Apply standard column mappings and basic cleaning."""
        df.columns = [normalize_text(c) for c in df.columns]
        return self.data_loader.clean_uploaded_dataframe(df)

    def summarize_dataframe(self, df: pd.DataFrame) -> Dict[str, Any]:
        """Create a summary dictionary from a combined DataFrame."""
        return self.data_loader.summarize_dataframe(df)

    async def asummarize_dataframe(self, df: pd.DataFrame) -> Dict[str, Any]:
        """Asynchronously summarize a dataframe."""
        return await asyncio.to_thread(self.data_loader.summarize_dataframe, df)

    def analyze_with_chunking(
        self, df: pd.DataFrame, analysis_types: List[str]
    ) -> Dict[str, Any]:
        """Analyze a DataFrame using chunked processing."""
        return self.data_loader.analyze_with_chunking(df, analysis_types)

    async def aanalyze_with_chunking(
        self, df: pd.DataFrame, analysis_types: List[str]
    ) -> Dict[str, Any]:
        """Asynchronously analyze a DataFrame using chunked processing."""
        return await asyncio.to_thread(
            self.data_loader.analyze_with_chunking, df, analysis_types
        )

    def diagnose_data_flow(self, df: pd.DataFrame) -> Dict[str, Any]:
        """Diagnostic method to check data processing flow."""
        return self.data_loader.diagnose_data_flow(df)

    async def adiagnose_data_flow(self, df: pd.DataFrame) -> Dict[str, Any]:
        """Asynchronously diagnose data processing flow."""
        return await asyncio.to_thread(self.data_loader.diagnose_data_flow, df)

    def _get_real_uploaded_data(self) -> Dict[str, Any]:
        """Load and summarize all uploaded records."""
        return self.data_loader.get_real_uploaded_data()

    async def _aget_real_uploaded_data(self) -> Dict[str, Any]:
        """Asynchronously load all uploaded records."""
        return await asyncio.to_thread(self.data_loader.get_real_uploaded_data)

    def _get_analytics_with_fixed_processor(self) -> Dict[str, Any]:
        """Get analytics using the sample file processor."""
        return self.data_loader.get_analytics_with_fixed_processor()

    async def _aget_analytics_with_fixed_processor(self) -> Dict[str, Any]:
        """Asynchronously get analytics using the sample file processor."""
        return await asyncio.to_thread(
            self.data_loader.get_analytics_with_fixed_processor
        )

    @cache_with_lock(_cache_manager, ttl=600)
    def _get_database_analytics(self) -> Dict[str, Any]:
        """Get analytics from database."""
        return self.orchestrator.get_database_analytics()

    async def _aget_database_analytics(self) -> Dict[str, Any]:
        """Asynchronously get analytics from database."""
        return await asyncio.to_thread(self.orchestrator.get_database_analytics)

    @cache_with_lock(_cache_manager, ttl=300)
    @override
    def get_dashboard_summary(self) -> Dict[str, Any]:
        """Get a basic dashboard summary"""
        try:
            return self.orchestrator.process_uploaded_data()

        except RuntimeError as e:
            logger.error(f"Dashboard summary failed: {e}")
            return {"status": "error", "message": str(e)}

    def publish_event(
        self, payload: Dict[str, Any], event: str = EventName.ANALYTICS_UPDATE
    ) -> None:
        """Publish ``payload`` using the event publisher."""
        self.event_publisher.publish(payload, event)

    def _load_patterns_dataframe(
        self, data_source: str | None
    ) -> tuple[pd.DataFrame, int]:
        """Return dataframe and original row count for pattern analysis."""
        return self.data_loader.load_patterns_dataframe(data_source)

    async def _aload_patterns_dataframe(
        self, data_source: str | None
    ) -> tuple[pd.DataFrame, int]:
        """Asynchronously load dataframe for pattern analysis."""
        return await asyncio.to_thread(
            self.data_loader.load_patterns_dataframe, data_source
        )

    def _calculate_anomaly_score(self, values: Series) -> float:
        """Compute a basic anomaly score from numeric ``values``."""
        if values.empty:
            return 0.0
        return float(values.mean())

    def _get_template(self, name: str) -> Optional[Template]:
        """Retrieve a template named ``name`` from storage if available."""
        if self.storage is None:
            return None
        obj = self.storage.load(name)
        if isinstance(obj, (DataFrame, Series, bytes)):
            return None
        return cast(Template, obj)

    def _gather_report_data(self, df: DataFrame) -> Dict[str, Any]:
        """Collect summary and anomaly metrics for ``df``."""
        summary = self.summarize_dataframe(df)
        numeric = df.select_dtypes(include=["number"]).mean()
        anomaly = self._calculate_anomaly_score(numeric)
        return {"summary": summary, "anomaly_score": anomaly}

    # ------------------------------------------------------------------
    # Pattern analysis helpers
    # ------------------------------------------------------------------
    def _calculate_stats(self, df: pd.DataFrame) -> tuple[int, int, int, int]:
        """Return basic statistics for pattern analysis."""
        return self.calculator.calculate_stats(df)

    def _analyze_users(
        self, df: pd.DataFrame, unique_users: int
    ) -> tuple[list[str], list[str], list[str]]:
        """Return user activity groupings."""
        return self.calculator.analyze_users(df, unique_users)

    def _analyze_devices(
        self, df: pd.DataFrame, unique_devices: int
    ) -> tuple[list[str], list[str], list[str]]:
        """Return device activity groupings."""
        return self.calculator.analyze_devices(df, unique_devices)

    def _log_analysis_summary(self, result_total: int, original_rows: int) -> None:
        """Log summary details after pattern analysis."""
        self.calculator.log_analysis_summary(result_total, original_rows)

    def _analyze_patterns(self, df: pd.DataFrame, original_rows: int) -> Dict[str, Any]:
        """Run the unique patterns analysis on ``df``."""
        return self.calculator.analyze_patterns(df, original_rows)

    @cache_with_lock(_cache_manager, ttl=600)
    def get_unique_patterns_analysis(
        self, data_source: str | None = None
    ) -> Dict[str, Any]:
        """Get unique patterns analysis for the requested source."""
        logger = logging.getLogger(__name__)

        try:
            logger.info("🎯 Starting Unique Patterns Analysis")
            return self.orchestrator.get_unique_patterns_analysis(data_source)
        except RuntimeError as e:
            logger.error(f"❌ Unique patterns analysis failed: {e}")
            return {
                "status": "error",
                "message": f"Unique patterns analysis failed: {str(e)}",
                "data_summary": {"total_records": 0},
            }

    def health_check(self) -> Dict[str, Any]:
        """Check service health"""
        return self.summary_reporter.health_check()

    def get_data_source_options(self) -> List[Dict[str, str]]:
        """Get available data source options"""
        return self.summary_reporter.get_data_source_options()

    def get_available_sources(self) -> list[str]:
        """Return identifiers for available data sources."""
        return self.summary_reporter.get_available_sources()

    def get_date_range_options(self) -> Dict[str, str]:
        """Get default date range options"""
        return self.summary_reporter.get_date_range_options()

    def get_analytics_status(self) -> Dict[str, Any]:
        """Get current analytics status"""
        return self.summary_reporter.get_analytics_status()

    # ------------------------------------------------------------------
    # AnalyticsProviderProtocol implementation
    # ------------------------------------------------------------------
    @override
    def process_dataframe(self, df: pd.DataFrame) -> Dict[str, Any]:
        """Alias for :meth:`process_data` required by ``AnalyticsProviderProtocol``."""
        return self.process_data(df)

    @override
    def process_data(self, df: pd.DataFrame) -> Dict[str, Any]:
        """Process ``df`` and return a metrics dictionary."""
        cleaned = self.clean_uploaded_dataframe(df)
        return self.summarize_dataframe(cleaned)

    @override
=======
        """Return dummy analytics information for ``source``."""
        return {"source": source, "status": "ok"}

    def process_dataframe(self, df: Any) -> Dict[str, Any]:
        """Return the number of rows in ``df`` if available."""
        rows = getattr(df, "shape", (0,))[0]
        return {"rows": rows}

>>>>>>> e3417c6f
    def get_metrics(self) -> Dict[str, Any]:
        """Return current analytics metrics."""
        return self.get_analytics_status()

    # ------------------------------------------------------------------
    # Placeholder implementations for abstract methods
    # ------------------------------------------------------------------
    @override
    def analyze_access_patterns(
        self, days: int, user_id: str | None = None
    ) -> Dict[str, Any]:
        """Analyze access patterns over the given timeframe."""
        logger.debug(
            f"analyze_access_patterns called with days={days} user_id={user_id}"
        )
        return {"patterns": [], "days": days, "user_id": user_id}

    @override
    def detect_anomalies(
        self, data: pd.DataFrame, sensitivity: float = 0.5
    ) -> List[Dict[str, Any]]:
        """Detect anomalies in the provided data."""
        logger.debug(f"detect_anomalies called with sensitivity={sensitivity}")
        return []

    @override
    def generate_report(
        self, report_type: str, params: Dict[str, Any]
    ) -> Dict[str, Any]:
        """Generate an analytics report."""
        logger.debug(
            f"generate_report called with report_type={report_type} params={params}"
        )
        return {"report_type": report_type, "params": params}

    # ------------------------------------------------------------------
    def load_model_from_registry(
        self, name: str, *, destination_dir: Path | None = None
    ) -> Path | None:
        """Download the active model from the registry."""
<<<<<<< HEAD
        return self.model_manager.load_model(name, destination_dir=destination_dir)
=======
        if self.model_registry is None:
            return None
        record = self.model_registry.get_model(name, active_only=True)
        if record is None:
            return None
        models_path = getattr(self.config, "analytics", None)
        base_dir: Path = destination_dir or Path(
            getattr(models_path, "ml_models_path", "models/ml")
        )
        dest = base_dir / name / record.version
        dest.mkdir(parents=True, exist_ok=True)
        local_path = dest / Path(record.storage_uri).name
        local_version = self.model_registry.get_version_metadata(name)
        if local_version == record.version and local_path.exists():
            return local_path
        try:
            self.model_registry.download_artifact(
                record.storage_uri,
                local_path,
            )
            self.model_registry.store_version_metadata(name, record.version)
            return local_path
        except (
            OSError,
            RuntimeError,
            requests.RequestException,
            ValueError,
        ) as exc:  # pragma: no cover - best effort
            logger.error(
                f"Failed to download model {name} ({type(exc).__name__}): {exc}"
            )
            return None
>>>>>>> e3417c6f


# Global service instance
_analytics_service: AnalyticsService | None = None
_analytics_service_lock = threading.Lock()


def get_analytics_service(
    service: AnalyticsService | None = None,
    config_provider: ConfigProviderProtocol | None = None,
    model_registry: ModelRegistry | None = None,
) -> AnalyticsService:
    """Return a global analytics service instance.

    If ``service`` is provided, it becomes the global instance.  Otherwise an
    instance is created on first access.
    """
    global _analytics_service
    if service is not None:
        with _analytics_service_lock:
            _analytics_service = service
        return _analytics_service
    if _analytics_service is None:
        with _analytics_service_lock:
            if _analytics_service is None:
                _analytics_service = create_analytics_service(
                    config_provider=config_provider,
                    model_registry=model_registry,
                )
    return _analytics_service


def create_analytics_service(
    config_provider: ConfigProviderProtocol | None = None,
    model_registry: ModelRegistry | None = None,
) -> AnalyticsService:
    """Create new analytics service instance with default dependencies."""

    validation = SecurityValidator()
    processor = Processor(validator=validation)
    upload_service = get_upload_data_service()
    upload_processor = UploadAnalyticsProcessor(validation, processor)
    upload_controller = UploadProcessingController(
        validation,
        processor,
        upload_service,
        upload_processor,
    )
    loader = get_analytics_data_loader(upload_controller, processor)
    report_generator = SummaryReportGenerator()
    calculator = Calculator(report_generator)
    publisher = PublishingService()
    return AnalyticsService(
        data_processor=processor,
        config=config_provider,
        upload_data_service=upload_service,
        model_registry=model_registry,
        loader=loader,
        calculator=calculator,
        publisher=publisher,
        report_generator=report_generator,
        upload_controller=upload_controller,
        upload_processor=upload_processor,
    )


class RiskScoreResult(NamedTuple):
    """Simple risk score container."""

    score: float
    level: str


def _risk_level(score: float) -> str:
    if score >= 75:
        return "critical"
    if score >= 50:
        return "high"
    if score >= 25:
        return "medium"
    return "low"


def calculate_risk_score(
    anomaly_component: float = 0.0,
    pattern_component: float = 0.0,
    behavior_component: float = 0.0,
) -> RiskScoreResult:
    """Combine numeric risk components into a final score."""

    score = (
        max(0.0, min(anomaly_component, 100.0))
        + max(0.0, min(pattern_component, 100.0))
        + max(0.0, min(behavior_component, 100.0))
    ) / 3
    score = round(score, 2)
    return RiskScoreResult(score=score, level=_risk_level(score))



def get_analytics_service() -> AnalyticsService:
    """Provide a default :class:`AnalyticsService` instance."""
    return AnalyticsService()<|MERGE_RESOLUTION|>--- conflicted
+++ resolved
@@ -1,6 +1,5 @@
 from __future__ import annotations
 
-<<<<<<< HEAD
 import asyncio
 import logging
 import threading
@@ -139,9 +138,6 @@
 
     def publish(self, event: str, payload: Dict[str, Any]) -> None:
         """Publish ``payload`` under ``event`` name."""
-=======
-"""Simplified analytics service with explicit type annotations for mypy."""
->>>>>>> e3417c6f
 
 from typing import Any, Dict
 
@@ -152,7 +148,6 @@
         self._metrics: Dict[str, Any] = {}
 
     def get_analytics(self, source: str) -> Dict[str, Any]:
-<<<<<<< HEAD
         """Return analytics data for ``source``."""
         uploaded_data = self.orchestrator.loader.load_uploaded_data()
         if uploaded_data and source in ["uploaded", "sample"]:
@@ -517,16 +512,7 @@
         return self.summarize_dataframe(cleaned)
 
     @override
-=======
-        """Return dummy analytics information for ``source``."""
-        return {"source": source, "status": "ok"}
-
-    def process_dataframe(self, df: Any) -> Dict[str, Any]:
-        """Return the number of rows in ``df`` if available."""
-        rows = getattr(df, "shape", (0,))[0]
-        return {"rows": rows}
-
->>>>>>> e3417c6f
+
     def get_metrics(self) -> Dict[str, Any]:
         """Return current analytics metrics."""
         return self.get_analytics_status()
@@ -567,43 +553,7 @@
         self, name: str, *, destination_dir: Path | None = None
     ) -> Path | None:
         """Download the active model from the registry."""
-<<<<<<< HEAD
         return self.model_manager.load_model(name, destination_dir=destination_dir)
-=======
-        if self.model_registry is None:
-            return None
-        record = self.model_registry.get_model(name, active_only=True)
-        if record is None:
-            return None
-        models_path = getattr(self.config, "analytics", None)
-        base_dir: Path = destination_dir or Path(
-            getattr(models_path, "ml_models_path", "models/ml")
-        )
-        dest = base_dir / name / record.version
-        dest.mkdir(parents=True, exist_ok=True)
-        local_path = dest / Path(record.storage_uri).name
-        local_version = self.model_registry.get_version_metadata(name)
-        if local_version == record.version and local_path.exists():
-            return local_path
-        try:
-            self.model_registry.download_artifact(
-                record.storage_uri,
-                local_path,
-            )
-            self.model_registry.store_version_metadata(name, record.version)
-            return local_path
-        except (
-            OSError,
-            RuntimeError,
-            requests.RequestException,
-            ValueError,
-        ) as exc:  # pragma: no cover - best effort
-            logger.error(
-                f"Failed to download model {name} ({type(exc).__name__}): {exc}"
-            )
-            return None
->>>>>>> e3417c6f
-
 
 # Global service instance
 _analytics_service: AnalyticsService | None = None
