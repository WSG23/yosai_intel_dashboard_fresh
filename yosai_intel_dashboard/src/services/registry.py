"""Simple registry for optional services."""

import asyncio
import logging
import os
from importlib import import_module
from typing import Any, Dict, Optional

import aiohttp

from tracing import propagate_context
from yosai_intel_dashboard.src.core.async_utils.async_circuit_breaker import (
    CircuitBreaker,
    CircuitBreakerOpen,
)
from yosai_intel_dashboard.src.error_handling.core import ErrorHandler
from yosai_intel_dashboard.src.error_handling.exceptions import ErrorCategory

from .base_database_service import BaseDatabaseService
from yosai_intel_dashboard.src.error_handling import ErrorCategory, ErrorHandler

logger = logging.getLogger(__name__)


class ServiceRegistry(BaseDatabaseService):
    """Registry mapping service names to import paths."""

    def __init__(self) -> None:
        super().__init__(None)
        self._services: Dict[str, str] = {}

    def register_service(self, name: str, import_path: str) -> None:
        """Register a service by import path.

        ``import_path`` may include an attribute name using the ``module:attr``
        syntax.
        """
        self._services[name] = import_path

    def get_service(self, name: str) -> Optional[Any]:
        """Return the resolved service or ``None`` if not available."""
        path = self._services.get(name)
        if not path:
            return None
        module_path, _, attr = path.partition(":")
        try:
            module = import_module(module_path)
        except ImportError as exc:  # pragma: no cover - optional dependency
            logger.warning("Optional service '%s' unavailable: %s", name, exc)
            return None
        return getattr(module, attr) if attr else module


class ServiceDiscovery:
    """Client for fetching microservice addresses from Consul-like registry."""

    def __init__(self, base_url: str | None = None) -> None:
        url = (
            base_url
            or os.getenv("SERVICE_REGISTRY_URL")
            or os.getenv("CONSUL_ADDR", "http://localhost:8500")
        )
        self.base_url = url.rstrip("/")
        self.session = aiohttp.ClientSession()
<<<<<<< HEAD
        self._circuit_breaker = CircuitBreaker(5, 30, name="service_discovery")
=======
        self._cache: Dict[str, str] = {}
>>>>>>> c1142919
        self._error_handler = ErrorHandler()

    async def resolve_async(self, name: str) -> Optional[str]:
        """Return ``host:port`` for *name* or ``None`` if lookup fails."""
        try:
            headers: Dict[str, str] = {}
            propagate_context(headers)
<<<<<<< HEAD
            async with self._circuit_breaker:
                async with self.session.get(
                    f"{self.base_url}/v1/health/service/{name}",
                    params={"passing": 1},
                    headers=headers,
                    timeout=2,
                ) as resp:
                    resp.raise_for_status()
                    data = await resp.json()
                    if not data:
                        return None
                    svc = data[0]["Service"]
                    return f"{svc['Address']}:{svc['Port']}"
        except CircuitBreakerOpen as exc:  # pragma: no cover - circuit open
            self._error_handler.handle(exc, ErrorCategory.UNAVAILABLE)
            return None
=======
            async with self.session.get(
                f"{self.base_url}/v1/health/service/{name}",
                params={"passing": 1},
                headers=headers,
                timeout=2,
            ) as resp:
                resp.raise_for_status()
                data = await resp.json()
                if not data:
                    raise RuntimeError("empty response")
                svc = data[0]["Service"]
                addr = f"{svc['Address']}:{svc['Port']}"
                self._cache[name] = addr
                return addr
>>>>>>> c1142919
        except Exception as exc:  # pragma: no cover - network failures
            self._error_handler.handle(exc, ErrorCategory.UNAVAILABLE)
            cached = self._cache.get(name)
            if cached is not None:
                return cached
            env = os.getenv(f"{name.upper()}_SERVICE_URL")
            return env

    def resolve(self, name: str) -> Optional[str]:
        """Return ``host:port`` for *name* or ``None`` if lookup fails."""
        return asyncio.run(self.resolve_async(name))


# Global registry instance
registry = ServiceRegistry()

# Convenience wrappers
register_service = registry.register_service
get_service = registry.get_service



# Built-in optional services registration -------------------------------------------------
def register_builtin_services() -> None:
    """Register optional services provided by the main application."""

    register_service(
        "FileProcessor",
        "services.data_processing.file_handler:FileHandler",
    )
    register_service(
        "FileHandler",
        "services.data_processing.file_handler:FileHandler",
    )
    register_service(
        "SecurityValidator",
        "validation.security_validator:SecurityValidator",
    )
    register_service(
        "UploadAnalyticsProcessor",
        "services.analytics.upload_analytics:UploadAnalyticsProcessor",
    )

    register_service(
        "AsyncFileProcessor", "services.async_file_processor:AsyncFileProcessor"
    )

    register_service(
        "get_analytics_service",
        "services.analytics_service:get_analytics_service",
    )
    register_service(
        "create_analytics_service",
        "services.analytics_service:create_analytics_service",
    )
    register_service(
        "AnalyticsService",
        "services.analytics_service:AnalyticsService",
    )

    # Optional model and database classes
    register_service("BaseModel", "models.base:BaseModel")
    register_service("AccessEventModel", "models.base:AccessEventModel")
    register_service("AnomalyDetectionModel", "models.base:AnomalyDetectionModel")
    register_service("ModelFactory", "models.base:ModelFactory")
    register_service(
        "DatabaseConnectionFactory",
        "config.database_manager:DatabaseConnectionFactory",
    )


__all__ = [
    "ServiceRegistry",
    "ServiceDiscovery",
    "registry",
    "register_service",
    "get_service",
    "register_builtin_services",
]<|MERGE_RESOLUTION|>--- conflicted
+++ resolved
@@ -62,11 +62,8 @@
         )
         self.base_url = url.rstrip("/")
         self.session = aiohttp.ClientSession()
-<<<<<<< HEAD
         self._circuit_breaker = CircuitBreaker(5, 30, name="service_discovery")
-=======
-        self._cache: Dict[str, str] = {}
->>>>>>> c1142919
+
         self._error_handler = ErrorHandler()
 
     async def resolve_async(self, name: str) -> Optional[str]:
@@ -74,7 +71,6 @@
         try:
             headers: Dict[str, str] = {}
             propagate_context(headers)
-<<<<<<< HEAD
             async with self._circuit_breaker:
                 async with self.session.get(
                     f"{self.base_url}/v1/health/service/{name}",
@@ -91,22 +87,7 @@
         except CircuitBreakerOpen as exc:  # pragma: no cover - circuit open
             self._error_handler.handle(exc, ErrorCategory.UNAVAILABLE)
             return None
-=======
-            async with self.session.get(
-                f"{self.base_url}/v1/health/service/{name}",
-                params={"passing": 1},
-                headers=headers,
-                timeout=2,
-            ) as resp:
-                resp.raise_for_status()
-                data = await resp.json()
-                if not data:
-                    raise RuntimeError("empty response")
-                svc = data[0]["Service"]
-                addr = f"{svc['Address']}:{svc['Port']}"
-                self._cache[name] = addr
-                return addr
->>>>>>> c1142919
+
         except Exception as exc:  # pragma: no cover - network failures
             self._error_handler.handle(exc, ErrorCategory.UNAVAILABLE)
             cached = self._cache.get(name)
