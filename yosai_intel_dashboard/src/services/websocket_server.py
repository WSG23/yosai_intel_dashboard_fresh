--- conflicted
+++ resolved
@@ -6,12 +6,9 @@
 import logging
 import threading
 from collections import deque
-<<<<<<< HEAD
 from contextlib import suppress
 from typing import Optional, Set, Deque
-=======
-from typing import Deque, Optional, Set
->>>>>>> 5a3d0495
+
 
 from websockets import WebSocketServerProtocol, serve
 
@@ -43,13 +40,8 @@
         self.ping_timeout = ping_timeout
 
         self.pool = WebSocketConnectionPool()
-<<<<<<< HEAD
         self._queue: Deque[dict] = deque()
-=======
-        self._queue: Deque[dict] = deque(maxlen=queue_size or None)
-        self.compression_threshold = compression_threshold
 
->>>>>>> 5a3d0495
 
         self._loop: asyncio.AbstractEventLoop | None = None
         self._heartbeat_task: asyncio.Task | None = None
@@ -65,12 +57,8 @@
     async def _handler(self, websocket: WebSocketServerProtocol) -> None:
         await self.pool.acquire(websocket)
         self.clients.add(websocket)
-<<<<<<< HEAD
         await self.pool.acquire(websocket)
-=======
-        websocket_metrics.record_connection()
 
->>>>>>> 5a3d0495
         if self._queue:
             queued = list(self._queue)
             self._queue.clear()
