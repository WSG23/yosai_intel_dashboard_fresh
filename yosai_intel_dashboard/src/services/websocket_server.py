from __future__ import annotations

import asyncio
import json
import logging
import threading
from collections import deque
from typing import Deque, Optional, Set

from websockets import WebSocketServerProtocol, serve

from src.websocket import metrics as websocket_metrics
from yosai_intel_dashboard.src.core.events import EventBus

from .websocket_pool import WebSocketConnectionPool

logger = logging.getLogger(__name__)


class AnalyticsWebSocketServer:
    """Simple WebSocket server broadcasting analytics updates."""

    def __init__(
        self,
        event_bus: Optional[EventBus] = None,
        host: str = "0.0.0.0",
        port: int = 6789,
        ping_interval: float = 30.0,
        ping_timeout: float = 10.0,
    ) -> None:
        self.host = host
        self.port = port
        self.event_bus = event_bus or EventBus()
        self.clients: Set[WebSocketServerProtocol] = set()
        self.ping_interval = ping_interval
        self.ping_timeout = ping_timeout

<<<<<<< HEAD
        # Connection pool managing active websockets
        self.pool = WebSocketConnectionPool()
        # Buffer for events published while no clients are connected
        self._queue: Deque[dict] = deque(maxlen=100)
=======
        self.pool = WebSocketConnectionPool()
        self._queue: Deque[dict] = deque()
>>>>>>> 2a1fe074

        self._loop: asyncio.AbstractEventLoop | None = None
        self._heartbeat_task: asyncio.Task | None = None
        self._thread = threading.Thread(target=self._run, daemon=True)
        self._subscription_id: str | None = None
        self._thread.start()
        if self.event_bus:
            self._subscription_id = self.event_bus.subscribe(
                "analytics_update", self.broadcast
            )
        logger.info("WebSocket server started on ws://%s:%s", self.host, self.port)

    async def _handler(self, websocket: WebSocketServerProtocol) -> None:
        await self.pool.acquire(websocket)
        self.clients.add(websocket)
        await self.pool.acquire(websocket)
        if self._queue:
            queued = list(self._queue)
            self._queue.clear()
            for event in queued:
                if self.event_bus:
                    self.event_bus.publish("analytics_update", event)

        try:
            async for _ in websocket:
                pass  # Server is broadcast-only
        except Exception as exc:  # pragma: no cover - connection errors
            logger.debug("WebSocket connection error: %s", exc)
        finally:
            await self.pool.release(websocket)
            self.clients.discard(websocket)

    async def _serve(self) -> None:
        self._loop = asyncio.get_running_loop()
        async with serve(self._handler, self.host, self.port):
            self._heartbeat_task = asyncio.create_task(self._heartbeat())

            await asyncio.Event().wait()

    async def _ping_client(self, ws: WebSocketServerProtocol) -> None:
        try:
            pong_waiter = ws.ping()
            await asyncio.wait_for(pong_waiter, timeout=self.ping_timeout)
            if self.event_bus:
                self.event_bus.publish(
                    "websocket_heartbeat",
                    {"client": id(ws), "status": "alive"},
                )
        except asyncio.TimeoutError:
            if self.event_bus:
                self.event_bus.publish(
                    "websocket_heartbeat",
                    {"client": id(ws), "status": "timeout"},
                )
            try:
                await ws.close()
            finally:
                self.clients.discard(ws)

    async def _heartbeat(self) -> None:
        while True:
            await asyncio.sleep(self.ping_interval)
            for ws in set(self.clients):
                await self._ping_client(ws)

    def _run(self) -> None:
        try:
            asyncio.run(self._serve())
        except RuntimeError:
            # Event loop stopped before coroutine completed
            pass

    def broadcast(self, data: dict) -> None:
        if self.clients:
            message = json.dumps(data)
            if self._loop is not None:
                asyncio.run_coroutine_threadsafe(
                    self.pool.broadcast(message), self._loop
                )
        else:
            self._queue.append(data)

    async def _broadcast_async(self, message: str) -> None:
        """Asynchronously send ``message`` to all clients in the pool."""
        await self.pool.broadcast(message)

    def stop(self) -> None:
        """Stop the server thread and event loop."""
        if self.event_bus and self._subscription_id:
            self.event_bus.unsubscribe(self._subscription_id)
            self._subscription_id = None
        if self._loop is not None:
            if self._heartbeat_task is not None:
                self._loop.call_soon_threadsafe(self._heartbeat_task.cancel)

            self._loop.call_soon_threadsafe(self._loop.stop)
            self._thread.join(timeout=1)


__all__ = ["AnalyticsWebSocketServer"]<|MERGE_RESOLUTION|>--- conflicted
+++ resolved
@@ -35,15 +35,11 @@
         self.ping_interval = ping_interval
         self.ping_timeout = ping_timeout
 
-<<<<<<< HEAD
         # Connection pool managing active websockets
         self.pool = WebSocketConnectionPool()
         # Buffer for events published while no clients are connected
         self._queue: Deque[dict] = deque(maxlen=100)
-=======
-        self.pool = WebSocketConnectionPool()
-        self._queue: Deque[dict] = deque()
->>>>>>> 2a1fe074
+
 
         self._loop: asyncio.AbstractEventLoop | None = None
         self._heartbeat_task: asyncio.Task | None = None
