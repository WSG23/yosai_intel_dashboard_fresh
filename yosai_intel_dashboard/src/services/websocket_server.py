from __future__ import annotations

import asyncio
import gzip
import json
import logging
import threading
from collections import deque
from typing import Deque, Optional, Set

from websockets import WebSocketServerProtocol, serve

from src.websocket import metrics as websocket_metrics
from yosai_intel_dashboard.src.core.events import EventBus

from .websocket_pool import WebSocketConnectionPool

logger = logging.getLogger(__name__)


class AnalyticsWebSocketServer:
    """Simple WebSocket server broadcasting analytics updates."""

    def __init__(
        self,
        event_bus: Optional[EventBus] = None,
        host: str = "0.0.0.0",
        port: int = 6789,
        ping_interval: float = 30.0,
        ping_timeout: float = 10.0,
<<<<<<< HEAD
        queue_size: int = 0,
        compression_threshold: int | None = None,
=======
>>>>>>> 23674eee
    ) -> None:
        self.host = host
        self.port = port
        self.event_bus = event_bus or EventBus()
        self.clients: Set[WebSocketServerProtocol] = set()
        self.ping_interval = ping_interval
        self.ping_timeout = ping_timeout

<<<<<<< HEAD
        self.pool = WebSocketConnectionPool()
        self._queue: Deque[dict] = deque(maxlen=queue_size or None)
        self.compression_threshold = compression_threshold
=======
        # Connection pool managing active websockets
        self.pool = WebSocketConnectionPool()
        # Buffer for events published while no clients are connected
        self._queue: Deque[dict] = deque(maxlen=100)

>>>>>>> 23674eee

        self._loop: asyncio.AbstractEventLoop | None = None
        self._heartbeat_task: asyncio.Task | None = None
        self._thread = threading.Thread(target=self._run, daemon=True)
        self._subscription_id: str | None = None
        self._thread.start()
        if self.event_bus:
            self._subscription_id = self.event_bus.subscribe(
                "analytics_update", self.broadcast
            )
        logger.info("WebSocket server started on ws://%s:%s", self.host, self.port)

    async def _handler(self, websocket: WebSocketServerProtocol) -> None:
        await self.pool.acquire(websocket)
        self.clients.add(websocket)
        await self.pool.acquire(websocket)
        if self._queue:
            queued = list(self._queue)
            self._queue.clear()
            for event in queued:
                if self.event_bus:
                    self.event_bus.publish("analytics_update", event)

        try:
            async for _ in websocket:
                pass  # Server is broadcast-only
        except Exception as exc:  # pragma: no cover - connection errors
            logger.debug("WebSocket connection error: %s", exc)
        finally:
            await self.pool.release(websocket)
            self.clients.discard(websocket)

    async def _serve(self) -> None:
        self._loop = asyncio.get_running_loop()
        async with serve(self._handler, self.host, self.port):
            self._heartbeat_task = asyncio.create_task(self._heartbeat())

            await asyncio.Event().wait()

    async def _ping_client(self, ws: WebSocketServerProtocol) -> None:
        try:
            pong_waiter = ws.ping()
            await asyncio.wait_for(pong_waiter, timeout=self.ping_timeout)
            if self.event_bus:
                self.event_bus.publish(
                    "websocket_heartbeat",
                    {"client": id(ws), "status": "alive"},
                )
        except asyncio.TimeoutError:
            if self.event_bus:
                self.event_bus.publish(
                    "websocket_heartbeat",
                    {"client": id(ws), "status": "timeout"},
                )
            try:
                await ws.close()
            finally:
                self.clients.discard(ws)

    async def _heartbeat(self) -> None:
        while True:
            await asyncio.sleep(self.ping_interval)
            for ws in set(self.clients):
                await self._ping_client(ws)

    def _run(self) -> None:
        try:
            asyncio.run(self._serve())
        except RuntimeError:
            # Event loop stopped before coroutine completed
            pass

    def broadcast(self, data: dict) -> None:
        if self.clients:
            message = json.dumps(data)
            if self._loop is not None:
                asyncio.run_coroutine_threadsafe(
                    self.pool.broadcast(message), self._loop
                )
        else:
            self._queue.append(data)

    async def _broadcast_async(self, message: str) -> None:
<<<<<<< HEAD
        payload: str | bytes = message
        if self.compression_threshold and len(message) > self.compression_threshold:
            payload = gzip.compress(message.encode("utf-8"))
        await self.pool.broadcast(payload)
=======
        """Asynchronously send ``message`` to all clients in the pool."""
        await self.pool.broadcast(message)
>>>>>>> 23674eee

    def stop(self) -> None:
        """Stop the server thread and event loop."""
        if self.event_bus and self._subscription_id:
            self.event_bus.unsubscribe(self._subscription_id)
            self._subscription_id = None
        if self._loop is not None:
            if self._heartbeat_task is not None:
                self._loop.call_soon_threadsafe(self._heartbeat_task.cancel)

            self._loop.call_soon_threadsafe(self._loop.stop)
            self._thread.join(timeout=1)


__all__ = ["AnalyticsWebSocketServer"]<|MERGE_RESOLUTION|>--- conflicted
+++ resolved
@@ -28,11 +28,9 @@
         port: int = 6789,
         ping_interval: float = 30.0,
         ping_timeout: float = 10.0,
-<<<<<<< HEAD
         queue_size: int = 0,
         compression_threshold: int | None = None,
-=======
->>>>>>> 23674eee
+
     ) -> None:
         self.host = host
         self.port = port
@@ -41,17 +39,10 @@
         self.ping_interval = ping_interval
         self.ping_timeout = ping_timeout
 
-<<<<<<< HEAD
         self.pool = WebSocketConnectionPool()
         self._queue: Deque[dict] = deque(maxlen=queue_size or None)
         self.compression_threshold = compression_threshold
-=======
-        # Connection pool managing active websockets
-        self.pool = WebSocketConnectionPool()
-        # Buffer for events published while no clients are connected
-        self._queue: Deque[dict] = deque(maxlen=100)
 
->>>>>>> 23674eee
 
         self._loop: asyncio.AbstractEventLoop | None = None
         self._heartbeat_task: asyncio.Task | None = None
@@ -135,15 +126,11 @@
             self._queue.append(data)
 
     async def _broadcast_async(self, message: str) -> None:
-<<<<<<< HEAD
         payload: str | bytes = message
         if self.compression_threshold and len(message) > self.compression_threshold:
             payload = gzip.compress(message.encode("utf-8"))
         await self.pool.broadcast(payload)
-=======
-        """Asynchronously send ``message`` to all clients in the pool."""
-        await self.pool.broadcast(message)
->>>>>>> 23674eee
+
 
     def stop(self) -> None:
         """Stop the server thread and event loop."""
