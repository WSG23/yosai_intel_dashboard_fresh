from __future__ import annotations

import asyncio
import gzip
import json
import logging
import threading
from collections import deque
from typing import Deque, Optional, Set

from websockets import WebSocketServerProtocol, serve

from src.websocket import metrics as websocket_metrics
from yosai_intel_dashboard.src.core.events import EventBus

from .websocket_pool import WebSocketConnectionPool

logger = logging.getLogger(__name__)


class AnalyticsWebSocketServer:
    """Simple WebSocket server broadcasting analytics updates."""

    def __init__(
        self,
        event_bus: Optional[EventBus] = None,
        host: str = "0.0.0.0",
        port: int = 6789,
        ping_interval: float = 30.0,
        ping_timeout: float = 10.0,
<<<<<<< HEAD
=======
        queue_size: int = 0,
        compression_threshold: int | None = None,

>>>>>>> 805c4afe
    ) -> None:
        self.host = host
        self.port = port
        self.event_bus = event_bus or EventBus()
        self.clients: Set[WebSocketServerProtocol] = set()
        self.ping_interval = ping_interval
        self.ping_timeout = ping_timeout

        self.pool = WebSocketConnectionPool()
        self._queue: Deque[dict] = deque(maxlen=queue_size or None)
        self.compression_threshold = compression_threshold


        self._loop: asyncio.AbstractEventLoop | None = None
        self._heartbeat_task: asyncio.Task | None = None
        self._thread = threading.Thread(target=self._run, daemon=True)
        self._subscription_id: str | None = None
        self._thread.start()
        if self.event_bus:
            self._subscription_id = self.event_bus.subscribe(
                "analytics_update", self.broadcast
            )
        logger.info("WebSocket server started on ws://%s:%s", self.host, self.port)

    async def _handler(self, websocket: WebSocketServerProtocol) -> None:
        await self.pool.acquire(websocket)
        self.clients.add(websocket)
<<<<<<< HEAD
        websocket_metrics.record_connection()
=======
        await self.pool.acquire(websocket)
>>>>>>> 805c4afe
        if self._queue:
            queued = list(self._queue)
            self._queue.clear()
            for event in queued:
                if self.event_bus:
                    self.event_bus.publish("analytics_update", event)

        try:
            async for _ in websocket:
                pass  # Server is broadcast-only
        except Exception as exc:  # pragma: no cover - connection errors
            logger.debug("WebSocket connection error: %s", exc)
        finally:
            await self.pool.release(websocket)
            self.clients.discard(websocket)

    async def _serve(self) -> None:
        self._loop = asyncio.get_running_loop()
        async with serve(self._handler, self.host, self.port):
            self._heartbeat_task = asyncio.create_task(self._heartbeat())

            await asyncio.Event().wait()

    async def _ping_client(self, ws: WebSocketServerProtocol) -> None:
        try:
            pong_waiter = ws.ping()
            await asyncio.wait_for(pong_waiter, timeout=self.ping_timeout)
            if self.event_bus:
                self.event_bus.publish(
                    "websocket_heartbeat",
                    {"client": id(ws), "status": "alive"},
                )
        except asyncio.TimeoutError:
            websocket_metrics.record_ping_failure()
            if self.event_bus:
                self.event_bus.publish(
                    "websocket_heartbeat",
                    {"client": id(ws), "status": "timeout"},
                )
            try:
                await ws.close()
            finally:
                self.clients.discard(ws)

    async def _heartbeat(self) -> None:
        while True:
            await asyncio.sleep(self.ping_interval)
            for ws in set(self.clients):
                await self._ping_client(ws)

    def _run(self) -> None:
        try:
            asyncio.run(self._serve())
        except RuntimeError:
            # Event loop stopped before coroutine completed
            pass

    def broadcast(self, data: dict) -> None:
        if self.clients:
            message = json.dumps(data)
            if self._loop is not None:
                asyncio.run_coroutine_threadsafe(
                    self.pool.broadcast(message), self._loop
                )
        else:
            self._queue.append(data)

<<<<<<< HEAD
=======
    async def _broadcast_async(self, message: str) -> None:
        payload: str | bytes = message
        if self.compression_threshold and len(message) > self.compression_threshold:
            payload = gzip.compress(message.encode("utf-8"))
        await self.pool.broadcast(payload)


>>>>>>> 805c4afe
    def stop(self) -> None:
        """Stop the server thread and event loop."""
        if self.event_bus and self._subscription_id:
            self.event_bus.unsubscribe(self._subscription_id)
            self._subscription_id = None
        if self._loop is not None:
            if self._heartbeat_task is not None:
                self._loop.call_soon_threadsafe(self._heartbeat_task.cancel)

            self._loop.call_soon_threadsafe(self._loop.stop)
            self._thread.join(timeout=1)


__all__ = ["AnalyticsWebSocketServer"]<|MERGE_RESOLUTION|>--- conflicted
+++ resolved
@@ -28,12 +28,7 @@
         port: int = 6789,
         ping_interval: float = 30.0,
         ping_timeout: float = 10.0,
-<<<<<<< HEAD
-=======
-        queue_size: int = 0,
-        compression_threshold: int | None = None,
 
->>>>>>> 805c4afe
     ) -> None:
         self.host = host
         self.port = port
@@ -61,11 +56,8 @@
     async def _handler(self, websocket: WebSocketServerProtocol) -> None:
         await self.pool.acquire(websocket)
         self.clients.add(websocket)
-<<<<<<< HEAD
         websocket_metrics.record_connection()
-=======
-        await self.pool.acquire(websocket)
->>>>>>> 805c4afe
+
         if self._queue:
             queued = list(self._queue)
             self._queue.clear()
@@ -133,16 +125,7 @@
         else:
             self._queue.append(data)
 
-<<<<<<< HEAD
-=======
-    async def _broadcast_async(self, message: str) -> None:
-        payload: str | bytes = message
-        if self.compression_threshold and len(message) > self.compression_threshold:
-            payload = gzip.compress(message.encode("utf-8"))
-        await self.pool.broadcast(payload)
 
-
->>>>>>> 805c4afe
     def stop(self) -> None:
         """Stop the server thread and event loop."""
         if self.event_bus and self._subscription_id:
