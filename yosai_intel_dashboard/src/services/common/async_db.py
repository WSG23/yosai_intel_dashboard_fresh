--- conflicted
+++ resolved
@@ -68,14 +68,6 @@
     try:
         async with _pool.acquire() as conn:
             await conn.execute("SELECT 1")
-<<<<<<< HEAD
         return True
     except Exception:
-        return False
-=======
-        finally:
-            await _pool.release(conn)
-        return DBHealthStatus(healthy=True, details={})
-    except Exception as exc:  # pragma: no cover - safety net
-        return DBHealthStatus(healthy=False, details={"error": str(exc)})
->>>>>>> 100f5ced
+        return False