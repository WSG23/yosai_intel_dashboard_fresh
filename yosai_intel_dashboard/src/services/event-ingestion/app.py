from __future__ import annotations

import asyncio
import json
import os
import pathlib
from typing import Any, Dict

<<<<<<< HEAD
from fastapi import Header, status
=======
from fastapi import FastAPI, Header, Request, status
>>>>>>> 2099bccc
from fastapi.openapi.utils import get_openapi
from opentelemetry.instrumentation.fastapi import FastAPIInstrumentor
from prometheus_fastapi_instrumentator import Instrumentator

from yosai_intel_dashboard.src.infrastructure.config.config_loader import load_service_config
import redis
from middleware.rate_limit import RateLimitMiddleware, RedisRateLimiter
from yosai_intel_dashboard.src.error_handling import http_error
from yosai_intel_dashboard.src.error_handling.middleware import ErrorHandlingMiddleware
from yosai_intel_dashboard.src.services.security import verify_service_jwt
from yosai_intel_dashboard.src.services.streaming.service import StreamingService
from shared.errors.types import ErrorCode
from tracing import trace_async_operation
from yosai_framework.errors import ServiceError
from yosai_framework.service import BaseService
from yosai_intel_dashboard.src.infrastructure.discovery.health_check import (
    register_health_check,
    setup_health_checks,
)

SERVICE_NAME = "event-ingestion-service"
os.environ.setdefault("YOSAI_SERVICE_NAME", SERVICE_NAME)
CONFIG_PATH = pathlib.Path(__file__).with_name("service_config.yaml")
service_base = BaseService(SERVICE_NAME, str(CONFIG_PATH))
app = service_base.app
app.add_middleware(ErrorHandlingMiddleware)
try:
    service = StreamingService()
except Exception:
    service = None


def _broker_health(_: FastAPI) -> Dict[str, Any]:
    return {
        "healthy": service is not None,
        "circuit_breaker": getattr(service, "circuit_breaker_state", "closed"),
        "retries": getattr(service, "retry_count", 0),
    }


def _database_health(_: FastAPI) -> Dict[str, Any]:
    return {"healthy": True, "circuit_breaker": "closed", "retries": 0}


def _external_api_health(_: FastAPI) -> Dict[str, Any]:
    return {"healthy": True, "circuit_breaker": "closed", "retries": 0}


register_health_check(app, "message_broker", _broker_health)
register_health_check(app, "database", _database_health)
register_health_check(app, "external_api", _external_api_health)

# Configure rate limiter
redis_client = redis.Redis.from_url(os.getenv("REDIS_URL", "redis://localhost:6379/0"))
rate_limiter = RedisRateLimiter(redis_client, {"default": {"limit": 100, "burst": 0}})
app.add_middleware(RateLimitMiddleware, limiter=rate_limiter)



def verify_token(authorization: str = Header("")) -> dict:
    if not authorization.startswith("Bearer "):
        raise http_error(
            ErrorCode.UNAUTHORIZED,
            "unauthorized",
            status.HTTP_401_UNAUTHORIZED,
        )
    token = authorization.split(" ", 1)[1]
    if not verify_service_jwt(token):
        raise http_error(
            ErrorCode.UNAUTHORIZED,
            "unauthorized",
            status.HTTP_401_UNAUTHORIZED,
        )


async def _consume_loop() -> None:
    while True:
        for msg in service.consume(timeout=1.0):
            app.logger.info("received %s", msg)
        await asyncio.sleep(0.1)


@app.on_event("startup")
async def startup() -> None:
    # Load environment driven settings
    load_service_config()
    service.initialize()
    asyncio.create_task(
        trace_async_operation("consume_loop", "ingest", _consume_loop())
    )
    service_base.start()


@app.on_event("shutdown")
async def shutdown() -> None:
    service.close()
    service_base.stop()


FastAPIInstrumentor.instrument_app(app)
Instrumentator().instrument(app).expose(app)
setup_health_checks(app)


def custom_openapi() -> dict:
    """Add bearerAuth security scheme and Authorization header."""
    if app.openapi_schema:
        return app.openapi_schema
    schema = get_openapi(
        title=app.title,
        version="0.1.0",
        routes=app.routes,
    )
    components = schema.setdefault("components", {})
    security = components.setdefault("securitySchemes", {})
    security["bearerAuth"] = {
        "type": "http",
        "scheme": "bearer",
        "bearerFormat": "JWT",
    }
    for path in schema.get("paths", {}).values():
        for method in path.values():
            params = method.setdefault("parameters", [])
            if not any(p.get("name") == "authorization" for p in params):
                params.append(
                    {
                        "name": "authorization",
                        "in": "header",
                        "required": False,
                        "schema": {
                            "type": "string",
                            "default": "",
                            "title": "Authorization",
                        },
                    }
                )
            method.setdefault("security", [{"bearerAuth": []}])
    app.openapi_schema = schema
    return schema


app.openapi = custom_openapi


@app.on_event("startup")
async def _write_openapi() -> None:
    """Persist OpenAPI schema for docs."""
    docs_path = (
        pathlib.Path(__file__).resolve().parents[2]
        / "docs"
        / "event_ingestion_openapi.json"
    )
    docs_path.write_text(json.dumps(app.openapi(), indent=2))<|MERGE_RESOLUTION|>--- conflicted
+++ resolved
@@ -6,11 +6,8 @@
 import pathlib
 from typing import Any, Dict
 
-<<<<<<< HEAD
 from fastapi import Header, status
-=======
-from fastapi import FastAPI, Header, Request, status
->>>>>>> 2099bccc
+
 from fastapi.openapi.utils import get_openapi
 from opentelemetry.instrumentation.fastapi import FastAPIInstrumentor
 from prometheus_fastapi_instrumentator import Instrumentator
