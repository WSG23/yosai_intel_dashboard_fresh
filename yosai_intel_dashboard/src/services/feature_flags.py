from __future__ import annotations

import asyncio
import json
import logging
import os
import threading
from pathlib import Path
from typing import Any, Callable, Dict, List, Optional


import aiofiles
import aiohttp

<<<<<<< HEAD
from yosai_intel_dashboard.src.core.async_utils.async_circuit_breaker import (
    CircuitBreaker,
    CircuitBreakerOpen,
)
from yosai_intel_dashboard.src.error_handling.core import ErrorHandler
from yosai_intel_dashboard.src.error_handling.exceptions import ErrorCategory
=======
try:  # pragma: no cover - optional dependency
    import redis.asyncio as redis
except Exception:  # pragma: no cover - fallback if redis not installed
    redis = None  # type: ignore


>>>>>>> c1142919

logger = logging.getLogger(__name__)


def get_evaluation_context() -> Dict[str, Any]:
    """Return context for flag evaluation including user roles.

    The current ``User`` from :mod:`core.auth` may expose a ``roles``
    attribute.  These roles are included so that flag rules can target
    specific groups.
    """

    roles: List[str] = []
    user_id: Optional[str] = None
    try:  # pragma: no cover - no request active during some tests
        from flask_login import current_user  # type: ignore

        if getattr(current_user, "is_authenticated", False):
            user_id = getattr(current_user, "id", None)
            roles = getattr(current_user, "roles", []) or []
    except Exception:  # pragma: no cover - best effort
        pass
    return {"user_id": user_id, "roles": roles}


class FeatureFlagManager:
    """Watch a JSON file or HTTP endpoint for feature flag updates."""


class FeatureFlagManager:
    """Watch a JSON file, HTTP endpoint or Redis for feature flag updates."""

    def __init__(
        self,
        source: str | None = None,
        poll_interval: float = 5.0,
        redis_url: str | None = None,
        cache_file: str | Path | None = None,
    ) -> None:
        self.source = source or os.getenv("FEATURE_FLAG_SOURCE", "feature_flags.json")
        self.poll_interval = poll_interval
        self.redis_url = redis_url or os.getenv("FEATURE_FLAG_REDIS_URL")
        self.redis_key = os.getenv("FEATURE_FLAG_REDIS_KEY", "feature_flags")
        self.cache_file = Path(
            cache_file or os.getenv("FEATURE_FLAG_CACHE", "feature_flags_cache.json")
        )
        # ``_definitions`` holds flag metadata including fallbacks and dependencies
        self._definitions: Dict[str, Dict[str, Any]] = json.loads(
            json.dumps(FLAG_DEFINITIONS)
        )
        # ``_flags`` holds the last evaluated values for quick lookup
        self._flags: Dict[str, bool] = {}
        self._callbacks: List[Callable[[Dict[str, bool]], Any]] = []
        self._stop = threading.Event()
        self._thread: threading.Thread | None = None
        self._last_mtime: float | None = None
<<<<<<< HEAD
        self._circuit_breaker = CircuitBreaker(5, 30, name="feature_flags")
        self._error_handler = ErrorHandler()
        asyncio.run(self.load_flags())
=======
        self._fallback_mode = False
        self._warned_fallback = False
        self._redis: redis.Redis | None = None
>>>>>>> c1142919

        # Load cached flags before attempting any remote fetches
        self._load_cache()
        self._recompute_flags()
        self.load_flags()

    # ------------------------------------------------------------------
    async def load_flags_async(self) -> None:
        """Asynchronously load flags from Redis, HTTP or file sources."""

        data: Dict[str, Any] = {}
        if self.redis_url and redis is not None:
            try:
                if self._redis is None:
                    self._redis = redis.from_url(self.redis_url, decode_responses=True)
                raw = await self._redis.get(self.redis_key)
                data = json.loads(raw) if raw else {}
            except Exception as exc:  # pragma: no cover - network failures
                self._fallback_mode = True
                logger.warning("Failed to fetch flags from Redis: %s", exc)
                return
        elif self.source and (
            self.source.startswith("http://") or self.source.startswith("https://")
        ):
            try:
<<<<<<< HEAD
                async with self._circuit_breaker:
                    async with aiohttp.ClientSession() as session:
                        async with session.get(self.source, timeout=2) as resp:
                            resp.raise_for_status()
                            data = await resp.json()
            except CircuitBreakerOpen as exc:  # pragma: no cover - circuit open
                self._error_handler.handle(exc, ErrorCategory.UNAVAILABLE)
                return
=======
                async with aiohttp.ClientSession() as session:
                    async with session.get(self.source, timeout=2) as resp:
                        resp.raise_for_status()
                        data = await resp.json()
>>>>>>> c1142919
            except Exception as exc:  # pragma: no cover - network failures
                logger.warning("Failed to fetch flags from %s: %s", self.source, exc)
                return self._flags.copy()
        else:
            path = Path(self.source)
            if not path.is_file():
                return self._flags.copy()
            mtime = path.stat().st_mtime
            if self._last_mtime and mtime == self._last_mtime:
                return self._flags.copy()
            self._last_mtime = mtime
            try:
                async with aiofiles.open(path) as fh:
                    content = await fh.read()
                    data = json.loads(content)
            except Exception as exc:  # pragma: no cover - bad file
                logger.warning("Failed to read %s: %s", path, exc)
                return self._flags.copy()

        if isinstance(data, dict):
            for name, value in data.items():
                definition = self._definitions.setdefault(name, {"fallback": False})
                if isinstance(value, dict):
                    definition["enabled"] = bool(
                        value.get("enabled", value.get("value", False))
                    )
                    if "fallback" in value:
                        definition["fallback"] = bool(value["fallback"])
                    if "requires" in value:
                        definition["requires"] = list(value["requires"])
                else:
                    definition["enabled"] = bool(value)
            self._recompute_flags()
            await self._save_cache()
            self._fallback_mode = False
            self._warned_fallback = False

    # ------------------------------------------------------------------

        return self._flags.copy()

    def load_flags(self) -> Dict[str, bool]:
        """Synchronous wrapper for :meth:`load_flags_async`."""
        return asyncio.run(self.load_flags_async())

    # ------------------------------------------------------------------
    def start(self) -> None:
        """Start background watcher for flag changes."""
        if self._thread and self._thread.is_alive():
            return

        self._stop.clear()
        self._thread = threading.Thread(target=self._watch, daemon=True)
        self._thread.start()

    # ------------------------------------------------------------------
    def stop(self) -> None:
        """Stop the background watcher."""
        if self._thread:
            self._stop.set()
            self._thread.join()

    # ------------------------------------------------------------------
    def _watch(self) -> None:
        while not self._stop.is_set():
            asyncio.run(self.load_flags_async())
            if self._stop.wait(self.poll_interval):
                break

    def is_enabled(
        self, name: str, default: bool = False, context: Dict[str, Any] | None = None
    ) -> bool:
        """Return True if *name* flag is enabled."""
        ctx = context or get_evaluation_context()
        logger.debug("Evaluating flag %s with context %s", name, ctx)
        return self._flags.get(name, default)

    def set_flag(self, name: str, value: bool) -> None:
        """Create or update a flag and persist it."""
        self._flags[name] = bool(value)
        self._persist_flags()

    def delete_flag(self, name: str) -> bool:
        """Delete *name* flag.  Returns ``True`` if removed."""
        removed = self._flags.pop(name, None) is not None
        if removed:
            self._persist_flags()
        return removed

    def _persist_flags(self) -> None:
        """Persist current flags to the JSON source if possible."""
        if self.source.startswith("http://") or self.source.startswith("https://"):
            return
        try:
            path = Path(self.source)
            path.parent.mkdir(parents=True, exist_ok=True)
            with open(path, "w", encoding="utf-8") as fh:
                json.dump(self._flags, fh)
        except Exception as exc:  # pragma: no cover - best effort
            logger.warning("Failed to persist flags to %s: %s", self.source, exc)


    def register_callback(self, cb: Callable[[Dict[str, bool]], Any]) -> None:
        """Register *cb* to be called when flags change."""
        self._callbacks.append(cb)

    # ------------------------------------------------------------------
    def get_all(self) -> Dict[str, bool]:
        return self._flags.copy()

    # ------------------------------------------------------------------
    def _resolve(self, name: str, seen: Set[str]) -> bool:
        if name in seen:
            raise RuntimeError("circular dependency detected")
        seen.add(name)
        definition = self._definitions.get(name, {})
        enabled = bool(definition.get("enabled", definition.get("fallback", False)))
        requires = definition.get("requires", [])
        for dep in requires:
            if dep not in self._definitions:
                raise KeyError(f"missing dependency {dep}")
            if not self._resolve(dep, seen):
                return bool(definition.get("fallback", False))
        return enabled

    # ------------------------------------------------------------------
    def _recompute_flags(self) -> None:
        new_flags: Dict[str, bool] = {}
        for name in self._definitions:
            try:
                new_flags[name] = self._resolve(name, set())
            except Exception as exc:  # pragma: no cover - defensive
                fallback = bool(self._definitions[name].get("fallback", False))
                logger.warning("Failed to evaluate feature flag %s: %s", name, exc)
                new_flags[name] = fallback

        if new_flags != self._flags:
            self._flags = new_flags
            for cb in list(self._callbacks):
                try:
                    cb(self._flags.copy())
                except Exception as exc:  # pragma: no cover - callback errors
                    logger.warning("Feature flag callback failed: %s", exc)

    # ------------------------------------------------------------------
    def _load_cache(self) -> None:
        try:
            if self.cache_file.is_file():
                content = self.cache_file.read_text()
                cached = json.loads(content)
                self._flags = {k: bool(v) for k, v in cached.items()}
                for name, val in self._flags.items():
                    self._definitions.setdefault(name, {"fallback": False})[
                        "enabled"
                    ] = val
        except Exception as exc:  # pragma: no cover - defensive
            logger.warning("Failed to load feature flag cache: %s", exc)

    # ------------------------------------------------------------------
    async def _save_cache(self) -> None:
        try:
            async with aiofiles.open(self.cache_file, "w") as fh:
                await fh.write(json.dumps(self._flags))
        except Exception as exc:  # pragma: no cover - defensive
            logger.warning("Failed to persist feature flag cache: %s", exc)


# Global feature flag manager
feature_flags = FeatureFlagManager(
    redis_url=os.getenv("FEATURE_FLAG_REDIS_URL"),
)<|MERGE_RESOLUTION|>--- conflicted
+++ resolved
@@ -12,21 +12,13 @@
 import aiofiles
 import aiohttp
 
-<<<<<<< HEAD
 from yosai_intel_dashboard.src.core.async_utils.async_circuit_breaker import (
     CircuitBreaker,
     CircuitBreakerOpen,
 )
 from yosai_intel_dashboard.src.error_handling.core import ErrorHandler
 from yosai_intel_dashboard.src.error_handling.exceptions import ErrorCategory
-=======
-try:  # pragma: no cover - optional dependency
-    import redis.asyncio as redis
-except Exception:  # pragma: no cover - fallback if redis not installed
-    redis = None  # type: ignore
-
-
->>>>>>> c1142919
+
 
 logger = logging.getLogger(__name__)
 
@@ -83,15 +75,10 @@
         self._stop = threading.Event()
         self._thread: threading.Thread | None = None
         self._last_mtime: float | None = None
-<<<<<<< HEAD
         self._circuit_breaker = CircuitBreaker(5, 30, name="feature_flags")
         self._error_handler = ErrorHandler()
         asyncio.run(self.load_flags())
-=======
-        self._fallback_mode = False
-        self._warned_fallback = False
-        self._redis: redis.Redis | None = None
->>>>>>> c1142919
+
 
         # Load cached flags before attempting any remote fetches
         self._load_cache()
@@ -117,7 +104,6 @@
             self.source.startswith("http://") or self.source.startswith("https://")
         ):
             try:
-<<<<<<< HEAD
                 async with self._circuit_breaker:
                     async with aiohttp.ClientSession() as session:
                         async with session.get(self.source, timeout=2) as resp:
@@ -126,12 +112,7 @@
             except CircuitBreakerOpen as exc:  # pragma: no cover - circuit open
                 self._error_handler.handle(exc, ErrorCategory.UNAVAILABLE)
                 return
-=======
-                async with aiohttp.ClientSession() as session:
-                    async with session.get(self.source, timeout=2) as resp:
-                        resp.raise_for_status()
-                        data = await resp.json()
->>>>>>> c1142919
+
             except Exception as exc:  # pragma: no cover - network failures
                 logger.warning("Failed to fetch flags from %s: %s", self.source, exc)
                 return self._flags.copy()
