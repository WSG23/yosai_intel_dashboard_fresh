<<<<<<< HEAD
=======
from __future__ import annotations

import asyncio
import json
>>>>>>> 223d441b
import logging
import os
import importlib.util
from pathlib import Path
<<<<<<< HEAD
from typing import Dict
=======
from typing import Any, Callable, Dict, List, Optional

>>>>>>> 223d441b

# Dynamically load the redis store located beside this module
_store_path = Path(__file__).with_name("feature_flags") / "redis_store.py"
_spec = importlib.util.spec_from_file_location("_ff_redis_store", _store_path)
redis_store = importlib.util.module_from_spec(_spec)
_spec.loader.exec_module(redis_store)  # type: ignore[arg-type]
RedisFeatureFlagStore = redis_store.RedisFeatureFlagStore

from yosai_intel_dashboard.src.core.async_utils.async_circuit_breaker import (
    CircuitBreaker,
    CircuitBreakerOpen,
)
from yosai_intel_dashboard.src.error_handling.core import ErrorHandler
from yosai_intel_dashboard.src.error_handling.exceptions import ErrorCategory


logger = logging.getLogger(__name__)


def get_evaluation_context() -> Dict[str, Any]:
    """Return context for flag evaluation including user roles.

    The current ``User`` from :mod:`core.auth` may expose a ``roles``
    attribute.  These roles are included so that flag rules can target
    specific groups.
    """

    roles: List[str] = []
    user_id: Optional[str] = None
    try:  # pragma: no cover - no request active during some tests
        from flask_login import current_user  # type: ignore

        if getattr(current_user, "is_authenticated", False):
            user_id = getattr(current_user, "id", None)
            roles = getattr(current_user, "roles", []) or []
    except Exception:  # pragma: no cover - best effort
        pass
    return {"user_id": user_id, "roles": roles}


class FeatureFlagManager:
    """Feature flag manager backed by Redis with a local cache."""

<<<<<<< HEAD
    def __init__(self, redis_url: str | None = None) -> None:
        redis_url = redis_url or os.getenv("FEATURE_FLAG_REDIS_URL", "redis://localhost:6379/0")
        self._store = RedisFeatureFlagStore(redis_url=redis_url)
        # expose the cache for tests that monkeypatch _flags
        self._flags = self._store._flags
=======

class FeatureFlagManager:
    """Watch a JSON file, HTTP endpoint or Redis for feature flag updates."""

    def __init__(
        self,
        source: str | None = None,
        poll_interval: float = 5.0,
        redis_url: str | None = None,
        cache_file: str | Path | None = None,
    ) -> None:
        self.source = source or os.getenv("FEATURE_FLAG_SOURCE", "feature_flags.json")
        self.poll_interval = poll_interval
        self.redis_url = redis_url or os.getenv("FEATURE_FLAG_REDIS_URL")
        self.redis_key = os.getenv("FEATURE_FLAG_REDIS_KEY", "feature_flags")
        self.cache_file = Path(
            cache_file or os.getenv("FEATURE_FLAG_CACHE", "feature_flags_cache.json")
        )
        # ``_definitions`` holds flag metadata including fallbacks and dependencies
        self._definitions: Dict[str, Dict[str, Any]] = json.loads(
            json.dumps(FLAG_DEFINITIONS)
        )
        # ``_flags`` holds the last evaluated values for quick lookup
        self._flags: Dict[str, bool] = {}
        self._callbacks: List[Callable[[Dict[str, bool]], Any]] = []
        self._stop = threading.Event()
        self._thread: threading.Thread | None = None
        self._last_mtime: float | None = None
        self._circuit_breaker = CircuitBreaker(5, 30, name="feature_flags")
        self._error_handler = ErrorHandler()
        asyncio.run(self.load_flags())


        # Load cached flags before attempting any remote fetches
        self._load_cache()
        self._recompute_flags()
        self.load_flags()

    # ------------------------------------------------------------------
    async def load_flags_async(self) -> None:
        """Asynchronously load flags from Redis, HTTP or file sources."""

        data: Dict[str, Any] = {}
        if self.redis_url and redis is not None:
            try:
                if self._redis is None:
                    self._redis = redis.from_url(self.redis_url, decode_responses=True)
                raw = await self._redis.get(self.redis_key)
                data = json.loads(raw) if raw else {}
            except Exception as exc:  # pragma: no cover - network failures
                self._fallback_mode = True
                logger.warning("Failed to fetch flags from Redis: %s", exc)
                return
        elif self.source and (
            self.source.startswith("http://") or self.source.startswith("https://")
        ):
            try:
                async with self._circuit_breaker:
                    async with aiohttp.ClientSession() as session:
                        async with session.get(self.source, timeout=2) as resp:
                            resp.raise_for_status()
                            data = await resp.json()
            except CircuitBreakerOpen as exc:  # pragma: no cover - circuit open
                self._error_handler.handle(exc, ErrorCategory.UNAVAILABLE)
                return

            except Exception as exc:  # pragma: no cover - network failures
                logger.warning("Failed to fetch flags from %s: %s", self.source, exc)
                return self._flags.copy()
        else:
            path = Path(self.source)
            if not path.is_file():
                return self._flags.copy()
            mtime = path.stat().st_mtime
            if self._last_mtime and mtime == self._last_mtime:
                return self._flags.copy()
            self._last_mtime = mtime
            try:
                async with aiofiles.open(path) as fh:
                    content = await fh.read()
                    data = json.loads(content)
            except Exception as exc:  # pragma: no cover - bad file
                logger.warning("Failed to read %s: %s", path, exc)
                return self._flags.copy()

        if isinstance(data, dict):
            for name, value in data.items():
                definition = self._definitions.setdefault(name, {"fallback": False})
                if isinstance(value, dict):
                    definition["enabled"] = bool(
                        value.get("enabled", value.get("value", False))
                    )
                    if "fallback" in value:
                        definition["fallback"] = bool(value["fallback"])
                    if "requires" in value:
                        definition["requires"] = list(value["requires"])
                else:
                    definition["enabled"] = bool(value)
            self._recompute_flags()
            await self._save_cache()
            self._fallback_mode = False
            self._warned_fallback = False

    # ------------------------------------------------------------------

        return self._flags.copy()

    def load_flags(self) -> Dict[str, bool]:
        """Synchronous wrapper for :meth:`load_flags_async`."""
        return asyncio.run(self.load_flags_async())
>>>>>>> 223d441b

    # ------------------------------------------------------------------
    def start(self) -> None:
        """Start the background Pub/Sub listener."""
        self._store.start()

    # ------------------------------------------------------------------
    def stop(self) -> None:
<<<<<<< HEAD
        """Stop the background Pub/Sub listener."""
        self._store.stop()

    def is_enabled(self, name: str, default: bool = False) -> bool:
        return self._store.get_flag(name, default)

    def set_flag(self, name: str, value: bool) -> None:
        self._store.set_flag(name, value)
=======
        """Stop the background watcher."""
        if self._thread:
            self._stop.set()
            self._thread.join()

    # ------------------------------------------------------------------
    def _watch(self) -> None:
        while not self._stop.is_set():
            asyncio.run(self.load_flags_async())
            if self._stop.wait(self.poll_interval):
                break

    def is_enabled(
        self, name: str, default: bool = False, context: Dict[str, Any] | None = None
    ) -> bool:
        """Return True if *name* flag is enabled."""
        ctx = context or get_evaluation_context()
        logger.debug("Evaluating flag %s with context %s", name, ctx)
        return self._flags.get(name, default)

    def set_flag(self, name: str, value: bool) -> None:
        """Create or update a flag and persist it."""
        self._flags[name] = bool(value)
        self._persist_flags()

    def delete_flag(self, name: str) -> bool:
        """Delete *name* flag.  Returns ``True`` if removed."""
        removed = self._flags.pop(name, None) is not None
        if removed:
            self._persist_flags()
        return removed

    def _persist_flags(self) -> None:
        """Persist current flags to the JSON source if possible."""
        if self.source.startswith("http://") or self.source.startswith("https://"):
            return
        try:
            path = Path(self.source)
            path.parent.mkdir(parents=True, exist_ok=True)
            with open(path, "w", encoding="utf-8") as fh:
                json.dump(self._flags, fh)
        except Exception as exc:  # pragma: no cover - best effort
            logger.warning("Failed to persist flags to %s: %s", self.source, exc)


    def register_callback(self, cb: Callable[[Dict[str, bool]], Any]) -> None:
        """Register *cb* to be called when flags change."""
        self._callbacks.append(cb)
>>>>>>> 223d441b

    # ------------------------------------------------------------------
    def get_all(self) -> Dict[str, bool]:
        return self._store.get_all()

    # ------------------------------------------------------------------
    def _resolve(self, name: str, seen: Set[str]) -> bool:
        if name in seen:
            raise RuntimeError("circular dependency detected")
        seen.add(name)
        definition = self._definitions.get(name, {})
        enabled = bool(definition.get("enabled", definition.get("fallback", False)))
        requires = definition.get("requires", [])
        for dep in requires:
            if dep not in self._definitions:
                raise KeyError(f"missing dependency {dep}")
            if not self._resolve(dep, seen):
                return bool(definition.get("fallback", False))
        return enabled

    # ------------------------------------------------------------------
    def _recompute_flags(self) -> None:
        new_flags: Dict[str, bool] = {}
        for name in self._definitions:
            try:
                new_flags[name] = self._resolve(name, set())
            except Exception as exc:  # pragma: no cover - defensive
                fallback = bool(self._definitions[name].get("fallback", False))
                logger.warning("Failed to evaluate feature flag %s: %s", name, exc)
                new_flags[name] = fallback

        if new_flags != self._flags:
            self._flags = new_flags
            for cb in list(self._callbacks):
                try:
                    cb(self._flags.copy())
                except Exception as exc:  # pragma: no cover - callback errors
                    logger.warning("Feature flag callback failed: %s", exc)

    # ------------------------------------------------------------------
    def _load_cache(self) -> None:
        try:
            if self.cache_file.is_file():
                content = self.cache_file.read_text()
                cached = json.loads(content)
                self._flags = {k: bool(v) for k, v in cached.items()}
                for name, val in self._flags.items():
                    self._definitions.setdefault(name, {"fallback": False})[
                        "enabled"
                    ] = val
        except Exception as exc:  # pragma: no cover - defensive
            logger.warning("Failed to load feature flag cache: %s", exc)

    # ------------------------------------------------------------------
    async def _save_cache(self) -> None:
        try:
            async with aiofiles.open(self.cache_file, "w") as fh:
                await fh.write(json.dumps(self._flags))
        except Exception as exc:  # pragma: no cover - defensive
            logger.warning("Failed to persist feature flag cache: %s", exc)


# Global feature flag manager
feature_flags = FeatureFlagManager(
    redis_url=os.getenv("FEATURE_FLAG_REDIS_URL"),
)<|MERGE_RESOLUTION|>--- conflicted
+++ resolved
@@ -1,20 +1,9 @@
-<<<<<<< HEAD
-=======
-from __future__ import annotations
-
-import asyncio
-import json
->>>>>>> 223d441b
 import logging
 import os
 import importlib.util
 from pathlib import Path
-<<<<<<< HEAD
 from typing import Dict
-=======
-from typing import Any, Callable, Dict, List, Optional
 
->>>>>>> 223d441b
 
 # Dynamically load the redis store located beside this module
 _store_path = Path(__file__).with_name("feature_flags") / "redis_store.py"
@@ -58,124 +47,12 @@
 class FeatureFlagManager:
     """Feature flag manager backed by Redis with a local cache."""
 
-<<<<<<< HEAD
     def __init__(self, redis_url: str | None = None) -> None:
         redis_url = redis_url or os.getenv("FEATURE_FLAG_REDIS_URL", "redis://localhost:6379/0")
         self._store = RedisFeatureFlagStore(redis_url=redis_url)
         # expose the cache for tests that monkeypatch _flags
         self._flags = self._store._flags
-=======
 
-class FeatureFlagManager:
-    """Watch a JSON file, HTTP endpoint or Redis for feature flag updates."""
-
-    def __init__(
-        self,
-        source: str | None = None,
-        poll_interval: float = 5.0,
-        redis_url: str | None = None,
-        cache_file: str | Path | None = None,
-    ) -> None:
-        self.source = source or os.getenv("FEATURE_FLAG_SOURCE", "feature_flags.json")
-        self.poll_interval = poll_interval
-        self.redis_url = redis_url or os.getenv("FEATURE_FLAG_REDIS_URL")
-        self.redis_key = os.getenv("FEATURE_FLAG_REDIS_KEY", "feature_flags")
-        self.cache_file = Path(
-            cache_file or os.getenv("FEATURE_FLAG_CACHE", "feature_flags_cache.json")
-        )
-        # ``_definitions`` holds flag metadata including fallbacks and dependencies
-        self._definitions: Dict[str, Dict[str, Any]] = json.loads(
-            json.dumps(FLAG_DEFINITIONS)
-        )
-        # ``_flags`` holds the last evaluated values for quick lookup
-        self._flags: Dict[str, bool] = {}
-        self._callbacks: List[Callable[[Dict[str, bool]], Any]] = []
-        self._stop = threading.Event()
-        self._thread: threading.Thread | None = None
-        self._last_mtime: float | None = None
-        self._circuit_breaker = CircuitBreaker(5, 30, name="feature_flags")
-        self._error_handler = ErrorHandler()
-        asyncio.run(self.load_flags())
-
-
-        # Load cached flags before attempting any remote fetches
-        self._load_cache()
-        self._recompute_flags()
-        self.load_flags()
-
-    # ------------------------------------------------------------------
-    async def load_flags_async(self) -> None:
-        """Asynchronously load flags from Redis, HTTP or file sources."""
-
-        data: Dict[str, Any] = {}
-        if self.redis_url and redis is not None:
-            try:
-                if self._redis is None:
-                    self._redis = redis.from_url(self.redis_url, decode_responses=True)
-                raw = await self._redis.get(self.redis_key)
-                data = json.loads(raw) if raw else {}
-            except Exception as exc:  # pragma: no cover - network failures
-                self._fallback_mode = True
-                logger.warning("Failed to fetch flags from Redis: %s", exc)
-                return
-        elif self.source and (
-            self.source.startswith("http://") or self.source.startswith("https://")
-        ):
-            try:
-                async with self._circuit_breaker:
-                    async with aiohttp.ClientSession() as session:
-                        async with session.get(self.source, timeout=2) as resp:
-                            resp.raise_for_status()
-                            data = await resp.json()
-            except CircuitBreakerOpen as exc:  # pragma: no cover - circuit open
-                self._error_handler.handle(exc, ErrorCategory.UNAVAILABLE)
-                return
-
-            except Exception as exc:  # pragma: no cover - network failures
-                logger.warning("Failed to fetch flags from %s: %s", self.source, exc)
-                return self._flags.copy()
-        else:
-            path = Path(self.source)
-            if not path.is_file():
-                return self._flags.copy()
-            mtime = path.stat().st_mtime
-            if self._last_mtime and mtime == self._last_mtime:
-                return self._flags.copy()
-            self._last_mtime = mtime
-            try:
-                async with aiofiles.open(path) as fh:
-                    content = await fh.read()
-                    data = json.loads(content)
-            except Exception as exc:  # pragma: no cover - bad file
-                logger.warning("Failed to read %s: %s", path, exc)
-                return self._flags.copy()
-
-        if isinstance(data, dict):
-            for name, value in data.items():
-                definition = self._definitions.setdefault(name, {"fallback": False})
-                if isinstance(value, dict):
-                    definition["enabled"] = bool(
-                        value.get("enabled", value.get("value", False))
-                    )
-                    if "fallback" in value:
-                        definition["fallback"] = bool(value["fallback"])
-                    if "requires" in value:
-                        definition["requires"] = list(value["requires"])
-                else:
-                    definition["enabled"] = bool(value)
-            self._recompute_flags()
-            await self._save_cache()
-            self._fallback_mode = False
-            self._warned_fallback = False
-
-    # ------------------------------------------------------------------
-
-        return self._flags.copy()
-
-    def load_flags(self) -> Dict[str, bool]:
-        """Synchronous wrapper for :meth:`load_flags_async`."""
-        return asyncio.run(self.load_flags_async())
->>>>>>> 223d441b
 
     # ------------------------------------------------------------------
     def start(self) -> None:
@@ -184,7 +61,6 @@
 
     # ------------------------------------------------------------------
     def stop(self) -> None:
-<<<<<<< HEAD
         """Stop the background Pub/Sub listener."""
         self._store.stop()
 
@@ -193,56 +69,7 @@
 
     def set_flag(self, name: str, value: bool) -> None:
         self._store.set_flag(name, value)
-=======
-        """Stop the background watcher."""
-        if self._thread:
-            self._stop.set()
-            self._thread.join()
 
-    # ------------------------------------------------------------------
-    def _watch(self) -> None:
-        while not self._stop.is_set():
-            asyncio.run(self.load_flags_async())
-            if self._stop.wait(self.poll_interval):
-                break
-
-    def is_enabled(
-        self, name: str, default: bool = False, context: Dict[str, Any] | None = None
-    ) -> bool:
-        """Return True if *name* flag is enabled."""
-        ctx = context or get_evaluation_context()
-        logger.debug("Evaluating flag %s with context %s", name, ctx)
-        return self._flags.get(name, default)
-
-    def set_flag(self, name: str, value: bool) -> None:
-        """Create or update a flag and persist it."""
-        self._flags[name] = bool(value)
-        self._persist_flags()
-
-    def delete_flag(self, name: str) -> bool:
-        """Delete *name* flag.  Returns ``True`` if removed."""
-        removed = self._flags.pop(name, None) is not None
-        if removed:
-            self._persist_flags()
-        return removed
-
-    def _persist_flags(self) -> None:
-        """Persist current flags to the JSON source if possible."""
-        if self.source.startswith("http://") or self.source.startswith("https://"):
-            return
-        try:
-            path = Path(self.source)
-            path.parent.mkdir(parents=True, exist_ok=True)
-            with open(path, "w", encoding="utf-8") as fh:
-                json.dump(self._flags, fh)
-        except Exception as exc:  # pragma: no cover - best effort
-            logger.warning("Failed to persist flags to %s: %s", self.source, exc)
-
-
-    def register_callback(self, cb: Callable[[Dict[str, bool]], Any]) -> None:
-        """Register *cb* to be called when flags change."""
-        self._callbacks.append(cb)
->>>>>>> 223d441b
 
     # ------------------------------------------------------------------
     def get_all(self) -> Dict[str, bool]:
