from __future__ import annotations

"""File I/O helpers applying :class:`UnicodeHandler` sanitization."""

import json
import logging
from pathlib import Path
from typing import Any

from unicode_toolkit import safe_encode_text
from .unicode_handler import UnicodeHandler

logger = logging.getLogger(__name__)


def read_text(path: Path) -> str:
    """Read text from ``path`` and sanitize the result."""
    data = path.read_text(encoding="utf-8")
    cleaned = UnicodeHandler.sanitize(data)
<<<<<<< HEAD
    logger.info("Sanitized read from %s", UnicodeHandler.sanitize(str(path)))
=======
    logger.info("Sanitized read from %s", safe_encode_text(str(path)))
>>>>>>> 0d634833
    return cleaned


def write_text(path: Path, data: str) -> None:
    """Sanitize ``data`` and write it to ``path``."""
    cleaned = UnicodeHandler.sanitize(data)
    path.write_text(cleaned, encoding="utf-8")
<<<<<<< HEAD
    logger.info("Sanitized write to %s", UnicodeHandler.sanitize(str(path)))
=======
    logger.info("Sanitized write to %s", safe_encode_text(str(path)))
>>>>>>> 0d634833


def read_json(path: Path) -> Any:
    """Read JSON from ``path`` applying sanitization."""
    text = read_text(path)
    return json.loads(text)


def write_json(path: Path, data: Any) -> None:
    """Serialize ``data`` as JSON after sanitizing."""
    cleaned = UnicodeHandler.sanitize(data)
    path.write_text(
        json.dumps(cleaned, indent=2, ensure_ascii=False, default=str),
        encoding="utf-8",
    )
<<<<<<< HEAD
    logger.info("Sanitized write to %s", UnicodeHandler.sanitize(str(path)))
=======
    logger.info("Sanitized write to %s", safe_encode_text(str(path)))
>>>>>>> 0d634833


__all__ = ["read_text", "write_text", "read_json", "write_json"]<|MERGE_RESOLUTION|>--- conflicted
+++ resolved
@@ -17,11 +17,7 @@
     """Read text from ``path`` and sanitize the result."""
     data = path.read_text(encoding="utf-8")
     cleaned = UnicodeHandler.sanitize(data)
-<<<<<<< HEAD
     logger.info("Sanitized read from %s", UnicodeHandler.sanitize(str(path)))
-=======
-    logger.info("Sanitized read from %s", safe_encode_text(str(path)))
->>>>>>> 0d634833
     return cleaned
 
 
@@ -29,12 +25,7 @@
     """Sanitize ``data`` and write it to ``path``."""
     cleaned = UnicodeHandler.sanitize(data)
     path.write_text(cleaned, encoding="utf-8")
-<<<<<<< HEAD
     logger.info("Sanitized write to %s", UnicodeHandler.sanitize(str(path)))
-=======
-    logger.info("Sanitized write to %s", safe_encode_text(str(path)))
->>>>>>> 0d634833
-
 
 def read_json(path: Path) -> Any:
     """Read JSON from ``path`` applying sanitization."""
@@ -49,11 +40,6 @@
         json.dumps(cleaned, indent=2, ensure_ascii=False, default=str),
         encoding="utf-8",
     )
-<<<<<<< HEAD
     logger.info("Sanitized write to %s", UnicodeHandler.sanitize(str(path)))
-=======
-    logger.info("Sanitized write to %s", safe_encode_text(str(path)))
->>>>>>> 0d634833
-
 
 __all__ = ["read_text", "write_text", "read_json", "write_json"]