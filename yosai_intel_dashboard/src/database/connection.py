"""Database connection - compatible with existing codebase"""

from typing import Iterable, Optional, Protocol

from opentelemetry import trace

from yosai_intel_dashboard.src.infrastructure.config.database_manager import (
    DatabaseManager,
    MockConnection,
)
from database.metrics import queries_total, query_errors_total
from database.utils import parse_connection_string
from database.types import DBRows



class DatabaseConnection(Protocol):
    """Database connection protocol"""

    def execute_query(self, query: str, params: Optional[tuple] = None) -> DBRows:
        """Execute SELECT query and return rows"""
        ...

    def execute_command(self, command: str, params: Optional[tuple] = None) -> None:
        """Execute INSERT/UPDATE/DELETE"""
        ...

<<<<<<< HEAD
    def prepare_statement(self, name: str, query: str) -> None:
        """Prepare ``query`` under ``name`` for later execution."""
        ...

    def execute_prepared(self, name: str, params: tuple) -> DBRows:
        """Execute a previously prepared statement."""
=======
    def execute_batch(self, command: str, params_seq: Iterable[tuple]) -> None:
        """Execute batch INSERT/UPDATE/DELETE"""
>>>>>>> 3bf4af92
        ...

    def health_check(self) -> bool:
        """Check if database is accessible"""
        ...


def create_database_connection() -> DatabaseConnection:
    """Create database connection using :class:`DatabaseConnectionFactory`."""
    from yosai_intel_dashboard.src.infrastructure.config import get_config

    config_manager = get_config()
    db_config = config_manager.get_database_config()

    # Validate connection string before creating manager
    parse_connection_string(db_config.get_connection_string())
    # Create database manager with existing config
    db_manager = DatabaseManager(db_config)

    conn = db_manager.get_connection()


    tracer = trace.get_tracer("database")

    class InstrumentedConnection:
        def execute_query(
            self, query: str, params: Optional[tuple] = None
        ) -> DBRows:
            with tracer.start_as_current_span("execute_query"):
                queries_total.inc()
                try:
                    return conn.execute_query(query, params)
                except Exception:
                    query_errors_total.inc()
                    raise

        def execute_command(self, command: str, params: Optional[tuple] = None) -> None:
            with tracer.start_as_current_span("execute_command"):
                queries_total.inc()
                try:
                    return conn.execute_command(command, params)
                except Exception:
                    query_errors_total.inc()
                    raise

<<<<<<< HEAD
        def prepare_statement(self, name: str, query: str) -> None:
            with tracer.start_as_current_span("prepare_statement"):
                return conn.prepare_statement(name, query)

        def execute_prepared(self, name: str, params: tuple) -> DBRows:
            with tracer.start_as_current_span("execute_prepared"):
                queries_total.inc()
                try:
                    return conn.execute_prepared(name, params)
=======
        def execute_batch(self, command: str, params_seq: Iterable[tuple]) -> None:
            with tracer.start_as_current_span("execute_batch"):
                queries_total.inc()
                try:
                    return conn.execute_batch(command, params_seq)
>>>>>>> 3bf4af92
                except Exception:
                    query_errors_total.inc()
                    raise

        def health_check(self) -> bool:
            return conn.health_check()

    return InstrumentedConnection()


# For compatibility with existing imports
__all__ = [
    "DatabaseConnection",
    "create_database_connection",
    "DatabaseConnectionFactory",
]<|MERGE_RESOLUTION|>--- conflicted
+++ resolved
@@ -25,17 +25,13 @@
         """Execute INSERT/UPDATE/DELETE"""
         ...
 
-<<<<<<< HEAD
     def prepare_statement(self, name: str, query: str) -> None:
         """Prepare ``query`` under ``name`` for later execution."""
         ...
 
     def execute_prepared(self, name: str, params: tuple) -> DBRows:
         """Execute a previously prepared statement."""
-=======
-    def execute_batch(self, command: str, params_seq: Iterable[tuple]) -> None:
-        """Execute batch INSERT/UPDATE/DELETE"""
->>>>>>> 3bf4af92
+
         ...
 
     def health_check(self) -> bool:
@@ -81,7 +77,6 @@
                     query_errors_total.inc()
                     raise
 
-<<<<<<< HEAD
         def prepare_statement(self, name: str, query: str) -> None:
             with tracer.start_as_current_span("prepare_statement"):
                 return conn.prepare_statement(name, query)
@@ -91,13 +86,7 @@
                 queries_total.inc()
                 try:
                     return conn.execute_prepared(name, params)
-=======
-        def execute_batch(self, command: str, params_seq: Iterable[tuple]) -> None:
-            with tracer.start_as_current_span("execute_batch"):
-                queries_total.inc()
-                try:
-                    return conn.execute_batch(command, params_seq)
->>>>>>> 3bf4af92
+
                 except Exception:
                     query_errors_total.inc()
                     raise
