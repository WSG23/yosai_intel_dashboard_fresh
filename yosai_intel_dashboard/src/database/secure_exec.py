--- conflicted
+++ resolved
@@ -145,7 +145,6 @@
     raise AttributeError("Object has no execute or execute_command method")
 
 
-<<<<<<< HEAD
 def prepare_statement(conn: Any, name: str, sql: str) -> None:
     """Prepare ``sql`` on ``conn`` under identifier ``name``."""
     if not isinstance(name, str) or not isinstance(sql, str):
@@ -185,23 +184,4 @@
     "execute_secure_query",
     "prepare_statement",
     "execute_prepared",
-]
-=======
-def execute_batch(conn: Any, sql: str, params_seq: Iterable[Iterable[Any]]):
-    """Validate, optimize and execute a batch command on ``conn``."""
-    if not isinstance(sql, str):
-        raise TypeError("sql must be a string")
-    if params_seq is None:
-        raise ValueError("params_seq must be provided")
-    p_seq = _validate_params_seq(params_seq)
-    optimized_sql = _get_optimizer(conn).optimize_query(sql)
-    logger.debug("Executing batch command: %s", optimized_sql)
-    if hasattr(conn, "execute_batch"):
-        return conn.execute_batch(optimized_sql, p_seq)
-    if hasattr(conn, "executemany"):
-        return conn.executemany(optimized_sql, p_seq)
-    raise AttributeError("Object has no execute_batch or executemany method")
-
-
-__all__ = ["execute_query", "execute_command", "execute_secure_query", "execute_batch"]
->>>>>>> 3bf4af92
+]