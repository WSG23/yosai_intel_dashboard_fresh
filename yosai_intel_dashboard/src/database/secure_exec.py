--- conflicted
+++ resolved
@@ -46,15 +46,9 @@
     raise TypeError("params must be a tuple/list or None")
 
 
-<<<<<<< HEAD
 def execute_query(conn: Any, sql: str, params: Optional[Iterable[Any]] = None):
     """Validate, optimize and execute a SELECT query on ``conn``."""
-=======
-def execute_query(
-    conn: Any, sql: str, params: Optional[Iterable[Any]] = None
-) -> DBRows:
-    """Validate and execute a SELECT query on the given connection."""
->>>>>>> 47619d86
+
     if not isinstance(sql, str):
         raise TypeError("sql must be a string")
     p = _validate_params(params)
