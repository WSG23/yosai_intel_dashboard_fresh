--- conflicted
+++ resolved
@@ -1,6 +1,5 @@
 """Database module - compatibility layer for existing app."""
 
-<<<<<<< HEAD
 from .mock_database import MockDatabase
 from .protocols import ConnectionProtocol
 
@@ -8,30 +7,13 @@
 
 
 def __getattr__(name: str):
-=======
-from __future__ import annotations
 
-import warnings
-
-__all__ = ["DatabaseConnectionFactory", "DatabaseManager", "MockConnection"]
-
-
-def __getattr__(name: str):
-    if name == "DatabaseConnectionFactory":
-        from yosai_intel_dashboard.src.infrastructure.config.database_manager import (
-            DatabaseConnectionFactory,
-        )
-
-        return DatabaseConnectionFactory
-
->>>>>>> d3446111
     if name in {"DatabaseManager", "MockConnection"}:
         from yosai_intel_dashboard.src.infrastructure.config.database_manager import (
             DatabaseManager,
             MockConnection,
         )
 
-<<<<<<< HEAD
         return {"DatabaseManager": DatabaseManager, "MockConnection": MockConnection}[
             name
         ]
@@ -39,12 +21,5 @@
         return MockDatabase
     if name == "ConnectionProtocol":
         return ConnectionProtocol
-=======
-        warnings.warn(
-            f"{name} is deprecated; use DatabaseConnectionFactory instead",
-            DeprecationWarning,
-            stacklevel=2,
-        )
-        return {"DatabaseManager": DatabaseManager, "MockConnection": MockConnection}[name]
->>>>>>> d3446111
+
     raise AttributeError(name)