--- conflicted
+++ resolved
@@ -3,14 +3,10 @@
 from fastapi import FastAPI, Request
 from starlette.middleware.base import BaseHTTPMiddleware
 
-<<<<<<< HEAD
 from shared.errors.helpers import ServiceError, fastapi_error_response
 from shared.errors.types import ErrorCode, ErrorResponse
 
 from .api_error_response import api_error_response
-=======
-from .api_error_response import serialize_error
->>>>>>> 7f2a20b6
 from .core import ErrorHandler
 from .exceptions import ErrorCategory
 
@@ -29,15 +25,11 @@
             payload, status = serialize_error(
                 exc, ErrorCategory.INTERNAL, handler=self.handler
             )
-<<<<<<< HEAD
             body = payload.get_json() if hasattr(payload, "get_json") else payload
             err = ServiceError(
                 ErrorCode(body["code"]), body["message"], body.get("details")
             )
             return fastapi_error_response(err, status)
-=======
-            return JSONResponse(content=payload, status_code=status)
->>>>>>> 7f2a20b6
 
     @classmethod
     def setup(cls, app: FastAPI, handler: ErrorHandler | None = None) -> None:
