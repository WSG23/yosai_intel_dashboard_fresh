"""Device mapping and classification service - replaces entry classifier"""

from __future__ import annotations

<<<<<<< HEAD
import logging
=======
>>>>>>> 8cf20ab2
import re
from collections import Counter
from typing import Any, Dict, List, Optional

from yosai_intel_dashboard.src.adapters.api.plugins.ai_classification.config import (
    EntryClassificationConfig,
)
from yosai_intel_dashboard.src.adapters.api.plugins.ai_classification.database.csv_storage import (
    CSVStorageRepository,
)

from .base import RepositoryConfigService


class EntryClassificationService(RepositoryConfigService):
    """Device mapping for floor, entry/exit, elevator, stairwell, fire escape, and security level"""

    # Security level keywords (device name -> security adjustment)
    SECURITY_KEYWORDS = {
        "high": [
            "server",
            "data",
            "telecom",
            "electrical",
            "mechanical",
            "executive",
            "ceo",
            "finance",
            "hr",
            "secure",
            "restricted",
        ],
        "medium": [
            "office",
            "meeting",
            "conference",
            "storage",
            "supply",
            "break",
            "kitchen",
        ],
        "low": [
            "lobby",
            "entrance",
            "public",
            "visitor",
            "reception",
            "restroom",
            "hallway",
            "corridor",
        ],
    }

    # Enhanced floor detection patterns with zero-padding and F-prefix support
    FLOOR_PATTERNS = [
        # Standard floor indicators
        r"\b(\d+)(?:st|nd|rd|th)?\s*fl(?:oor)?\b",  # "2nd floor", "3 fl"
        r"\bfl(?:oor)?\s*(\d+)\b",  # "floor 2", "fl 3"
        r"\blevel[\s\-_]*(\d+)\b",  # "level 2", "level-3"
        # F-prefix patterns that handle codes like F03, F04, etc.
        r"\bf(\d+)\b",  # "f2", "f10", "f03", "f04"
        r"\b(\d+)f\b",  # "2f", "10f"
        # Building room patterns
        r"\b(\d+)-\d+\b",  # "2-101" (floor-room)
        r"\b(\d+)\.\d+\b",  # "2.101" (floor.room)
        r"\b(\d+)_\d+\b",  # "2_101" (floor_room)
        # Zero-padded patterns (NEW - handles F03, F04)
        r"\bf0*(\d+)\b",  # "f01", "f03", "f004"
        r"\b(\d+)(?=\d{2,3})\b",  # "301" -> "3", "1205" -> "12"
    ]

    def __init__(
        self, repository: CSVStorageRepository, config: EntryClassificationConfig
    ) -> None:
        super().__init__(repository, config)

    def classify_entries(self, data: List[Dict], session_id: str) -> List[Dict]:
        """Main entry point - now does device mapping instead of simple entry classification"""
        device_mappings = self._map_devices(data)

        # Store device mappings
        mapping_data = {
            "device_mappings": device_mappings,
            "requires_verification": True,
            "created_at": "timestamp",
        }
        self.repository.store_entry_classification(session_id, mapping_data)

        return data  # Return original data, mappings stored separately

    def _map_devices(self, data: List[Dict]) -> Dict[str, Dict]:
        """Extract and analyze devices from data"""
        devices = self._extract_unique_devices(data)
        device_mappings = {}

        for device_name in devices:
            attributes = self._analyze_device(device_name)
            device_mappings[device_name] = attributes

        return device_mappings

    def _extract_unique_devices(self, data: List[Dict]) -> List[str]:
        """Extract unique device names from data"""
        device_columns = ["door_id", "device_id", "location", "area", "device", "door"]
        devices = {
            str(row[col])
            for row in data
            for col in device_columns
            if col in row and row[col]
        }
        return list(devices)

    def _analyze_device(self, device_name: str) -> Dict[str, Any]:
        """Analyze single device and return attributes"""
        device_lower = device_name.lower()

        return {
            "floor_number": self._detect_floor(device_lower),
            "is_entry": self._detect_entry(device_lower),
            "is_exit": self._detect_exit(device_lower),
            "is_elevator": self._detect_elevator(device_lower),
            "is_stairwell": self._detect_stairwell(device_lower),
            "is_fire_escape": self._detect_fire_escape(device_lower),
            "security_level": self._predict_security_level(device_lower),
            "confidence": self._calculate_confidence(device_lower),
            "ai_generated": True,
            "manually_edited": False,
        }

    def _detect_floor(self, device_name: str) -> Optional[int]:
        """Enhanced floor detection with zero-padding support"""
        for pattern in self.FLOOR_PATTERNS:
            match = re.search(pattern, device_name, re.IGNORECASE)
            if not match:
                continue
            try:
                floor_num = int(match.group(1))
                # Handle zero-padded numbers like F03 -> floor 3
                if "f0" in device_name.lower() and floor_num < 10:
                    return floor_num
                # Standard range check
                if 1 <= floor_num <= 50:
                    return floor_num
            except (ValueError, IndexError):
                continue
        return None

    def _detect_entry(self, device_name: str) -> bool:
        """Detect if device is an entry point"""
        entry_terms = [
            "entry",
            "entrance",
            "enter",
            "in",
            "lobby",
            "reception",
            "front",
            "main",
        ]
        return any(term in device_name for term in entry_terms)

    def _detect_exit(self, device_name: str) -> bool:
        """Detect if device is an exit point"""
        exit_terms = ["exit", "egress", "out", "emergency", "fire", "evacuation"]
        # Main areas are usually both entry and exit
        main_terms = ["main", "lobby", "reception"]
        return any(term in device_name for term in exit_terms + main_terms)

    def _detect_elevator(self, device_name: str) -> bool:
        """Detect elevator access"""
        return any(term in device_name for term in ["elevator", "lift", "elev"])

    def _detect_stairwell(self, device_name: str) -> bool:
        """Detect stairwell access"""
        return any(
            term in device_name for term in ["stair", "stairs", "stairwell", "steps"]
        )

    def _detect_fire_escape(self, device_name: str) -> bool:
        """Detect fire escape"""
        return any(
            term in device_name
            for term in ["fire", "emergency", "evacuation", "escape"]
        )

    def _predict_security_level(self, device_name: str) -> int:
        """Predict security level 0-10"""
        base_level = 2

        # Check high security terms
        if any(term in device_name for term in self.SECURITY_KEYWORDS["high"]):
            return min(9, base_level + 6)

        # Check medium security terms
        if any(term in device_name for term in self.SECURITY_KEYWORDS["medium"]):
            return min(6, base_level + 2)

        # Check low security terms
        if any(term in device_name for term in self.SECURITY_KEYWORDS["low"]):
            return max(0, base_level - 2)

        return base_level

    def _calculate_confidence(self, device_name: str) -> float:
        """Calculate confidence score for predictions"""
        confidence_factors = []

        # Floor detection confidence
        floor_detected = any(
            re.search(pattern, device_name) for pattern in self.FLOOR_PATTERNS
        )
        confidence_factors.append(0.9 if floor_detected else 0.3)

        # Security level confidence
        all_security_terms = sum(self.SECURITY_KEYWORDS.values(), [])
        security_match = any(term in device_name for term in all_security_terms)
        confidence_factors.append(0.8 if security_match else 0.5)

        # Access type confidence
        access_terms = ["entry", "exit", "door", "access", "elevator", "stair", "fire"]
        access_match = any(term in device_name for term in access_terms)
        confidence_factors.append(0.9 if access_match else 0.4)

        return sum(confidence_factors) / len(confidence_factors)

    def confirm_device_mapping(
        self, mappings: Dict[str, Dict], session_id: str
    ) -> bool:
        """Confirm device mappings (similar to column mapping confirmation)"""
        try:
            confirmed_data = {
                "confirmed_mappings": mappings,
                "status": "confirmed",
                "confirmed_at": "timestamp",
            }
            # Reuse existing storage method
            self.repository.store_entry_classification(session_id, confirmed_data)
            return True
        except Exception as exc:
            self.logger.error("device mapping confirmation failed: %s", exc)
            return False

    def get_device_mappings(self, session_id: str) -> Optional[Dict[str, Any]]:
        """Get device mappings for session"""
        return self.repository.get_entry_classification(session_id)<|MERGE_RESOLUTION|>--- conflicted
+++ resolved
@@ -2,10 +2,8 @@
 
 from __future__ import annotations
 
-<<<<<<< HEAD
 import logging
-=======
->>>>>>> 8cf20ab2
+
 import re
 from collections import Counter
 from typing import Any, Dict, List, Optional
