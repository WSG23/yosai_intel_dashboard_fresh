openapi: 3.0.3
info:
  title: Yōsai Intel Dashboard API
  version: 1.0.0
  description: |
    Physical security intelligence and access control API.
servers:
  - url: https://api.yosai.com
    description: Production
  - url: https://staging-api.yosai.com
    description: Staging
  - url: http://localhost:8080
    description: Development
security:
  - jwtAuth: []
  - csrfToken: []
paths:
  /api/v1/csrf-token:
    get:
      summary: Get CSRF token
      operationId: getCsrfToken
      responses:
        '200':
          description: CSRF token
          content:
            application/json:
              schema:
                type: object
                properties:
                  csrf_token:
                    type: string
<<<<<<< HEAD
        '429':
          description: Rate limit exceeded
          content:
            application/json:
              schema:
                $ref: '#/components/schemas/Error'
  /upload:
=======
  /api/v1/upload:
>>>>>>> 403dafb7
    post:
      summary: Upload a file
      operationId: uploadFile
      responses:
        '200':
          description: Upload result
  /api/v1/settings:
    get:
      summary: Get user settings
      operationId: getSettings
      responses:
        '200':
          description: Successful response
    post:
      summary: Update user settings
      operationId: updateSettings
      responses:
        '200':
          description: Successful response
  /api/v1/token/refresh:
    post:
      summary: Refresh access token
      operationId: refreshToken
      responses:
        '200':
          description: New access token
  /api/v1/analytics/patterns:
    get:
      summary: Summarize access patterns
      operationId: getPatterns
      responses:
        '200':
          description: Analytics summary
  /api/v1/analytics/sources:
    get:
      summary: List data sources
      operationId: getSources
      responses:
        '200':
          description: Data sources
  /api/v1/analytics/health:
    get:
      summary: Analytics service health
      operationId: analyticsHealth
      responses:
        '200':
          description: Health status
  /api/v1/analytics/chart/{chart_type}:
    get:
      summary: Retrieve chart data
      operationId: getChartData
      parameters:
        - in: path
          name: chart_type
          schema:
            type: string
          required: true
      responses:
        '200':
          description: Chart data
  /api/v1/model-monitoring/{model_name}:
    get:
      summary: Get model monitoring events
      operationId: getModelMonitoringEvents
      parameters:
        - in: path
          name: model_name
          schema:
            type: string
          required: true
        - in: query
          name: start
          schema:
            type: string
            format: date-time
        - in: query
          name: end
          schema:
            type: string
            format: date-time
      responses:
        '200':
          description: Monitoring events
  /api/v1/explanations/{prediction_id}:
    get:
      summary: Get prediction explanation
      operationId: getExplanation
      parameters:
        - in: path
          name: prediction_id
          schema:
            type: string
          required: true
      responses:
        '200':
          description: Explanation payload
  /api/v1/feature-flags:
    get:
      summary: List feature flags
      operationId: listFeatureFlags
      responses:
        '200':
          description: Flags
    post:
      summary: Create feature flag
      operationId: createFeatureFlag
      responses:
        '201':
          description: Created
  /api/v1/feature-flags/{name}:
    get:
      summary: Get feature flag
      operationId: getFeatureFlag
      parameters:
        - in: path
          name: name
          schema:
            type: string
          required: true
      responses:
        '200':
          description: Flag
    put:
      summary: Update feature flag
      operationId: updateFeatureFlag
      parameters:
        - in: path
          name: name
          schema:
            type: string
          required: true
      responses:
        '200':
          description: Updated flag
    delete:
      summary: Delete feature flag
      operationId: deleteFeatureFlag
      parameters:
        - in: path
          name: name
          schema:
            type: string
          required: true
      responses:
        '204':
          description: Deleted
  /api/v1/feature-flags/{name}/audit:
    get:
      summary: Get feature flag audit history
      operationId: getFeatureFlagAudit
      parameters:
        - in: path
          name: name
          schema:
            type: string
          required: true
      responses:
        '200':
          description: Audit history
components:
  schemas:
    Error:
      type: object
      required:
        - code
        - message
      properties:
        code:
          type: string
          enum: [invalid_input, unauthorized, not_found, internal, unavailable]
        message:
          type: string
        details:
          description: Additional error details
          nullable: true
  securitySchemes:
    jwtAuth:
      type: http
      scheme: bearer
      bearerFormat: JWT
    csrfToken:
      type: apiKey
      in: header
      name: X-CSRF-Token<|MERGE_RESOLUTION|>--- conflicted
+++ resolved
@@ -29,7 +29,6 @@
                 properties:
                   csrf_token:
                     type: string
-<<<<<<< HEAD
         '429':
           description: Rate limit exceeded
           content:
@@ -37,9 +36,7 @@
               schema:
                 $ref: '#/components/schemas/Error'
   /upload:
-=======
-  /api/v1/upload:
->>>>>>> 403dafb7
+
     post:
       summary: Upload a file
       operationId: uploadFile
