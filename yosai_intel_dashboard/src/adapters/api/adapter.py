--- conflicted
+++ resolved
@@ -145,7 +145,6 @@
     api_v1.include_router(model_router)
     service.app.include_router(api_v1, dependencies=[Depends(require_service_token)])
 
-<<<<<<< HEAD
     legacy_router = APIRouter()
     legacy_router.include_router(analytics_router)
     legacy_router.include_router(monitoring_router)
@@ -158,8 +157,6 @@
         deprecated=True,
     )
 
-=======
->>>>>>> 68d1b579
     @service.app.get("/", include_in_schema=False)
     def root_index() -> FileResponse:
         return FileResponse(build_dir / "index.html")
