--- conflicted
+++ resolved
@@ -79,7 +79,6 @@
         service.app.state.rbac_service = asyncio.run(create_rbac_service())
     except Exception as exc:  # pragma: no cover - best effort
         service.log.error("Failed to initialize RBAC service: %s", exc)
-<<<<<<< HEAD
         app.config["RBAC_SERVICE"] = None
 
     secret_key = os.getenv("SECRET_KEY")
@@ -105,9 +104,7 @@
 
     settings = get_security_config()
     CORS(app, origins=settings.cors_origins)
-=======
-        service.app.state.rbac_service = None
->>>>>>> f31335bb
+
 
     # Third-party analytics demo endpoints (FastAPI router)
     service.app.include_router(analytics_router, dependencies=[Depends(verify_token)])
