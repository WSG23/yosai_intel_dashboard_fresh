import { createStore } from 'zustand';
import { useStore } from 'zustand';
import { createSessionSlice, SessionSlice } from './sessionSlice';
import { createAnalyticsSlice, AnalyticsSlice } from './analyticsSlice';
import { createUploadSlice, UploadSlice } from './uploadSlice';
import { createSelectionSlice, SelectionSlice } from './selectionSlice';
<<<<<<< HEAD
import { createUiSlice, UiSlice } from './uiSlice';
=======
import { createProficiencySlice, ProficiencySlice } from './proficiencySlice';
>>>>>>> 25351a3f

export type BoundState =
  SessionSlice &
  AnalyticsSlice &
  UploadSlice &
  SelectionSlice &
<<<<<<< HEAD
  UiSlice;
=======
  ProficiencySlice;
>>>>>>> 25351a3f

export const boundStore = createStore<BoundState>()((...a) => ({
  ...createSessionSlice(...a),
  ...createAnalyticsSlice(...a),
  ...createUploadSlice(...a),
  ...createSelectionSlice(...a),
<<<<<<< HEAD
  ...createUiSlice(...a),
=======
  ...createProficiencySlice(...a),
>>>>>>> 25351a3f
}));

export const useBoundStore = <T,>(selector: (state: BoundState) => T) =>
  useStore(boundStore, selector);

export const useSessionStore = () => useBoundStore((state) => ({
  sessionId: state.sessionId,
  setSessionId: state.setSessionId,
}));

export const useAnalyticsStore = () => useBoundStore((state) => ({
  analyticsCache: state.analyticsCache,
  setAnalytics: state.setAnalytics,
}));

export const useUploadStore = () =>
  useBoundStore((state) => ({
    uploadedFiles: state.uploadedFiles,
    setUploadedFiles: state.setUploadedFiles,
  }));

export const useSelectionStore = () =>
  useBoundStore((state) => ({
    selectedThreats: state.selectedThreats,
    setSelectedThreats: state.setSelectedThreats,
    selectedRange: state.selectedRange,
    setSelectedRange: state.setSelectedRange,
  }));

<<<<<<< HEAD
export const useUiStore = () =>
  useBoundStore((state) => ({
    tableDensity: state.tableDensity,
    setTableDensity: state.setTableDensity,
=======
export const useProficiencyStore = () =>
  useBoundStore((state) => ({
    metrics: state.metrics,
    level: state.level,
    setLevel: state.setLevel,
    logFeatureUsage: state.logFeatureUsage,
    logDwellTime: state.logDwellTime,
    logError: state.logError,
>>>>>>> 25351a3f
  }));<|MERGE_RESOLUTION|>--- conflicted
+++ resolved
@@ -4,33 +4,24 @@
 import { createAnalyticsSlice, AnalyticsSlice } from './analyticsSlice';
 import { createUploadSlice, UploadSlice } from './uploadSlice';
 import { createSelectionSlice, SelectionSlice } from './selectionSlice';
-<<<<<<< HEAD
 import { createUiSlice, UiSlice } from './uiSlice';
-=======
-import { createProficiencySlice, ProficiencySlice } from './proficiencySlice';
->>>>>>> 25351a3f
+
 
 export type BoundState =
   SessionSlice &
   AnalyticsSlice &
   UploadSlice &
   SelectionSlice &
-<<<<<<< HEAD
   UiSlice;
-=======
-  ProficiencySlice;
->>>>>>> 25351a3f
+
 
 export const boundStore = createStore<BoundState>()((...a) => ({
   ...createSessionSlice(...a),
   ...createAnalyticsSlice(...a),
   ...createUploadSlice(...a),
   ...createSelectionSlice(...a),
-<<<<<<< HEAD
   ...createUiSlice(...a),
-=======
-  ...createProficiencySlice(...a),
->>>>>>> 25351a3f
+
 }));
 
 export const useBoundStore = <T,>(selector: (state: BoundState) => T) =>
@@ -60,19 +51,9 @@
     setSelectedRange: state.setSelectedRange,
   }));
 
-<<<<<<< HEAD
 export const useUiStore = () =>
   useBoundStore((state) => ({
     tableDensity: state.tableDensity,
     setTableDensity: state.setTableDensity,
-=======
-export const useProficiencyStore = () =>
-  useBoundStore((state) => ({
-    metrics: state.metrics,
-    level: state.level,
-    setLevel: state.setLevel,
-    logFeatureUsage: state.logFeatureUsage,
-    logDwellTime: state.logDwellTime,
-    logError: state.logError,
->>>>>>> 25351a3f
+
   }));