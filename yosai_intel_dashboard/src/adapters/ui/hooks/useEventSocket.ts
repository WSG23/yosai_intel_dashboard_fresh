import { useEffect, useRef, useState } from 'react';
import { eventBus } from '../eventBus';

export enum EventSocketState {
  DISCONNECTED = 'DISCONNECTED',
  CONNECTING = 'CONNECTING',
  CONNECTED = 'CONNECTED',
  RECONNECTING = 'RECONNECTING',
}

export const useEventSocket = (
  url: string,
  socketFactory?: (url: string) => WebSocket,
  jitter: boolean = true,
) => {
  const [data, setData] = useState<string | null>(null);
  const [state, setState] = useState<EventSocketState>(EventSocketState.DISCONNECTED);
  const wsRef = useRef<WebSocket | null>(null);
<<<<<<< HEAD
  const retryTimeout = useRef<ReturnType<typeof setTimeout> | null>(null);
  const attemptRef = useRef(0);
  const stoppedRef = useRef(false);

  const connect = () => {
=======
  const stoppedRef = useRef(false);

  useEffect(() => {
    stoppedRef.current = false;
    setState(EventSocketState.CONNECTING);
    eventBus.emit('event_socket_state', EventSocketState.CONNECTING);
>>>>>>> 49c18419
    const ws = socketFactory ? socketFactory(url) : new WebSocket(url);
    wsRef.current = ws;

    ws.onopen = () => {
<<<<<<< HEAD
      setIsConnected(true);
      attemptRef.current = 0;
    };
    ws.onclose = () => {
      setIsConnected(false);
      if (!stoppedRef.current) {
        let delay = Math.min(1000 * 2 ** attemptRef.current, 30000);
        if (jitter) {
          delay += Math.random() * 1000;
        }
        attemptRef.current += 1;
        retryTimeout.current = setTimeout(connect, delay);
      }
=======
      setState(EventSocketState.CONNECTED);
      eventBus.emit('event_socket_state', EventSocketState.CONNECTED);
    };
    ws.onclose = () => {
      if (stoppedRef.current) {
        return;
      }
      setState(EventSocketState.DISCONNECTED);
      eventBus.emit('event_socket_state', EventSocketState.DISCONNECTED);
>>>>>>> 49c18419
    };
    ws.onmessage = (ev) => setData(ev.data);
  };

  const cleanup = () => {
    stoppedRef.current = true;
    if (retryTimeout.current) {
      clearTimeout(retryTimeout.current);
    }
    wsRef.current?.close();
  };

  useEffect(() => {
    stoppedRef.current = false;
    connect();

    return () => {
<<<<<<< HEAD
      cleanup();
    };
  }, [url, socketFactory, jitter]);

  return { data, isConnected, cleanup };
};

export default useEventSocket;
=======
      stoppedRef.current = true;
      setState(EventSocketState.DISCONNECTED);
      eventBus.emit('event_socket_state', EventSocketState.DISCONNECTED);
      ws.close();
    };
  }, [url, socketFactory]);

  const isConnected = state === EventSocketState.CONNECTED;
  return { data, isConnected, state };
};
>>>>>>> 49c18419
<|MERGE_RESOLUTION|>--- conflicted
+++ resolved
@@ -16,25 +16,16 @@
   const [data, setData] = useState<string | null>(null);
   const [state, setState] = useState<EventSocketState>(EventSocketState.DISCONNECTED);
   const wsRef = useRef<WebSocket | null>(null);
-<<<<<<< HEAD
   const retryTimeout = useRef<ReturnType<typeof setTimeout> | null>(null);
   const attemptRef = useRef(0);
   const stoppedRef = useRef(false);
 
   const connect = () => {
-=======
-  const stoppedRef = useRef(false);
 
-  useEffect(() => {
-    stoppedRef.current = false;
-    setState(EventSocketState.CONNECTING);
-    eventBus.emit('event_socket_state', EventSocketState.CONNECTING);
->>>>>>> 49c18419
     const ws = socketFactory ? socketFactory(url) : new WebSocket(url);
     wsRef.current = ws;
 
     ws.onopen = () => {
-<<<<<<< HEAD
       setIsConnected(true);
       attemptRef.current = 0;
     };
@@ -48,17 +39,7 @@
         attemptRef.current += 1;
         retryTimeout.current = setTimeout(connect, delay);
       }
-=======
-      setState(EventSocketState.CONNECTED);
-      eventBus.emit('event_socket_state', EventSocketState.CONNECTED);
-    };
-    ws.onclose = () => {
-      if (stoppedRef.current) {
-        return;
-      }
-      setState(EventSocketState.DISCONNECTED);
-      eventBus.emit('event_socket_state', EventSocketState.DISCONNECTED);
->>>>>>> 49c18419
+
     };
     ws.onmessage = (ev) => setData(ev.data);
   };
@@ -76,24 +57,12 @@
     connect();
 
     return () => {
-<<<<<<< HEAD
       cleanup();
     };
   }, [url, socketFactory, jitter]);
 
   return { data, isConnected, cleanup };
+
 };
 
-export default useEventSocket;
-=======
-      stoppedRef.current = true;
-      setState(EventSocketState.DISCONNECTED);
-      eventBus.emit('event_socket_state', EventSocketState.DISCONNECTED);
-      ws.close();
-    };
-  }, [url, socketFactory]);
-
-  const isConnected = state === EventSocketState.CONNECTED;
-  return { data, isConnected, state };
-};
->>>>>>> 49c18419
+export default useEventSocket;