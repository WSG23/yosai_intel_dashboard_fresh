--- conflicted
+++ resolved
@@ -2,8 +2,4 @@
 export { default as useDataSaver } from './useDataSaver';
 export { default as useDarkMode } from './useDarkMode';
 export { default as useUpload } from './useUpload';
-<<<<<<< HEAD
-export { default as useExportData } from './useExportData';
-=======
-export { default as useExportData } from './useExportData';
->>>>>>> 101f6329
+export { default as useExportData } from './useExportData';