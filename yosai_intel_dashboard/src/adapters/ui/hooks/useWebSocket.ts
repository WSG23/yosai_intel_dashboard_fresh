import { useEffect, useRef, useState } from 'react';
import { defaultPool, HEARTBEAT_TIMEOUT } from './websocketPool';
import { eventBus } from '../eventBus';
<<<<<<< HEAD
import websocket_metrics from '../metrics/websocket_metrics';
=======
>>>>>>> fb8de5af

export enum WebSocketState {
  DISCONNECTED,
  RECONNECTING,
  CONNECTED,
}

export const useWebSocket = (
  path: string,
  socketFactory?: (url: string) => WebSocket
) => {
  const [data, setData] = useState<string | null>(null);
  const [state, setState] = useState<WebSocketState>(WebSocketState.DISCONNECTED);
  const wsRef = useRef<WebSocket | null>(null);
  const retryTimeout = useRef<ReturnType<typeof setTimeout> | null>(null);
  const heartbeatTimeout = useRef<ReturnType<typeof setTimeout> | null>(null);
  const attemptRef = useRef(0);
  const stoppedRef = useRef(false);

  const connect = () => {
    const fullUrl = path.startsWith('ws')
      ? path
      : `ws://${window.location.host}${path}`;
    const ws = socketFactory ? socketFactory(fullUrl) : defaultPool.get(fullUrl);
    wsRef.current = ws;

    const resetHeartbeat = () => {
      if (heartbeatTimeout.current) {
        clearTimeout(heartbeatTimeout.current);
      }
      heartbeatTimeout.current = setTimeout(() => ws.close(), HEARTBEAT_TIMEOUT);
    };
    resetHeartbeat();
    if (typeof (ws as any).on === 'function') {
      (ws as any).on('ping', () => {
        (ws as any).pong?.();
        resetHeartbeat();
      });
    }


    ws.onopen = () => {
      setState(WebSocketState.CONNECTED);
      eventBus.emit('websocket_state', WebSocketState.CONNECTED);
      attemptRef.current = 0;
    };
    ws.onclose = () => {
      if (stoppedRef.current) {
        return;
      }
      setState(WebSocketState.RECONNECTING);
      eventBus.emit('websocket_state', WebSocketState.RECONNECTING);
      websocket_metrics.record_reconnect_attempt();
      const delay = Math.min(1000 * 2 ** attemptRef.current, 30000);
      attemptRef.current += 1;
      retryTimeout.current = setTimeout(connect, delay);
    };
    ws.onmessage = (ev: MessageEvent) => setData(ev.data as string);
  };

  const cleanup = () => {
    stoppedRef.current = true;
    if (retryTimeout.current) {
      clearTimeout(retryTimeout.current);
    }
    if (heartbeatTimeout.current) {
      clearTimeout(heartbeatTimeout.current);
    }

    wsRef.current?.close();
  };
  useEffect(() => {
    stoppedRef.current = false;
    connect();

    return () => {
      cleanup();
    };
  }, [path, socketFactory]);

  const isConnected = state === WebSocketState.CONNECTED;
  return { data, isConnected, state, cleanup };
};

export default useWebSocket;<|MERGE_RESOLUTION|>--- conflicted
+++ resolved
@@ -1,10 +1,8 @@
 import { useEffect, useRef, useState } from 'react';
 import { defaultPool, HEARTBEAT_TIMEOUT } from './websocketPool';
 import { eventBus } from '../eventBus';
-<<<<<<< HEAD
 import websocket_metrics from '../metrics/websocket_metrics';
-=======
->>>>>>> fb8de5af
+
 
 export enum WebSocketState {
   DISCONNECTED,
