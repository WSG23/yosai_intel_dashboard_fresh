--- conflicted
+++ resolved
@@ -5,19 +5,11 @@
   label: string;
 }
 
-<<<<<<< HEAD
 export interface SelectProps
   extends Omit<React.InputHTMLAttributes<HTMLInputElement>, 'value' | 'onChange'> {
   value: string | string[];
   onChange: (value: string | string[]) => void;
   options: Option[];
-=======
-export interface SelectProps<T extends string = string>
-  extends Omit<React.SelectHTMLAttributes<HTMLSelectElement>, 'value' | 'onChange'> {
-  value: T | T[];
-  onChange: (value: T | T[]) => void;
-  options: Option<T>[];
->>>>>>> e8d6fc97
   multiple?: boolean;
   placeholder?: string;
   className?: string;
@@ -33,7 +25,6 @@
   className = '',
   searchable = false,
   ...rest
-<<<<<<< HEAD
 }) => {
   const [isOpen, setIsOpen] = React.useState(false);
   const [search, setSearch] = React.useState('');
@@ -64,21 +55,10 @@
       const selectedOpt = options.find(o => o.value === val);
       setSearch(selectedOpt ? selectedOpt.label : '');
       setIsOpen(false);
-=======
-}: SelectProps<T>) => {
-  const handleChange = (e: React.ChangeEvent<HTMLSelectElement>) => {
-    if (multiple) {
-      const selected = Array.from(e.target.selectedOptions).map(o => o.value as T);
-      onChange(selected as T[]);
-    } else {
-      onChange(e.target.value as T);
-
->>>>>>> e8d6fc97
     }
   };
 
   const handleKeyDown = (e: React.KeyboardEvent<HTMLInputElement>) => {
-<<<<<<< HEAD
     if (e.key === 'ArrowDown') {
       e.preventDefault();
       setIsOpen(true);
@@ -158,79 +138,7 @@
       <div role="status" aria-live="polite" className="sr-only">
         {`${filteredOptions.length} results available`}
       </div>
-=======
-    if (!filtered.length) return;
-    switch (e.key) {
-      case 'ArrowDown':
-        e.preventDefault();
-        setActiveIndex(i => (i + 1) % filtered.length);
-        break;
-      case 'ArrowUp':
-        e.preventDefault();
-        setActiveIndex(i => (i - 1 + filtered.length) % filtered.length);
-        break;
-      case 'Home':
-        e.preventDefault();
-        setActiveIndex(0);
-        break;
-      case 'End':
-        e.preventDefault();
-        setActiveIndex(filtered.length - 1);
-        break;
-      case 'Enter':
-        e.preventDefault();
-        selectOption(activeIndex);
-        break;
-      case 'Escape':
-        e.preventDefault();
-        setQuery('');
-        setActiveIndex(0);
-        break;
-    }
-  };
 
-  const listboxId = React.useId();
-
-  return (
-    <div className={className}>
-      <input
-        type="text"
-        value={query}
-        placeholder={placeholder}
-        onChange={e => {
-          setQuery(e.target.value);
-          setActiveIndex(0);
-        }}
-        onKeyDown={handleKeyDown}
-        aria-controls={listboxId}
-        aria-expanded="true"
-        role="combobox"
-        className="border rounded-md px-2 py-1 mb-2 w-full"
-        {...rest}
-      />
-      <ul role="listbox" id={listboxId} className="border rounded-md max-h-60 overflow-auto">
-        {filtered.map((opt, idx) => {
-          const selected = multiple
-            ? Array.isArray(value) && value.includes(opt.value)
-            : value === opt.value;
-          return (
-            <li
-              key={opt.value}
-              role="option"
-              aria-selected={selected}
-              id={`${listboxId}-option-${idx}`}
-              className={`${
-                activeIndex === idx ? 'bg-blue-500 text-white' : ''
-              } px-2 py-1 cursor-pointer`}
-              onMouseDown={e => e.preventDefault()}
-              onClick={() => selectOption(idx)}
-            >
-              {opt.label}
-            </li>
-          );
-        })}
-      </ul>
->>>>>>> e8d6fc97
     </div>
   );
 };
