--- conflicted
+++ resolved
@@ -1,6 +1,2 @@
 export { default as Navbar } from './Navbar';
-<<<<<<< HEAD
 export { default as ResponsiveShell } from './ResponsiveShell';
-=======
-export { default as ChunkGroup } from './ChunkGroup';
->>>>>>> db6f373b
