--- conflicted
+++ resolved
@@ -1,7 +1,2 @@
 export { default as Navbar } from './Navbar';
-<<<<<<< HEAD
 export { default as ChunkGroup } from './ChunkGroup';
-=======
-export { default as SmartMenu } from './SmartMenu';
-export { default as CollapsiblePanel } from './CollapsiblePanel';
->>>>>>> 66db92be
