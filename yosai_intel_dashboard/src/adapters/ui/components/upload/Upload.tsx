--- conflicted
+++ resolved
@@ -1,8 +1,5 @@
 import React, { useState } from "react";
-<<<<<<< HEAD
 import { useDropzone } from "react-dropzone";
-=======
->>>>>>> b4d596b1
 import { Upload as UploadIcon } from "lucide-react";
 import { FilePreview } from "./FilePreview";
 import { ColumnMappingModal } from "./ColumnMappingModal";
@@ -10,29 +7,14 @@
 import { UploadedFile, FileData } from "./types";
 import useUpload from "../../hooks/useUpload";
 
-<<<<<<< HEAD
 const Upload: React.FC = () => {
-=======
 
-const Upload: React.FC = () => {
-  const {
-    files,
-    uploading,
-    getRootProps,
-    getInputProps,
-    isDragActive,
-    removeFile,
-    uploadAllFiles,
-  } = useUpload();
-
->>>>>>> b4d596b1
   const [showColumnMapping, setShowColumnMapping] = useState(false);
   const [showDeviceMapping, setShowDeviceMapping] = useState(false);
   const [currentFile, setCurrentFile] = useState<UploadedFile | null>(null);
   const [fileData, setFileData] = useState<FileData | null>(null);
   const [devices, setDevices] = useState<string[]>([]);
 
-<<<<<<< HEAD
   const {
     files,
     onDrop,
@@ -54,8 +36,6 @@
     multiple: true,
   });
 
-=======
->>>>>>> b4d596b1
   const handleColumnMappingConfirm = (mappings: Record<string, string>) => {
     console.log("Column mappings confirmed:", mappings);
     setShowColumnMapping(false);
