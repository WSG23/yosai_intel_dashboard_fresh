--- conflicted
+++ resolved
@@ -3,21 +3,9 @@
 import { FilePreview } from "./FilePreview";
 import { ColumnMappingModal } from "./ColumnMappingModal";
 import { DeviceMappingModal } from "./DeviceMappingModal";
-<<<<<<< HEAD
 import { UploadedFile, FileData } from "./types";
 import useUpload from "../../hooks/useUpload";
-=======
-import { UploadedFile, ProcessingStatus as Status, FileData } from "./types";
-import { api } from "../../api/client";
 
-
-const CONCURRENCY_LIMIT = parseInt(
-  process.env.REACT_APP_UPLOAD_CONCURRENCY || "3",
-  10,
-);
-
-const API_URL = process.env.REACT_APP_API_URL || "http://localhost:5001";
->>>>>>> e00f8342
 
 const Upload: React.FC = () => {
   const {
@@ -36,136 +24,6 @@
   const [fileData, setFileData] = useState<FileData | null>(null);
   const [devices, setDevices] = useState<string[]>([]);
 
-<<<<<<< HEAD
-=======
-  const onDrop = useCallback((acceptedFiles: File[]) => {
-    const newFiles: UploadedFile[] = acceptedFiles.map((file) => ({
-      id: crypto.randomUUID(),
-      file,
-      name: file.name,
-      size: file.size,
-      type: file.type,
-      status: "pending" as Status,
-      progress: 0,
-    }));
-    setFiles((prev) => [...prev, ...newFiles]);
-  }, []);
-
-  const { getRootProps, getInputProps, isDragActive } = useDropzone({
-    onDrop,
-    accept: {
-      "text/csv": [".csv"],
-      "application/vnd.ms-excel": [".xls"],
-      "application/vnd.openxmlformats-officedocument.spreadsheetml.sheet": [
-        ".xlsx",
-      ],
-    },
-    multiple: true,
-  });
-
-  const removeFile = (id: string) => {
-    setFiles((prev) => prev.filter((f) => f.id !== id));
-  };
-
-  const uploadFile = async (uploadedFile: UploadedFile) => {
-    const formData = new FormData();
-    formData.append("file", uploadedFile.file);
-
-    setFiles((prev) =>
-      prev.map((f) =>
-        f.id === uploadedFile.id
-          ? {
-              ...f,
-              status: "uploading" as Status,
-              progress: 0,
-              error: undefined,
-            }
-          : f,
-      ),
-    );
-
-    try {
-      const response = await api.post<{ job_id: string }>(
-        `${API_URL}/api/v1/upload`,
-        formData,
-      );
-      const { job_id } = response;
-
-      const poll = setInterval(async () => {
-        try {
-          const res = await api.get<{ progress?: number; done: boolean }>(
-            `${API_URL}/api/v1/upload/status/${job_id}`,
-          );
-          const progress = res.progress ?? 0;
-          setFiles((prev) =>
-            prev.map((f) =>
-              f.id === uploadedFile.id ? { ...f, progress } : f,
-            ),
-          );
-          if (res.done) {
-            clearInterval(poll);
-            setFiles((prev) =>
-              prev.map((f) =>
-                f.id === uploadedFile.id
-                  ? { ...f, status: "completed" as Status, progress: 100 }
-                  : f,
-              ),
-            );
-          }
-        } catch (err) {
-          clearInterval(poll);
-          setFiles((prev) =>
-            prev.map((f) =>
-              f.id === uploadedFile.id
-                ? {
-                    ...f,
-                    status: "error" as Status,
-                    error: "Processing failed",
-                  }
-                : f,
-            ),
-          );
-        }
-      }, 1000);
-    } catch (error) {
-      console.error("Upload error:", error);
-      setFiles((prev) =>
-        prev.map((f) =>
-          f.id === uploadedFile.id
-            ? {
-                ...f,
-                status: "error" as Status,
-                error: (error as Error).message || "Unknown error",
-              }
-            : f,
-        ),
-      );
-    }
-  };
-
-  const uploadAllFiles = async () => {
-    setUploading(true);
-    const pendingFiles = files.filter(
-      (f) => f.status === "pending" || f.status === "error",
-    );
-    let index = 0;
-
-    const uploadNext = async (): Promise<void> => {
-      if (index >= pendingFiles.length) return;
-      const next = pendingFiles[index++];
-      await uploadFile(next);
-      await uploadNext();
-    };
-
-    const workers = Array.from(
-      { length: Math.min(CONCURRENCY_LIMIT, pendingFiles.length) },
-      () => uploadNext(),
-    );
-    await Promise.all(workers);
-    setUploading(false);
-  };
-
->>>>>>> e00f8342
   const handleColumnMappingConfirm = (mappings: Record<string, string>) => {
     console.log("Column mappings confirmed:", mappings);
     setShowColumnMapping(false);
