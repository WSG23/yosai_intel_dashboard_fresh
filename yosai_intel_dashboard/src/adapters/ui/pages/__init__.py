"""Page callback registry and helper for registering all callbacks."""

from typing import Iterable

from yosai_intel_dashboard.src.callbacks.controller import register_callbacks
<<<<<<< HEAD

FEATURES: Iterable[str] = ["greetings", "upload", "device_learning", "data_enhancer"]

# Import subpackages so ``from ... import greetings`` works
for name in FEATURES:
    try:  # pragma: no cover - optional pages
        globals()[name] = import_module(f"{__name__}.{name}")
    except Exception:  # pragma: no cover - optional pages
        continue
=======

FEATURES: Iterable[str] = ["greetings", "upload", "device_learning", "data_enhancer"]
>>>>>>> 4ddc9f62

__all__ = [*FEATURES, "register_callbacks"]<|MERGE_RESOLUTION|>--- conflicted
+++ resolved
@@ -3,7 +3,6 @@
 from typing import Iterable
 
 from yosai_intel_dashboard.src.callbacks.controller import register_callbacks
-<<<<<<< HEAD
 
 FEATURES: Iterable[str] = ["greetings", "upload", "device_learning", "data_enhancer"]
 
@@ -13,9 +12,5 @@
         globals()[name] = import_module(f"{__name__}.{name}")
     except Exception:  # pragma: no cover - optional pages
         continue
-=======
-
-FEATURES: Iterable[str] = ["greetings", "upload", "device_learning", "data_enhancer"]
->>>>>>> 4ddc9f62
 
 __all__ = [*FEATURES, "register_callbacks"]