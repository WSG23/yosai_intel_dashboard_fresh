--- conflicted
+++ resolved
@@ -1,9 +1,5 @@
-<<<<<<< HEAD
 """Backward compatible wrapper for upload callbacks."""
-=======
-"""Compatibility wrapper for upload callbacks."""
 
->>>>>>> 4ddc9f62
 from yosai_intel_dashboard.src.callbacks.controller import (
     register_upload_callbacks as register_callbacks,
 )
