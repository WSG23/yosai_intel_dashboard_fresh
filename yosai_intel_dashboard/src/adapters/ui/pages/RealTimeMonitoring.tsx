import React, { useEffect, useRef, useState } from 'react';
import useSWR from 'swr';
import { FixedSizeList as List } from 'react-window';
import ErrorBoundary from '../components/ErrorBoundary';
import { Button } from '../components/ui/button';
import { Badge } from '../components/ui/badge';
import { Card, CardContent, CardHeader, CardTitle } from '../components/ui/card';
import { Activity, Users, AlertCircle } from 'lucide-react';
import { useWebSocket } from '../hooks';
import { useEventStream } from '../hooks/useEventStream';
import { ChunkGroup } from '../components/layout';
import { Link } from 'react-router-dom';

interface AccessEvent {
  eventId: string;
  personName: string;
  doorName: string;
  timestamp: string;
  decision: 'GRANTED' | 'DENIED';
  processingTime: number;
}

interface Metrics {
  eventsPerSecond: number;
  averageLatency: number;
  activeUsers: number;
  anomaliesDetected: number;
}

interface MetricsResponse {
  totalEvents: number;
  activeUsers: number;
  anomaliesDetected: number;
}

interface Thresholds {
  eventsPerSecond: number;
  activeUsers: number;
  anomaliesDetected: number;
}

const MetricCard: React.FC<{
  title: string;
  value: string;
  icon: React.ElementType;
  trend?: 'up' | 'down' | 'good' | 'warning' | 'alert' | 'stable';
}> = ({ title, value, icon: Icon, trend }) => {
  const cardClass =
    trend === 'alert'
      ? 'bg-red-600 text-white'
      : trend === 'warning'
        ? 'bg-yellow-400 text-black'
        : '';
  const trendColor =
    trend === 'up'
      ? 'text-green-700'
      : trend === 'down'
        ? 'text-red-700'
        : trend === 'alert'
          ? 'text-white'
          : trend === 'warning'
            ? 'text-black'
            : 'text-gray-600';
  const cardStyle =
    trend === 'alert'
      ? 'bg-red-700 text-white'
      : trend === 'warning'
        ? 'bg-yellow-400 text-black'
        : '';
  return (
<<<<<<< HEAD
    <Card className={`text-center p-4 ${cardStyle}`}>
=======
    <Card className={`text-center p-4 ${cardClass}`}>
>>>>>>> adc80dd5
      <CardHeader>
        <Icon className="mx-auto mb-2" size={20} />
        <CardTitle className="text-sm font-medium">{title}</CardTitle>
      </CardHeader>
      <CardContent>
        <span className={`text-xl font-semibold ${trendColor}`}>{value}</span>
      </CardContent>
    </Card>
  );
};

const EventRow: React.FC<{ event: AccessEvent; showDetails: boolean }> = ({
  event,
  showDetails,
}) => (
  <div className="flex items-center justify-between py-2 border-b text-sm">
    <span className="font-medium">{event.personName}</span>
    {showDetails && <span className="text-gray-500">{event.doorName}</span>}
    <span className={event.decision === 'GRANTED' ? 'text-green-700' : 'bg-red-700 text-white p-1 rounded'}>
      {event.decision}
    </span>
    {showDetails && (
      <span className="text-gray-400">
        {new Date(event.timestamp).toLocaleTimeString()}
      </span>
    )}
    <Link
      to={`/logs/${event.eventId}`}
      aria-label={`View logs for event ${event.eventId}`}
      className="text-blue-600 underline focus:outline-none focus:ring-2 focus:ring-offset-2 focus:ring-blue-500"
    >
      View logs
    </Link>
  </div>
);

const defaultThresholds: Thresholds = {
  eventsPerSecond: 100,
  activeUsers: 1000,
  anomaliesDetected: 0,
};

export const RealTimeMonitoring: React.FC<{ thresholds?: Thresholds }> = ({
  thresholds = defaultThresholds,
}) => {
  const [events, setEvents] = useState<AccessEvent[]>([]);
  const [metrics, setMetrics] = useState<Metrics>({
    eventsPerSecond: 0,
    averageLatency: 0,
    activeUsers: 0,
    anomaliesDetected: 0,
  });

  const { data: wsData, isConnected } = useWebSocket('/ws/events');
  const { data: sseData } = useEventStream('/events/stream', undefined, !isConnected);

  const activeData = isConnected ? wsData : sseData;

  const [paused, setPaused] = useState(false);
  const bufferRef = useRef<AccessEvent[]>([]);
  const [pending, setPending] = useState(0);
  const scheduler =
    (typeof window !== 'undefined' && (window as any).requestIdleCallback)
      ? (window as any).requestIdleCallback
      : (fn: Function) => setTimeout(fn, 0);
  const listRef = useRef<HTMLDivElement>(null);
  const [listVisible] = useState(true);
  const [showDetails, setShowDetails] = useState(false);

  const metricsPrev = useRef<{ totalEvents: number; timestamp: number }>();

  const metricsFetcher = (url: string) => {
    const controller = new AbortController();
    const promise = fetch(url, { signal: controller.signal }).then((res) =>
      res.json(),
    );
    (promise as any).cancel = () => controller.abort();
    return promise;
  };

  const { data: polledMetrics } = useSWR<MetricsResponse>(
    '/metrics',
    metricsFetcher,
    { refreshInterval: 5000 },
  );

  useEffect(() => {
    if (polledMetrics) {
      const now = Date.now();
      if (metricsPrev.current) {
        const deltaEvents = polledMetrics.totalEvents - metricsPrev.current.totalEvents;
        const deltaTime = (now - metricsPrev.current.timestamp) / 1000;
        const eventsPerSecond = deltaTime > 0 ? deltaEvents / deltaTime : 0;
        setMetrics((prev) => ({
          ...prev,
          eventsPerSecond,
          activeUsers: polledMetrics.activeUsers,
          anomaliesDetected: polledMetrics.anomaliesDetected,
        }));
      } else {
        setMetrics((prev) => ({
          ...prev,
          activeUsers: polledMetrics.activeUsers,
          anomaliesDetected: polledMetrics.anomaliesDetected,
        }));
      }
      metricsPrev.current = { totalEvents: polledMetrics.totalEvents, timestamp: now };
    }
  }, [polledMetrics]);

  const [showDetails, setShowDetails] = useState(false);
  const [listVisible, setListVisible] = useState(false);
  const listRef = useRef<HTMLDivElement | null>(null);

  useEffect(() => {
    const observer = new IntersectionObserver((entries) => {
      const [entry] = entries;
      if (entry.isIntersecting) {
        setListVisible(true);
        observer.disconnect();
      }
    });
    if (listRef.current) {
      observer.observe(listRef.current);
    }
    return () => observer.disconnect();
  }, []);

  const { isMobile } = useResponsiveChart();
  const listRef = useRef<HTMLDivElement | null>(null);
  const [listVisible, setListVisible] = useState(true);
  const [showDetails, setShowDetails] = useState(!isMobile);

  const filterOptions = ['ALL', 'GRANTED', 'DENIED'] as const;
  const [filter, setFilter] = useState<(typeof filterOptions)[number]>('ALL');
  const filterRefs = useRef<Array<HTMLButtonElement | null>>([]);

  
  useEffect(() => {
    if (activeData) {
      const event = JSON.parse(activeData) as AccessEvent;
      if (paused) {
        bufferRef.current.push(event);
        setPending(bufferRef.current.length);
      } else {
        setEvents((prev) => [event, ...prev].slice(0, 1000));
        updateMetrics(event);
      }
    }
  }, [activeData, paused]);


  const updateMetrics = (event: AccessEvent) => {
    setMetrics((prev) => ({
      ...prev,
      averageLatency: prev.averageLatency * 0.9 + event.processingTime * 0.1,
    }));
  };

  const processBuffered = () => {
    const next = bufferRef.current.shift();
    if (!next) {
      setPending(0);
      return;
    }
    setEvents((prev) => [next, ...prev].slice(0, 1000));
    updateMetrics(next);
    if (bufferRef.current.length > 0) {
      scheduler(processBuffered);
    } else {
      setPending(0);
    }
  };

  const resume = () => {
    setPaused(false);
    processBuffered();
  };

  const replay = () => processBuffered();

  useEffect(() => {
    if (!listRef.current) return;
    const observer = new IntersectionObserver((entries) => {
      entries.forEach((entry) => setListVisible(entry.isIntersecting));
    });
    observer.observe(listRef.current);
    return () => observer.disconnect();
  }, []);

  const handleFilterKeyDown = (
    e: React.KeyboardEvent<HTMLButtonElement>,
    index: number,
  ) => {
    if (e.key === 'ArrowRight') {
      e.preventDefault();
      const next = (index + 1) % filterOptions.length;
      filterRefs.current[next]?.focus();
    } else if (e.key === 'ArrowLeft') {
      e.preventDefault();
      const prev = (index - 1 + filterOptions.length) % filterOptions.length;
      filterRefs.current[prev]?.focus();
    }
  };

  const filteredEvents = events.filter(
    (e) => filter === 'ALL' || e.decision === filter,
  );

  return (
    <div className="p-6 space-y-6">
      <ChunkGroup className="grid grid-cols-1 md:grid-cols-4 gap-4" limit={9}>
        <MetricCard
          title="Events/Second"
          value={metrics.eventsPerSecond.toFixed(1)}
          icon={Activity}
          trend={
            metrics.eventsPerSecond > thresholds.eventsPerSecond
              ? 'alert'
              : 'stable'
          }
        />
        <MetricCard
          title="Avg Latency"
          value={`${metrics.averageLatency.toFixed(1)}ms`}
          icon={Activity}
          trend={metrics.averageLatency < 100 ? 'good' : 'warning'}
        />
        <MetricCard
          title="Active Users"
          value={metrics.activeUsers.toString()}
          icon={Users}
          trend={
            metrics.activeUsers > thresholds.activeUsers ? 'alert' : 'stable'
          }
        />
        <MetricCard
          title="Anomalies"
          value={metrics.anomaliesDetected.toString()}
          icon={AlertCircle}
          trend={
            metrics.anomaliesDetected > thresholds.anomaliesDetected
              ? 'alert'
              : 'good'
          }
        />
      </ChunkGroup>

      <Card>
        <CardHeader>
          <ChunkGroup className="flex items-center justify-between">
            <ChunkGroup className="flex items-center space-x-2">
              <CardTitle>Live Access Events</CardTitle>
              {!paused && (
                <Badge className="bg-green-700 text-white">Live</Badge>
              )}
              {paused && (
                <Badge className="bg-red-700 text-white" aria-live="polite">
                  Paused{pending ? ` (${pending})` : ''}
                </Badge>
              )}
            </ChunkGroup>
            <ChunkGroup className="space-x-2">
              {!paused ? (
                <Button size="sm" onClick={() => setPaused(true)}>
                  Pause
                </Button>
              ) : (
                <>
                  <Button size="sm" onClick={resume}>
                    Resume
                  </Button>
                  <Button
                    size="sm"
                    variant="outline"
                    disabled={pending === 0}
                    onClick={replay}
                  >
                    Replay
                  </Button>
                </>
              )}
            </ChunkGroup>
          </ChunkGroup>
        </CardHeader>
<<<<<<< HEAD
        <CardContent ref={listRef} onTouchStart={() => setShowDetails(true)}>
          <div
            role="group"
            aria-label="Filter events by decision"
            className="flex space-x-2 mb-4"
          >
            {filterOptions.map((opt, idx) => (
              <Button
                key={opt}
                ref={(el) => (filterRefs.current[idx] = el)}
                tabIndex={0}
                aria-label={`Filter events: ${opt.toLowerCase()}`}
                aria-pressed={filter === opt}
                onKeyDown={(e) => handleFilterKeyDown(e, idx)}
                onClick={() => setFilter(opt)}
                className={
                  filter === opt
                    ? 'bg-blue-700 text-white'
                    : 'bg-gray-200 text-gray-700'
                }
              >
                {opt}
              </Button>
            ))}
          </div>
          {listVisible && (
=======
        <CardContent
          onTouchStart={() => setShowDetails(true)}
          onTouchEnd={() => setShowDetails(false)}
          onMouseEnter={() => setShowDetails(true)}
          onMouseLeave={() => setShowDetails(false)}
        >
          {listVisible ? (
>>>>>>> adc80dd5
            <List
              ref={listRef}
              height={384}
              itemCount={filteredEvents.length}
              itemSize={48}
              width="100%"
            >
              {({ index, style }) => (
                <div style={style} key={filteredEvents[index].eventId}>
                  <EventRow
                    event={filteredEvents[index]}
                    showDetails={showDetails}
                  />
                </div>
              )}
            </List>
          ) : (
            <div ref={listRef} style={{ height: 384 }} />
          )}
        </CardContent>
      </Card>
    </div>
  );
};

const RealTimeMonitoringPage: React.FC = () => (
  <ErrorBoundary>
    <RealTimeMonitoring />
  </ErrorBoundary>
);

export default RealTimeMonitoringPage;<|MERGE_RESOLUTION|>--- conflicted
+++ resolved
@@ -68,11 +68,7 @@
         ? 'bg-yellow-400 text-black'
         : '';
   return (
-<<<<<<< HEAD
     <Card className={`text-center p-4 ${cardStyle}`}>
-=======
-    <Card className={`text-center p-4 ${cardClass}`}>
->>>>>>> adc80dd5
       <CardHeader>
         <Icon className="mx-auto mb-2" size={20} />
         <CardTitle className="text-sm font-medium">{title}</CardTitle>
@@ -358,7 +354,6 @@
             </ChunkGroup>
           </ChunkGroup>
         </CardHeader>
-<<<<<<< HEAD
         <CardContent ref={listRef} onTouchStart={() => setShowDetails(true)}>
           <div
             role="group"
@@ -385,15 +380,6 @@
             ))}
           </div>
           {listVisible && (
-=======
-        <CardContent
-          onTouchStart={() => setShowDetails(true)}
-          onTouchEnd={() => setShowDetails(false)}
-          onMouseEnter={() => setShowDetails(true)}
-          onMouseLeave={() => setShowDetails(false)}
-        >
-          {listVisible ? (
->>>>>>> adc80dd5
             <List
               ref={listRef}
               height={384}
