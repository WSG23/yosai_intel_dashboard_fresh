import React, { useEffect, useRef, useState } from 'react';
import useSWR from 'swr';
import { FixedSizeList as List } from 'react-window';
import ErrorBoundary from '../components/ErrorBoundary';
import { Button } from '../components/ui/button';
import { Badge } from '../components/ui/badge';
import { Card, CardContent, CardHeader, CardTitle } from '../components/ui/card';
import { Activity, Users, AlertCircle } from 'lucide-react';
import { useWebSocket } from '../hooks';
import { useEventStream } from '../hooks/useEventStream';
import { ChunkGroup } from '../components/layout';

interface AccessEvent {
  eventId: string;
  personName: string;
  doorName: string;
  timestamp: string;
  decision: 'GRANTED' | 'DENIED';
  processingTime: number;
}

interface Metrics {
  eventsPerSecond: number;
  averageLatency: number;
  activeUsers: number;
  anomaliesDetected: number;
}

interface MetricsResponse {
  totalEvents: number;
  activeUsers: number;
  anomaliesDetected: number;
}

interface Thresholds {
  eventsPerSecond: number;
  activeUsers: number;
  anomaliesDetected: number;
}

const MetricCard: React.FC<{
  title: string;
  value: string;
  icon: React.ElementType;
  trend?: 'up' | 'down' | 'good' | 'warning' | 'alert' | 'stable';
}> = ({ title, value, icon: Icon, trend }) => {
  const cardClass =
    trend === 'alert'
      ? 'bg-red-600 text-white'
      : trend === 'warning'
        ? 'bg-yellow-400 text-black'
        : '';
  const trendColor =
    trend === 'up'
      ? 'text-green-600'
      : trend === 'down'
        ? 'text-red-600'
        : trend === 'alert'
          ? 'text-white'
          : trend === 'warning'
            ? 'text-black'
            : 'text-gray-600';
  return (
    <Card className={`text-center p-4 ${cardClass}`}>
      <CardHeader>
        <Icon className="mx-auto mb-2" size={20} />
        <CardTitle className="text-sm font-medium">{title}</CardTitle>
      </CardHeader>
      <CardContent>
        <span className={`text-xl font-semibold ${trendColor}`}>{value}</span>
      </CardContent>
    </Card>
  );
};

const EventRow: React.FC<{ event: AccessEvent; showDetails: boolean }> = ({
  event,
  showDetails,
}) => (
  <div className="flex items-center justify-between py-2 border-b text-sm">
    <span className="font-medium">{event.personName}</span>
    {showDetails && <span className="text-gray-500">{event.doorName}</span>}
    <span className={event.decision === 'GRANTED' ? 'text-green-600' : 'text-red-600'}>
      {event.decision}
    </span>
    {showDetails && (
      <span className="text-gray-400">
        {new Date(event.timestamp).toLocaleTimeString()}
      </span>
    )}
  </div>
);

const defaultThresholds: Thresholds = {
  eventsPerSecond: 100,
  activeUsers: 1000,
  anomaliesDetected: 0,
};

export const RealTimeMonitoring: React.FC<{ thresholds?: Thresholds }> = ({
  thresholds = defaultThresholds,
}) => {
  const [events, setEvents] = useState<AccessEvent[]>([]);
  const [metrics, setMetrics] = useState<Metrics>({
    eventsPerSecond: 0,
    averageLatency: 0,
    activeUsers: 0,
    anomaliesDetected: 0,
  });

  const { data: wsData, isConnected } = useWebSocket('/ws/events');
  const { data: sseData } = useEventStream('/events/stream', undefined, !isConnected);

  const activeData = isConnected ? wsData : sseData;

  const { isMobile } = useResponsiveChart();

  const [paused, setPaused] = useState(false);
  const bufferRef = useRef<AccessEvent[]>([]);
  const [pending, setPending] = useState(0);
  const scheduler =
    (typeof window !== 'undefined' && (window as any).requestIdleCallback)
      ? (window as any).requestIdleCallback
      : (fn: Function) => setTimeout(fn, 0);
  const listRef = useRef<HTMLDivElement>(null);
  const [listVisible] = useState(true);
  const [showDetails, setShowDetails] = useState(false);

  const metricsPrev = useRef<{ totalEvents: number; timestamp: number }>();

  const metricsFetcher = (url: string) => {
    const controller = new AbortController();
    const promise = fetch(url, { signal: controller.signal }).then((res) =>
      res.json(),
    );
    (promise as any).cancel = () => controller.abort();
    return promise;
  };

  const { data: polledMetrics } = useSWR<MetricsResponse>(
    '/metrics',
    metricsFetcher,
    { refreshInterval: 5000 },
  );

  useEffect(() => {
    if (polledMetrics) {
      const now = Date.now();
      if (metricsPrev.current) {
        const deltaEvents = polledMetrics.totalEvents - metricsPrev.current.totalEvents;
        const deltaTime = (now - metricsPrev.current.timestamp) / 1000;
        const eventsPerSecond = deltaTime > 0 ? deltaEvents / deltaTime : 0;
        setMetrics((prev) => ({
          ...prev,
          eventsPerSecond,
          activeUsers: polledMetrics.activeUsers,
          anomaliesDetected: polledMetrics.anomaliesDetected,
        }));
      } else {
        setMetrics((prev) => ({
          ...prev,
          activeUsers: polledMetrics.activeUsers,
          anomaliesDetected: polledMetrics.anomaliesDetected,
        }));
      }
      metricsPrev.current = { totalEvents: polledMetrics.totalEvents, timestamp: now };
    }
  }, [polledMetrics]);

  const [showDetails, setShowDetails] = useState(false);
  const [listVisible, setListVisible] = useState(false);
  const listRef = useRef<HTMLDivElement | null>(null);

  useEffect(() => {
    const observer = new IntersectionObserver((entries) => {
      const [entry] = entries;
      if (entry.isIntersecting) {
        setListVisible(true);
        observer.disconnect();
      }
    });
    if (listRef.current) {
      observer.observe(listRef.current);
    }
    return () => observer.disconnect();
  }, []);

  const listRef = useRef<HTMLDivElement>(null);
  const [listVisible, setListVisible] = useState(false);
  const [showDetails, setShowDetails] = useState(!isMobile);

  useEffect(() => {
    if (listRef.current) {
      setListVisible(true);
    }
  }, []);

  useEffect(() => {
    setShowDetails(!isMobile);
  }, [isMobile]);


  useEffect(() => {
    if (activeData) {
      const event = JSON.parse(activeData) as AccessEvent;
      if (paused) {
        bufferRef.current.push(event);
        setPending(bufferRef.current.length);
      } else {
        setEvents((prev) => [event, ...prev].slice(0, 1000));
        updateMetrics(event);
      }
    }
  }, [activeData, paused]);


  const updateMetrics = (event: AccessEvent) => {
    setMetrics((prev) => ({
      ...prev,
      averageLatency: prev.averageLatency * 0.9 + event.processingTime * 0.1,
    }));
  };

  const processBuffered = () => {
    const next = bufferRef.current.shift();
    if (!next) {
      setPending(0);
      return;
    }
    setEvents((prev) => [next, ...prev].slice(0, 1000));
    updateMetrics(next);
    if (bufferRef.current.length > 0) {
      scheduler(processBuffered);
    } else {
      setPending(0);
    }
  };

  const resume = () => {
    setPaused(false);
    processBuffered();
  };

  const replay = () => processBuffered();

  return (
    <div className="p-6 space-y-6">
      <ChunkGroup className="grid grid-cols-1 md:grid-cols-4 gap-4" limit={9}>
        <MetricCard
          title="Events/Second"
          value={metrics.eventsPerSecond.toFixed(1)}
          icon={Activity}
          trend={
            metrics.eventsPerSecond > thresholds.eventsPerSecond
              ? 'alert'
              : 'stable'
          }
        />
        <MetricCard
          title="Avg Latency"
          value={`${metrics.averageLatency.toFixed(1)}ms`}
          icon={Activity}
          trend={metrics.averageLatency < 100 ? 'good' : 'warning'}
        />
        <MetricCard
          title="Active Users"
          value={metrics.activeUsers.toString()}
          icon={Users}
          trend={
            metrics.activeUsers > thresholds.activeUsers ? 'alert' : 'stable'
          }
        />
        <MetricCard
          title="Anomalies"
          value={metrics.anomaliesDetected.toString()}
          icon={AlertCircle}
          trend={
            metrics.anomaliesDetected > thresholds.anomaliesDetected
              ? 'alert'
              : 'good'
          }
        />
      </ChunkGroup>

      <Card>
        <CardHeader>
          <ChunkGroup className="flex items-center justify-between">
            <ChunkGroup className="flex items-center space-x-2">
              <CardTitle>Live Access Events</CardTitle>
              {!paused && <Badge className="bg-green-500 text-white">Live</Badge>}
              {paused && (
                <Badge className="bg-yellow-500 text-white">
                  Paused{pending ? ` (${pending})` : ''}
                </Badge>
              )}
            </ChunkGroup>
            <ChunkGroup className="space-x-2">
              {!paused ? (
                <Button size="sm" onClick={() => setPaused(true)}>
                  Pause
                </Button>
              ) : (
                <>
                  <Button size="sm" onClick={resume}>
                    Resume
                  </Button>
                  <Button
                    size="sm"
                    variant="outline"
                    disabled={pending === 0}
                    onClick={replay}
                  >
                    Replay
                  </Button>
                </>
              )}
            </ChunkGroup>
          </ChunkGroup>
        </CardHeader>
        <CardContent
          onTouchStart={() => setShowDetails(true)}
          onTouchEnd={() => setShowDetails(false)}
          onMouseEnter={() => setShowDetails(true)}
          onMouseLeave={() => setShowDetails(false)}
        >
          {listVisible ? (
            <List
<<<<<<< HEAD
              height={isMobile ? 240 : 384}
=======
              ref={listRef}
              height={384}
>>>>>>> aabbc79e
              itemCount={events.length}
              itemSize={isMobile ? 64 : 48}
              width="100%"
            >
              {({ index, style }) => (
                <div style={style} key={events[index].eventId}>
                  <EventRow event={events[index]} showDetails={showDetails} />
                </div>
              )}
            </List>
          ) : (
            <div ref={listRef} style={{ height: 384 }} />
          )}
        </CardContent>
      </Card>
    </div>
  );
};

const RealTimeMonitoringPage: React.FC = () => (
  <ErrorBoundary>
    <RealTimeMonitoring />
  </ErrorBoundary>
);

export default RealTimeMonitoringPage;<|MERGE_RESOLUTION|>--- conflicted
+++ resolved
@@ -325,12 +325,7 @@
         >
           {listVisible ? (
             <List
-<<<<<<< HEAD
               height={isMobile ? 240 : 384}
-=======
-              ref={listRef}
-              height={384}
->>>>>>> aabbc79e
               itemCount={events.length}
               itemSize={isMobile ? 64 : 48}
               width="100%"
