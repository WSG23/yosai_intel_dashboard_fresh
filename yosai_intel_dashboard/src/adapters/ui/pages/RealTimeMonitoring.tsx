import React, { useEffect, useRef, useState } from 'react';
import useSWR from 'swr';
import { FixedSizeList as List } from 'react-window';
import ErrorBoundary from '../components/ErrorBoundary';
import { Button } from '../components/ui/button';
import { Badge } from '../components/ui/badge';
import { Card, CardContent, CardHeader, CardTitle } from '../components/ui/card';
import { Activity, Users, AlertCircle } from 'lucide-react';
import { useWebSocket } from '../hooks';
import { useEventStream } from '../hooks/useEventStream';
import { ChunkGroup } from '../components/layout';
import { Link } from 'react-router-dom';

interface AccessEvent {
  eventId: string;
  personName: string;
  doorName: string;
  timestamp: string;
  decision: 'GRANTED' | 'DENIED';
  processingTime: number;
}

interface Metrics {
  eventsPerSecond: number;
  averageLatency: number;
  activeUsers: number;
  anomaliesDetected: number;
}

interface MetricsResponse {
  totalEvents: number;
  activeUsers: number;
  anomaliesDetected: number;
}

interface Thresholds {
  eventsPerSecond: number;
  activeUsers: number;
  anomaliesDetected: number;
}

const MetricCard: React.FC<{
  title: string;
  value: string;
  icon: React.ElementType;
  trend?: 'up' | 'down' | 'good' | 'warning' | 'alert' | 'stable';
}> = ({ title, value, icon: Icon, trend }) => {
  const cardClass =
    trend === 'alert'
      ? 'bg-red-600 text-white'
      : trend === 'warning'
        ? 'bg-yellow-400 text-black'
        : '';
  const trendColor =
    trend === 'up'
      ? 'text-green-700'
      : trend === 'down'
        ? 'text-red-700'
        : trend === 'alert'
          ? 'text-white'
          : trend === 'warning'
            ? 'text-black'
            : 'text-gray-600';
  const cardStyle =
    trend === 'alert'
      ? 'bg-red-700 text-white'
      : trend === 'warning'
        ? 'bg-yellow-400 text-black'
        : '';
  return (
    <Card className={`text-center p-4 ${cardStyle}`}>
      <CardHeader>
        <Icon className="mx-auto mb-2" size={20} />
        <CardTitle className="text-sm font-medium">{title}</CardTitle>
      </CardHeader>
      <CardContent>
        <span className={`text-xl font-semibold ${trendColor}`}>{value}</span>
      </CardContent>
    </Card>
  );
};

const EventRow: React.FC<{ event: AccessEvent; showDetails: boolean }> = ({
  event,
  showDetails,
}) => (
  <div className="flex items-center justify-between py-2 border-b text-sm">
    <span className="font-medium">{event.personName}</span>
    {showDetails && <span className="text-gray-500">{event.doorName}</span>}
    <span className={event.decision === 'GRANTED' ? 'text-green-700' : 'bg-red-700 text-white p-1 rounded'}>
      {event.decision}
    </span>
    {showDetails && (
      <span className="text-gray-400">
        {new Date(event.timestamp).toLocaleTimeString()}
      </span>
    )}
    <Link
      to={`/logs/${event.eventId}`}
      aria-label={`View logs for event ${event.eventId}`}
      className="text-blue-600 underline focus:outline-none focus:ring-2 focus:ring-offset-2 focus:ring-blue-500"
    >
      View logs
    </Link>
  </div>
);

const defaultThresholds: Thresholds = {
  eventsPerSecond: 100,
  activeUsers: 1000,
  anomaliesDetected: 0,
};

export const RealTimeMonitoring: React.FC<{ thresholds?: Thresholds }> = ({
  thresholds = defaultThresholds,
}) => {
  const [events, setEvents] = useState<AccessEvent[]>([]);
  const [metrics, setMetrics] = useState<Metrics>({
    eventsPerSecond: 0,
    averageLatency: 0,
    activeUsers: 0,
    anomaliesDetected: 0,
  });

  const { data: wsData, isConnected } = useWebSocket('/ws/events');
  const { data: sseData } = useEventStream('/events/stream', undefined, !isConnected);

  const activeData = isConnected ? wsData : sseData;

  const { isMobile } = useResponsiveChart();

  const [paused, setPaused] = useState(false);
  const bufferRef = useRef<AccessEvent[]>([]);
  const [pending, setPending] = useState(0);
<<<<<<< HEAD
  const scheduler: (cb: () => void) => void =
    typeof window !== 'undefined' && (window as any).requestIdleCallback
      ? (cb) => (window as any).requestIdleCallback(cb)
      : (cb) => setTimeout(cb, 0);
=======
  const scheduler =
    (typeof window !== 'undefined' && (window as any).requestIdleCallback)
      ? (window as any).requestIdleCallback
      : (fn: Function) => setTimeout(fn, 0);
  const listRef = useRef<HTMLDivElement>(null);
  const [listVisible] = useState(true);
  const [showDetails, setShowDetails] = useState(false);
>>>>>>> 4e95a11c

  const metricsPrev = useRef<{ totalEvents: number; timestamp: number }>();

  const metricsFetcher = (url: string) => {
    const controller = new AbortController();
    const promise = fetch(url, { signal: controller.signal }).then((res) =>
      res.json(),
    );
    (promise as any).cancel = () => controller.abort();
    return promise;
  };

  const { data: polledMetrics } = useSWR<MetricsResponse>(
    '/metrics',
    metricsFetcher,
    { refreshInterval: 5000 },
  );

  useEffect(() => {
    if (polledMetrics) {
      const now = Date.now();
      if (metricsPrev.current) {
        const deltaEvents = polledMetrics.totalEvents - metricsPrev.current.totalEvents;
        const deltaTime = (now - metricsPrev.current.timestamp) / 1000;
        const eventsPerSecond = deltaTime > 0 ? deltaEvents / deltaTime : 0;
        setMetrics((prev) => ({
          ...prev,
          eventsPerSecond,
          activeUsers: polledMetrics.activeUsers,
          anomaliesDetected: polledMetrics.anomaliesDetected,
        }));
      } else {
        setMetrics((prev) => ({
          ...prev,
          activeUsers: polledMetrics.activeUsers,
          anomaliesDetected: polledMetrics.anomaliesDetected,
        }));
      }
      metricsPrev.current = { totalEvents: polledMetrics.totalEvents, timestamp: now };
    }
  }, [polledMetrics]);

  const [showDetails, setShowDetails] = useState(false);
  const [listVisible, setListVisible] = useState(false);
  const listRef = useRef<HTMLDivElement | null>(null);

  useEffect(() => {
    const observer = new IntersectionObserver((entries) => {
      const [entry] = entries;
      if (entry.isIntersecting) {
        setListVisible(true);
        observer.disconnect();
      }
    });
    if (listRef.current) {
      observer.observe(listRef.current);
    }
    return () => observer.disconnect();
  }, []);

  const { isMobile } = useResponsiveChart();
  const listRef = useRef<HTMLDivElement | null>(null);
  const [listVisible, setListVisible] = useState(true);
  const [showDetails, setShowDetails] = useState(!isMobile)
  const filterOptions = ['ALL', 'GRANTED', 'DENIED'] as const;
  const [filter, setFilter] = useState<(typeof filterOptions)[number]>('ALL');
  const filterRefs = useRef<Array<HTMLButtonElement | null>>([]);

  
  useEffect(() => {
    if (activeData) {
      const event = JSON.parse(activeData) as AccessEvent;
      if (paused) {
        bufferRef.current.push(event);
        setPending(bufferRef.current.length);
      } else {
        setEvents((prev) => [event, ...prev].slice(0, 1000));
        updateMetrics(event);
      }
    }
  }, [activeData, paused]);


  const updateMetrics = (event: AccessEvent) => {
    setMetrics((prev) => ({
      ...prev,
      averageLatency: prev.averageLatency * 0.9 + event.processingTime * 0.1,
    }));
  };

  const processBuffered = () => {
    const next = bufferRef.current.shift();
    if (!next) {
      setPending(0);
      return;
    }
    setEvents((prev) => [next, ...prev].slice(0, 1000));
    updateMetrics(next);
    if (bufferRef.current.length > 0) {
      scheduler(processBuffered);
    } else {
      setPending(0);
    }
  };

  const resume = () => {
    setPaused(false);
    processBuffered();
  };

  const replay = () => processBuffered();

  useEffect(() => {
    if (!listRef.current) return;
    const observer = new IntersectionObserver((entries) => {
      entries.forEach((entry) => setListVisible(entry.isIntersecting));
    });
    observer.observe(listRef.current);
    return () => observer.disconnect();
  }, []);

  const handleFilterKeyDown = (
    e: React.KeyboardEvent<HTMLButtonElement>,
    index: number,
  ) => {
    if (e.key === 'ArrowRight') {
      e.preventDefault();
      const next = (index + 1) % filterOptions.length;
      filterRefs.current[next]?.focus();
    } else if (e.key === 'ArrowLeft') {
      e.preventDefault();
      const prev = (index - 1 + filterOptions.length) % filterOptions.length;
      filterRefs.current[prev]?.focus();
    }
  };

  const filteredEvents = events.filter(
    (e) => filter === 'ALL' || e.decision === filter,
  );

  return (
    <div className="p-6 space-y-6">
      <ChunkGroup className="grid grid-cols-1 md:grid-cols-4 gap-4" limit={9}>
        <MetricCard
          title="Events/Second"
          value={metrics.eventsPerSecond.toFixed(1)}
          icon={Activity}
          trend={
            metrics.eventsPerSecond > thresholds.eventsPerSecond
              ? 'alert'
              : 'stable'
          }
        />
        <MetricCard
          title="Avg Latency"
          value={`${metrics.averageLatency.toFixed(1)}ms`}
          icon={Activity}
          trend={metrics.averageLatency < 100 ? 'good' : 'warning'}
        />
        <MetricCard
          title="Active Users"
          value={metrics.activeUsers.toString()}
          icon={Users}
          trend={
            metrics.activeUsers > thresholds.activeUsers ? 'alert' : 'stable'
          }
        />
        <MetricCard
          title="Anomalies"
          value={metrics.anomaliesDetected.toString()}
          icon={AlertCircle}
          trend={
            metrics.anomaliesDetected > thresholds.anomaliesDetected
              ? 'alert'
              : 'good'
          }
        />
      </ChunkGroup>

      <Card>
        <CardHeader>
          <ChunkGroup className="flex items-center justify-between">
            <ChunkGroup className="flex items-center space-x-2">
              <CardTitle>Live Access Events</CardTitle>
              {!paused && (
                <Badge className="bg-green-700 text-white">Live</Badge>
              )}
              {paused && (
                <Badge className="bg-red-700 text-white" aria-live="polite">
                  Paused{pending ? ` (${pending})` : ''}
                </Badge>
              )}
            </ChunkGroup>
            <ChunkGroup className="space-x-2">
              {!paused ? (
                <Button size="sm" onClick={() => setPaused(true)}>
                  Pause
                </Button>
              ) : (
                <>
                  <Button size="sm" onClick={resume}>
                    Resume
                  </Button>
                  <Button
                    size="sm"
                    variant="outline"
                    disabled={pending === 0}
                    onClick={replay}
                  >
                    Replay
                  </Button>
                </>
              )}
            </ChunkGroup>
          </ChunkGroup>
        </CardHeader>
        <CardContent ref={listRef} onTouchStart={() => setShowDetails(true)}>
          <div
            role="group"
            aria-label="Filter events by decision"
            className="flex space-x-2 mb-4"
          >
            {filterOptions.map((opt, idx) => (
              <Button
                key={opt}
                ref={(el) => (filterRefs.current[idx] = el)}
                tabIndex={0}
                aria-label={`Filter events: ${opt.toLowerCase()}`}
                aria-pressed={filter === opt}
                onKeyDown={(e) => handleFilterKeyDown(e, idx)}
                onClick={() => setFilter(opt)}
                className={
                  filter === opt
                    ? 'bg-blue-700 text-white'
                    : 'bg-gray-200 text-gray-700'
                }
              >
                {opt}
              </Button>
            ))}
          </div>
          {listVisible && (
            <List
              ref={listRef}
              height={384}
              itemCount={filteredEvents.length}
              itemSize={48}
              width="100%"
            >
              {({ index, style }) => (
                <div style={style} key={filteredEvents[index].eventId}>
                  <EventRow
                    event={filteredEvents[index]}
                    showDetails={showDetails}
                  />
                </div>
              )}
            </List>
          ) : (
            <div ref={listRef} style={{ height: 384 }} />
          )}
        </CardContent>
      </Card>
    </div>
  );
};

const RealTimeMonitoringPage: React.FC = () => (
  <ErrorBoundary>
    <RealTimeMonitoring />
  </ErrorBoundary>
);

export default RealTimeMonitoringPage;<|MERGE_RESOLUTION|>--- conflicted
+++ resolved
@@ -132,20 +132,10 @@
   const [paused, setPaused] = useState(false);
   const bufferRef = useRef<AccessEvent[]>([]);
   const [pending, setPending] = useState(0);
-<<<<<<< HEAD
   const scheduler: (cb: () => void) => void =
     typeof window !== 'undefined' && (window as any).requestIdleCallback
       ? (cb) => (window as any).requestIdleCallback(cb)
       : (cb) => setTimeout(cb, 0);
-=======
-  const scheduler =
-    (typeof window !== 'undefined' && (window as any).requestIdleCallback)
-      ? (window as any).requestIdleCallback
-      : (fn: Function) => setTimeout(fn, 0);
-  const listRef = useRef<HTMLDivElement>(null);
-  const [listVisible] = useState(true);
-  const [showDetails, setShowDetails] = useState(false);
->>>>>>> 4e95a11c
 
   const metricsPrev = useRef<{ totalEvents: number; timestamp: number }>();
 
