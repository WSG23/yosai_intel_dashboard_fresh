import React, { useEffect, useRef, useState } from 'react';
import { FixedSizeList as List } from 'react-window';
import ErrorBoundary from '../components/ErrorBoundary';
import { Button } from '../components/ui/button';
import { Badge } from '../components/ui/badge';
import { Card, CardContent, CardHeader, CardTitle } from '../components/ui/card';
import { Activity, Users, AlertCircle } from 'lucide-react';
import { useWebSocket } from '../hooks';
import { useEventStream } from '../hooks/useEventStream';
import useResponsiveChart from '../hooks/useResponsiveChart';

interface AccessEvent {
  eventId: string;
  personName: string;
  doorName: string;
  timestamp: string;
  decision: 'GRANTED' | 'DENIED';
  processingTime: number;
}

interface Metrics {
  eventsPerSecond: number;
  averageLatency: number;
  activeUsers: number;
  anomaliesDetected: number;
}

const MetricCard: React.FC<{
  title: string;
  value: string;
  icon: React.ElementType;
  trend?: 'up' | 'down' | 'good' | 'warning' | 'alert' | 'stable';
}> = ({ title, value, icon: Icon, trend }) => {
  const trendColor =
    trend === 'up'
      ? 'text-green-600'
      : trend === 'down'
        ? 'text-red-600'
        : trend === 'alert'
          ? 'text-red-600'
          : trend === 'warning'
            ? 'text-yellow-600'
            : 'text-gray-600';
  return (
    <Card className="text-center p-4">
      <CardHeader>
        <Icon className="mx-auto mb-2" size={20} />
        <CardTitle className="text-sm font-medium">{title}</CardTitle>
      </CardHeader>
      <CardContent>
        <span className={`text-xl font-semibold ${trendColor}`}>{value}</span>
      </CardContent>
    </Card>
  );
};

const EventRow: React.FC<{ event: AccessEvent; showDetails: boolean }> = ({
  event,
  showDetails,
}) => (
  <div className="flex items-center justify-between py-2 border-b text-sm">
    <span className="font-medium">{event.personName}</span>
    {showDetails && <span className="text-gray-500">{event.doorName}</span>}
    <span className={event.decision === 'GRANTED' ? 'text-green-600' : 'text-red-600'}>
      {event.decision}
    </span>
    {showDetails && (
      <span className="text-gray-400">
        {new Date(event.timestamp).toLocaleTimeString()}
      </span>
    )}
  </div>
);

export const RealTimeMonitoring: React.FC = () => {
  const [events, setEvents] = useState<AccessEvent[]>([]);
  const [metrics, setMetrics] = useState<Metrics>({
    eventsPerSecond: 0,
    averageLatency: 0,
    activeUsers: 0,
    anomaliesDetected: 0,
  });

  const { data: wsData, isConnected } = useWebSocket('/ws/events');
  const { data: sseData } = useEventStream('/events/stream', undefined, !isConnected);

  const activeData = isConnected ? wsData : sseData;

<<<<<<< HEAD
  const [paused, setPaused] = useState(false);
  const bufferRef = useRef<AccessEvent[]>([]);
  const [pending, setPending] = useState(0);
  const scheduler =
    (typeof window !== 'undefined' && (window as any).requestIdleCallback)
      ? (window as any).requestIdleCallback
      : (fn: Function) => setTimeout(fn, 0);
=======
  const { isMobile } = useResponsiveChart();
  const [showDetails, setShowDetails] = useState(!isMobile);
  const maxEvents = isMobile ? 200 : 1000;
  const listRef = useRef<HTMLDivElement>(null);
  const [listVisible, setListVisible] = useState(false);

  useEffect(() => {
    setShowDetails(!isMobile);
  }, [isMobile]);

  useEffect(() => {
    const observer = new IntersectionObserver((entries) => {
      if (entries[0].isIntersecting) {
        setListVisible(true);
        observer.disconnect();
      }
    });
    if (listRef.current) observer.observe(listRef.current);
    return () => observer.disconnect();
  }, []);
>>>>>>> d4e15842

  useEffect(() => {
    if (activeData) {
      const event = JSON.parse(activeData) as AccessEvent;
<<<<<<< HEAD
      if (paused) {
        bufferRef.current.push(event);
        setPending(bufferRef.current.length);
      } else {
        setEvents((prev) => [event, ...prev].slice(0, 1000));
        updateMetrics(event);
      }
    }
  }, [activeData, paused]);
=======
      setEvents((prev) => [event, ...prev].slice(0, maxEvents));
      updateMetrics(event);
    }
  }, [activeData, maxEvents]);
>>>>>>> d4e15842

  const updateMetrics = (event: AccessEvent) => {
    setMetrics((prev) => ({
      ...prev,
      averageLatency: prev.averageLatency * 0.9 + event.processingTime * 0.1,
      eventsPerSecond: prev.eventsPerSecond + 1,
    }));
  };

  const processBuffered = () => {
    const next = bufferRef.current.shift();
    if (!next) {
      setPending(0);
      return;
    }
    setEvents((prev) => [next, ...prev].slice(0, 1000));
    updateMetrics(next);
    if (bufferRef.current.length > 0) {
      scheduler(processBuffered);
    } else {
      setPending(0);
    }
  };

  const resume = () => {
    setPaused(false);
    processBuffered();
  };

  const replay = () => processBuffered();

  return (
    <div className="p-6 space-y-6">
      <div className="grid grid-cols-1 md:grid-cols-4 gap-4">
        <MetricCard
          title="Events/Second"
          value={metrics.eventsPerSecond.toFixed(1)}
          icon={Activity}
          trend={metrics.eventsPerSecond > 100 ? 'up' : 'stable'}
        />
        <MetricCard
          title="Avg Latency"
          value={`${metrics.averageLatency.toFixed(1)}ms`}
          icon={Activity}
          trend={metrics.averageLatency < 100 ? 'good' : 'warning'}
        />
        <MetricCard
          title="Active Users"
          value={metrics.activeUsers.toString()}
          icon={Users}
        />
        <MetricCard
          title="Anomalies"
          value={metrics.anomaliesDetected.toString()}
          icon={AlertCircle}
          trend={metrics.anomaliesDetected > 0 ? 'alert' : 'good'}
        />
      </div>

      <Card>
        <CardHeader>
          <div className="flex items-center justify-between">
            <div className="flex items-center space-x-2">
              <CardTitle>Live Access Events</CardTitle>
              {!paused && <Badge className="bg-green-500 text-white">Live</Badge>}
              {paused && (
                <Badge className="bg-yellow-500 text-white">
                  Paused{pending ? ` (${pending})` : ''}
                </Badge>
              )}
            </div>
            <div className="space-x-2">
              {!paused ? (
                <Button size="sm" onClick={() => setPaused(true)}>
                  Pause
                </Button>
              ) : (
                <>
                  <Button size="sm" onClick={resume}>
                    Resume
                  </Button>
                  <Button
                    size="sm"
                    variant="outline"
                    disabled={pending === 0}
                    onClick={replay}
                  >
                    Replay
                  </Button>
                </>
              )}
            </div>
          </div>
        </CardHeader>
        <CardContent ref={listRef} onTouchStart={() => setShowDetails(true)}>
          {listVisible && (
            <List
              height={384}
              itemCount={events.length}
              itemSize={48}
              width="100%"
            >
              {({ index, style }) => (
                <div style={style} key={events[index].eventId}>
                  <EventRow event={events[index]} showDetails={showDetails} />
                </div>
              )}
            </List>
          )}
        </CardContent>
      </Card>
    </div>
  );
};

const RealTimeMonitoringPage: React.FC = () => (
  <ErrorBoundary>
    <RealTimeMonitoring />
  </ErrorBoundary>
);

export default RealTimeMonitoringPage;<|MERGE_RESOLUTION|>--- conflicted
+++ resolved
@@ -86,7 +86,6 @@
 
   const activeData = isConnected ? wsData : sseData;
 
-<<<<<<< HEAD
   const [paused, setPaused] = useState(false);
   const bufferRef = useRef<AccessEvent[]>([]);
   const [pending, setPending] = useState(0);
@@ -94,33 +93,11 @@
     (typeof window !== 'undefined' && (window as any).requestIdleCallback)
       ? (window as any).requestIdleCallback
       : (fn: Function) => setTimeout(fn, 0);
-=======
-  const { isMobile } = useResponsiveChart();
-  const [showDetails, setShowDetails] = useState(!isMobile);
-  const maxEvents = isMobile ? 200 : 1000;
-  const listRef = useRef<HTMLDivElement>(null);
-  const [listVisible, setListVisible] = useState(false);
-
-  useEffect(() => {
-    setShowDetails(!isMobile);
-  }, [isMobile]);
-
-  useEffect(() => {
-    const observer = new IntersectionObserver((entries) => {
-      if (entries[0].isIntersecting) {
-        setListVisible(true);
-        observer.disconnect();
-      }
-    });
-    if (listRef.current) observer.observe(listRef.current);
-    return () => observer.disconnect();
-  }, []);
->>>>>>> d4e15842
+
 
   useEffect(() => {
     if (activeData) {
       const event = JSON.parse(activeData) as AccessEvent;
-<<<<<<< HEAD
       if (paused) {
         bufferRef.current.push(event);
         setPending(bufferRef.current.length);
@@ -130,12 +107,7 @@
       }
     }
   }, [activeData, paused]);
-=======
-      setEvents((prev) => [event, ...prev].slice(0, maxEvents));
-      updateMetrics(event);
-    }
-  }, [activeData, maxEvents]);
->>>>>>> d4e15842
+
 
   const updateMetrics = (event: AccessEvent) => {
     setMetrics((prev) => ({
