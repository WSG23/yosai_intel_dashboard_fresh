--- conflicted
+++ resolved
@@ -199,28 +199,10 @@
     return () => observer.disconnect();
   }, []);
 
-<<<<<<< HEAD
   const { isMobile } = useResponsiveChart();
   const listRef = useRef<HTMLDivElement | null>(null);
   const [listVisible, setListVisible] = useState(true);
-  const [showDetails, setShowDetails] = useState(!isMobile);
-=======
-  const listRef = useRef<HTMLDivElement>(null);
-  const [listVisible, setListVisible] = useState(false);
-  const [showDetails, setShowDetails] = useState(!isMobile);
-
-  useEffect(() => {
-    if (listRef.current) {
-      setListVisible(true);
-    }
-  }, []);
-
-  useEffect(() => {
-    setShowDetails(!isMobile);
-  }, [isMobile]);
-
->>>>>>> 0ffc7a84
-
+  const [showDetails, setShowDetails] = useState(!isMobile)
   const filterOptions = ['ALL', 'GRANTED', 'DENIED'] as const;
   const [filter, setFilter] = useState<(typeof filterOptions)[number]>('ALL');
   const filterRefs = useRef<Array<HTMLButtonElement | null>>([]);
@@ -400,16 +382,10 @@
           </div>
           {listVisible && (
             <List
-<<<<<<< HEAD
               ref={listRef}
               height={384}
               itemCount={filteredEvents.length}
               itemSize={48}
-=======
-              height={isMobile ? 240 : 384}
-              itemCount={events.length}
-              itemSize={isMobile ? 64 : 48}
->>>>>>> 0ffc7a84
               width="100%"
             >
               {({ index, style }) => (
