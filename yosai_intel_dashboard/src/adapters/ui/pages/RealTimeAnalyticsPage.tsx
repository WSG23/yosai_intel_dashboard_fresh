--- conflicted
+++ resolved
@@ -1,9 +1,5 @@
-<<<<<<< HEAD
 import React, { useEffect, useRef, useState } from 'react';
-=======
-import React, { useEffect, useMemo, useRef, useState } from 'react';
-
->>>>>>> d4e15842
+
 import ErrorBoundary from '../components/ErrorBoundary';
 import {
   BarChart,
@@ -31,7 +27,6 @@
 const COLORS = ['#8884d8', '#82ca9d', '#ffc658', '#ff7300'];
 
 const RealTimeAnalyticsPage: React.FC = () => {
-<<<<<<< HEAD
   const { data: liveData } = useRealTimeAnalytics();
   const [data, setData] = useState<Record<string, any> | null>(null);
   const [paused, setPaused] = useState(false);
@@ -73,36 +68,7 @@
   };
 
   const replay = () => processBuffered();
-=======
-  const { data } = useRealTimeAnalytics();
-  const { variant, isMobile } = useResponsiveChart();
-  const [showDetails, setShowDetails] = useState(!isMobile);
-
-  useEffect(() => {
-    setShowDetails(!isMobile);
-  }, [isMobile]);
-
-  const useLazyRender = () => {
-    const ref = useRef<HTMLDivElement>(null);
-    const [visible, setVisible] = useState(false);
-    useEffect(() => {
-      const observer = new IntersectionObserver((entries) => {
-        if (entries[0].isIntersecting) {
-          setVisible(true);
-          observer.disconnect();
-        }
-      });
-      if (ref.current) observer.observe(ref.current);
-      return () => observer.disconnect();
-    }, []);
-    return { ref, visible } as const;
-  };
-
-  const usersLazy = useLazyRender();
-  const doorsLazy = useLazyRender();
-  const patternsLazy = useLazyRender();
-
->>>>>>> d4e15842
+
 
   if (!data) {
     return <div>Waiting for analytics...</div>;
