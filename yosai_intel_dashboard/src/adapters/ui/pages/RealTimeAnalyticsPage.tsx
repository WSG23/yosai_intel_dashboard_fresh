import React, { useEffect, useMemo, useRef, useState } from 'react';

import ErrorBoundary from '../components/ErrorBoundary';
import {
  BarChart,
  Bar,
  LineChart,
  Line,
  AreaChart,
  Area,
  XAxis,
  YAxis,
  Tooltip,
  CartesianGrid,
  ResponsiveContainer,
  PieChart,
  Pie,
  Cell,
  Brush,
} from 'recharts';
import { useRealTimeAnalytics } from '../hooks/useRealTimeAnalytics';
<<<<<<< HEAD
import { AccessibleVisualization } from '../components/accessibility';
=======
import useResponsiveChart from '../hooks/useResponsiveChart';

>>>>>>> 5544dbe4

const COLORS = ['#8884d8', '#82ca9d', '#ffc658', '#ff7300'];

const RealTimeAnalyticsPage: React.FC = () => {
  const { data } = useRealTimeAnalytics();
  const { variant, isMobile } = useResponsiveChart();
  const [showDetails, setShowDetails] = useState(!isMobile);

  useEffect(() => {
    setShowDetails(!isMobile);
  }, [isMobile]);

  const useLazyRender = () => {
    const ref = useRef<HTMLDivElement>(null);
    const [visible, setVisible] = useState(false);
    useEffect(() => {
      const observer = new IntersectionObserver((entries) => {
        if (entries[0].isIntersecting) {
          setVisible(true);
          observer.disconnect();
        }
      });
      if (ref.current) observer.observe(ref.current);
      return () => observer.disconnect();
    }, []);
    return { ref, visible } as const;
  };

  const usersLazy = useLazyRender();
  const doorsLazy = useLazyRender();
  const patternsLazy = useLazyRender();


  if (!data) {
    return <div>Waiting for analytics...</div>;
  }

  const topUsersRaw = Array.isArray(data.top_users) ? data.top_users : [];
  const topDoorsRaw = Array.isArray(data.top_doors) ? data.top_doors : [];
  const patternsRaw = data.access_patterns

    ? Object.entries(data.access_patterns).map(([pattern, count]) => ({
        pattern,
        count: Number(count),
      }))
    : [];

  const maxBars = isMobile ? 5 : 10;
  const topUsers = useMemo(() => {
    if (topUsersRaw.length <= maxBars) return topUsersRaw;
    const step = Math.ceil(topUsersRaw.length / maxBars);
    return topUsersRaw.filter((_, i) => i % step === 0).slice(0, maxBars);
  }, [topUsersRaw, maxBars]);
  const topDoors = useMemo(() => {
    if (topDoorsRaw.length <= maxBars) return topDoorsRaw;
    const step = Math.ceil(topDoorsRaw.length / maxBars);
    return topDoorsRaw.filter((_, i) => i % step === 0).slice(0, maxBars);
  }, [topDoorsRaw, maxBars]);
  const patterns = useMemo(() => {
    const limit = isMobile ? 5 : patternsRaw.length;
    return patternsRaw.slice(0, limit);
  }, [patternsRaw, isMobile]);

  return (
    <div className="p-3">
      <h2 className="mb-3">Real-Time Analytics</h2>
      <div className="mb-4 space-y-1">
        <div>Total Events: {data.total_events ?? 0}</div>
        <div>
          Active Users:{' '}
          {data.active_users ?? data.unique_users ?? topUsers.length}
        </div>
        <div>
          Active Doors:{' '}
          {data.active_doors ?? data.unique_doors ?? topDoors.length}
        </div>
      </div>

      {topUsers.length > 0 && (
<<<<<<< HEAD
        <AccessibleVisualization
          title="Top Users"
          summary={`Top users chart with ${topUsers.length} entries.`}
          tableData={{
            headers: ['User ID', 'Count'],
            rows: topUsers.slice(0, 10).map((u) => [u.user_id, u.count]),
          }}
        >
          <div className="mb-4" style={{ width: '100%', height: 300 }}>
            <ResponsiveContainer>
              <BarChart data={topUsers.slice(0, 10)}>
                <CartesianGrid strokeDasharray="3 3" />
                <XAxis dataKey="user_id" />
                <YAxis />
                <Tooltip />
                <Bar dataKey="count" fill="#8884d8" />
              </BarChart>
            </ResponsiveContainer>
          </div>
        </AccessibleVisualization>
      )}

      {topDoors.length > 0 && (
        <AccessibleVisualization
          title="Top Doors"
          summary={`Top doors chart with ${topDoors.length} entries.`}
          tableData={{
            headers: ['Door ID', 'Count'],
            rows: topDoors.slice(0, 10).map((d) => [d.door_id, d.count]),
          }}
        >
          <div className="mb-4" style={{ width: '100%', height: 300 }}>
            <ResponsiveContainer>
              <BarChart data={topDoors.slice(0, 10)}>
                <CartesianGrid strokeDasharray="3 3" />
                <XAxis dataKey="door_id" />
                <YAxis />
                <Tooltip />
                <Bar dataKey="count" fill="#82ca9d" />
              </BarChart>
            </ResponsiveContainer>
          </div>
        </AccessibleVisualization>
      )}

      {patterns.length > 0 && (
        <AccessibleVisualization
          title="Access Patterns"
          summary={`Access patterns chart with ${patterns.length} entries.`}
          tableData={{
            headers: ['Pattern', 'Count'],
            rows: patterns.map((p) => [p.pattern, p.count]),
          }}
        >
          <div className="mb-4" style={{ width: '100%', height: 300 }}>
            <ResponsiveContainer>
              <PieChart>
                <Pie data={patterns} dataKey="count" nameKey="pattern" label>
=======
        <div
          className="mb-4"
          style={{ width: '100%', height: 300 }}
          ref={usersLazy.ref}
        >
          {usersLazy.visible && (
            <ResponsiveContainer onTouchStart={() => setShowDetails(true)}>
              {(() => {
                const chartMap = {
                  line: { Chart: LineChart, Series: Line, props: { type: 'monotone', stroke: '#8884d8' } },
                  bar: { Chart: BarChart, Series: Bar, props: { fill: '#8884d8' } },
                  area: {
                    Chart: AreaChart,
                    Series: Area,
                    props: { type: 'monotone', stroke: '#8884d8', fill: '#8884d8', fillOpacity: 0.3 },
                  },
                } as const;
                const { Chart, Series, props } = chartMap[variant];
                return (
                  <Chart data={topUsers}>
                    {showDetails && <CartesianGrid strokeDasharray="3 3" />}
                    <XAxis dataKey="user_id" />
                    <YAxis />
                    {showDetails && <Tooltip />}
                    <Series dataKey="count" {...props} />
                  </Chart>
                );
              })()}
            </ResponsiveContainer>
          )}
        </div>
      )}

      {topDoors.length > 0 && (
        <div
          className="mb-4"
          style={{ width: '100%', height: 300 }}
          ref={doorsLazy.ref}
        >
          {doorsLazy.visible && (
            <ResponsiveContainer onTouchStart={() => setShowDetails(true)}>
              {(() => {
                const chartMap = {
                  line: { Chart: LineChart, Series: Line, props: { type: 'monotone', stroke: '#82ca9d' } },
                  bar: { Chart: BarChart, Series: Bar, props: { fill: '#82ca9d' } },
                  area: {
                    Chart: AreaChart,
                    Series: Area,
                    props: { type: 'monotone', stroke: '#82ca9d', fill: '#82ca9d', fillOpacity: 0.3 },
                  },
                } as const;
                const { Chart, Series, props } = chartMap[variant];
                return (
                  <Chart data={topDoors}>
                    {showDetails && <CartesianGrid strokeDasharray="3 3" />}
                    <XAxis dataKey="door_id" />
                    <YAxis />
                    {showDetails && <Tooltip />}
                    <Series dataKey="count" {...props} />
                  </Chart>
                );
              })()}
            </ResponsiveContainer>
          )}

        </div>
      )}

      {patterns.length > 0 && (
        <div
          className="mb-4"
          style={{ width: '100%', height: 300 }}
          ref={patternsLazy.ref}
        >
          {patternsLazy.visible && (
            <ResponsiveContainer onTouchStart={() => setShowDetails(true)}>
              <PieChart>
                <Pie data={patterns} dataKey="count" nameKey="pattern" label={showDetails}>
>>>>>>> 5544dbe4
                  {patterns.map((_, i) => (
                    <Cell key={i} fill={COLORS[i % COLORS.length]} />
                  ))}
                </Pie>
<<<<<<< HEAD
                <Tooltip />
              </PieChart>
            </ResponsiveContainer>
          </div>
        </AccessibleVisualization>
=======
                {showDetails && <Tooltip />}
              </PieChart>
            </ResponsiveContainer>
          )}
        </div>
>>>>>>> 5544dbe4
      )}
    </div>
  );
};

const RealTimeAnalyticsWrapper: React.FC = () => (
  <ErrorBoundary>
    <RealTimeAnalyticsPage />
  </ErrorBoundary>
);

export default RealTimeAnalyticsWrapper;<|MERGE_RESOLUTION|>--- conflicted
+++ resolved
@@ -19,12 +19,8 @@
   Brush,
 } from 'recharts';
 import { useRealTimeAnalytics } from '../hooks/useRealTimeAnalytics';
-<<<<<<< HEAD
 import { AccessibleVisualization } from '../components/accessibility';
-=======
-import useResponsiveChart from '../hooks/useResponsiveChart';
 
->>>>>>> 5544dbe4
 
 const COLORS = ['#8884d8', '#82ca9d', '#ffc658', '#ff7300'];
 
@@ -104,7 +100,6 @@
       </div>
 
       {topUsers.length > 0 && (
-<<<<<<< HEAD
         <AccessibleVisualization
           title="Top Users"
           summary={`Top users chart with ${topUsers.length} entries.`}
@@ -163,103 +158,17 @@
             <ResponsiveContainer>
               <PieChart>
                 <Pie data={patterns} dataKey="count" nameKey="pattern" label>
-=======
-        <div
-          className="mb-4"
-          style={{ width: '100%', height: 300 }}
-          ref={usersLazy.ref}
-        >
-          {usersLazy.visible && (
-            <ResponsiveContainer onTouchStart={() => setShowDetails(true)}>
-              {(() => {
-                const chartMap = {
-                  line: { Chart: LineChart, Series: Line, props: { type: 'monotone', stroke: '#8884d8' } },
-                  bar: { Chart: BarChart, Series: Bar, props: { fill: '#8884d8' } },
-                  area: {
-                    Chart: AreaChart,
-                    Series: Area,
-                    props: { type: 'monotone', stroke: '#8884d8', fill: '#8884d8', fillOpacity: 0.3 },
-                  },
-                } as const;
-                const { Chart, Series, props } = chartMap[variant];
-                return (
-                  <Chart data={topUsers}>
-                    {showDetails && <CartesianGrid strokeDasharray="3 3" />}
-                    <XAxis dataKey="user_id" />
-                    <YAxis />
-                    {showDetails && <Tooltip />}
-                    <Series dataKey="count" {...props} />
-                  </Chart>
-                );
-              })()}
-            </ResponsiveContainer>
-          )}
-        </div>
-      )}
 
-      {topDoors.length > 0 && (
-        <div
-          className="mb-4"
-          style={{ width: '100%', height: 300 }}
-          ref={doorsLazy.ref}
-        >
-          {doorsLazy.visible && (
-            <ResponsiveContainer onTouchStart={() => setShowDetails(true)}>
-              {(() => {
-                const chartMap = {
-                  line: { Chart: LineChart, Series: Line, props: { type: 'monotone', stroke: '#82ca9d' } },
-                  bar: { Chart: BarChart, Series: Bar, props: { fill: '#82ca9d' } },
-                  area: {
-                    Chart: AreaChart,
-                    Series: Area,
-                    props: { type: 'monotone', stroke: '#82ca9d', fill: '#82ca9d', fillOpacity: 0.3 },
-                  },
-                } as const;
-                const { Chart, Series, props } = chartMap[variant];
-                return (
-                  <Chart data={topDoors}>
-                    {showDetails && <CartesianGrid strokeDasharray="3 3" />}
-                    <XAxis dataKey="door_id" />
-                    <YAxis />
-                    {showDetails && <Tooltip />}
-                    <Series dataKey="count" {...props} />
-                  </Chart>
-                );
-              })()}
-            </ResponsiveContainer>
-          )}
-
-        </div>
-      )}
-
-      {patterns.length > 0 && (
-        <div
-          className="mb-4"
-          style={{ width: '100%', height: 300 }}
-          ref={patternsLazy.ref}
-        >
-          {patternsLazy.visible && (
-            <ResponsiveContainer onTouchStart={() => setShowDetails(true)}>
-              <PieChart>
-                <Pie data={patterns} dataKey="count" nameKey="pattern" label={showDetails}>
->>>>>>> 5544dbe4
                   {patterns.map((_, i) => (
                     <Cell key={i} fill={COLORS[i % COLORS.length]} />
                   ))}
                 </Pie>
-<<<<<<< HEAD
                 <Tooltip />
               </PieChart>
             </ResponsiveContainer>
           </div>
         </AccessibleVisualization>
-=======
-                {showDetails && <Tooltip />}
-              </PieChart>
-            </ResponsiveContainer>
-          )}
-        </div>
->>>>>>> 5544dbe4
+
       )}
     </div>
   );
