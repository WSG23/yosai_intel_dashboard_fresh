<<<<<<< HEAD
import React, { useEffect, useMemo, useRef, useState } from 'react';
=======
import React, { useState } from 'react';
>>>>>>> 2db4ddaf
import ErrorBoundary from '../components/ErrorBoundary';
import {
  BarChart,
  Bar,
  LineChart,
  Line,
  AreaChart,
  Area,
  XAxis,
  YAxis,
  Tooltip,
  CartesianGrid,
  ResponsiveContainer,
  PieChart,
  Pie,
  Cell,
  Brush,
} from 'recharts';
import { useRealTimeAnalytics } from '../hooks/useRealTimeAnalytics';
<<<<<<< HEAD
import useResponsiveChart from '../hooks/useResponsiveChart';
=======
import { useSelection } from '../core/interaction/SelectionContext';
>>>>>>> 2db4ddaf

const COLORS = ['#8884d8', '#82ca9d', '#ffc658', '#ff7300'];

const RealTimeAnalyticsPage: React.FC = () => {
  const { data } = useRealTimeAnalytics();
<<<<<<< HEAD
  const { variant, isMobile } = useResponsiveChart();
  const [showDetails, setShowDetails] = useState(!isMobile);

  useEffect(() => {
    setShowDetails(!isMobile);
  }, [isMobile]);

  const useLazyRender = () => {
    const ref = useRef<HTMLDivElement>(null);
    const [visible, setVisible] = useState(false);
    useEffect(() => {
      const observer = new IntersectionObserver((entries) => {
        if (entries[0].isIntersecting) {
          setVisible(true);
          observer.disconnect();
        }
      });
      if (ref.current) observer.observe(ref.current);
      return () => observer.disconnect();
    }, []);
    return { ref, visible } as const;
  };

  const usersLazy = useLazyRender();
  const doorsLazy = useLazyRender();
  const patternsLazy = useLazyRender();
=======
  const { selections, select } = useSelection();
>>>>>>> 2db4ddaf

  if (!data) {
    return <div>Waiting for analytics...</div>;
  }

<<<<<<< HEAD
  const topUsersRaw = Array.isArray(data.top_users) ? data.top_users : [];
  const topDoorsRaw = Array.isArray(data.top_doors) ? data.top_doors : [];
  const patternsRaw = data.access_patterns
=======
  const topUsers = Array.isArray(data.top_users) ? data.top_users : [];
  const topDoors = Array.isArray(data.top_doors) ? data.top_doors : [];
  const filteredTopUsers = selections.door
    ? topUsers.filter((u: any) => (u as any).door_id === selections.door)
    : topUsers;
  const filteredTopDoors = selections.user
    ? topDoors.filter((d: any) => (d as any).user_id === selections.user)
    : topDoors;
  const [userRange, setUserRange] = useState({ startIndex: 0, endIndex: 9 });
  const [doorRange, setDoorRange] = useState({ startIndex: 0, endIndex: 9 });
  const patterns = data.access_patterns
>>>>>>> 2db4ddaf
    ? Object.entries(data.access_patterns).map(([pattern, count]) => ({
        pattern,
        count: Number(count),
      }))
    : [];

  const maxBars = isMobile ? 5 : 10;
  const topUsers = useMemo(() => {
    if (topUsersRaw.length <= maxBars) return topUsersRaw;
    const step = Math.ceil(topUsersRaw.length / maxBars);
    return topUsersRaw.filter((_, i) => i % step === 0).slice(0, maxBars);
  }, [topUsersRaw, maxBars]);
  const topDoors = useMemo(() => {
    if (topDoorsRaw.length <= maxBars) return topDoorsRaw;
    const step = Math.ceil(topDoorsRaw.length / maxBars);
    return topDoorsRaw.filter((_, i) => i % step === 0).slice(0, maxBars);
  }, [topDoorsRaw, maxBars]);
  const patterns = useMemo(() => {
    const limit = isMobile ? 5 : patternsRaw.length;
    return patternsRaw.slice(0, limit);
  }, [patternsRaw, isMobile]);

  return (
    <div className="p-3">
      <h2 className="mb-3">Real-Time Analytics</h2>
      <div className="mb-4 space-y-1">
        <div>Total Events: {data.total_events ?? 0}</div>
        <div>
          Active Users:{' '}
          {data.active_users ?? data.unique_users ?? topUsers.length}
        </div>
        <div>
          Active Doors:{' '}
          {data.active_doors ?? data.unique_doors ?? topDoors.length}
        </div>
      </div>

<<<<<<< HEAD
      {topUsers.length > 0 && (
        <div
          className="mb-4"
          style={{ width: '100%', height: 300 }}
          ref={usersLazy.ref}
        >
          {usersLazy.visible && (
            <ResponsiveContainer onTouchStart={() => setShowDetails(true)}>
              {(() => {
                const chartMap = {
                  line: { Chart: LineChart, Series: Line, props: { type: 'monotone', stroke: '#8884d8' } },
                  bar: { Chart: BarChart, Series: Bar, props: { fill: '#8884d8' } },
                  area: {
                    Chart: AreaChart,
                    Series: Area,
                    props: { type: 'monotone', stroke: '#8884d8', fill: '#8884d8', fillOpacity: 0.3 },
                  },
                } as const;
                const { Chart, Series, props } = chartMap[variant];
                return (
                  <Chart data={topUsers}>
                    {showDetails && <CartesianGrid strokeDasharray="3 3" />}
                    <XAxis dataKey="user_id" />
                    <YAxis />
                    {showDetails && <Tooltip />}
                    <Series dataKey="count" {...props} />
                  </Chart>
                );
              })()}
            </ResponsiveContainer>
          )}
        </div>
      )}

      {topDoors.length > 0 && (
        <div
          className="mb-4"
          style={{ width: '100%', height: 300 }}
          ref={doorsLazy.ref}
        >
          {doorsLazy.visible && (
            <ResponsiveContainer onTouchStart={() => setShowDetails(true)}>
              {(() => {
                const chartMap = {
                  line: { Chart: LineChart, Series: Line, props: { type: 'monotone', stroke: '#82ca9d' } },
                  bar: { Chart: BarChart, Series: Bar, props: { fill: '#82ca9d' } },
                  area: {
                    Chart: AreaChart,
                    Series: Area,
                    props: { type: 'monotone', stroke: '#82ca9d', fill: '#82ca9d', fillOpacity: 0.3 },
                  },
                } as const;
                const { Chart, Series, props } = chartMap[variant];
                return (
                  <Chart data={topDoors}>
                    {showDetails && <CartesianGrid strokeDasharray="3 3" />}
                    <XAxis dataKey="door_id" />
                    <YAxis />
                    {showDetails && <Tooltip />}
                    <Series dataKey="count" {...props} />
                  </Chart>
                );
              })()}
            </ResponsiveContainer>
          )}
=======
      {filteredTopUsers.length > 0 && (
        <div className="mb-4" style={{ width: '100%', height: 300 }}>
          <ResponsiveContainer>
            <BarChart data={filteredTopUsers.slice(userRange.startIndex, userRange.endIndex + 1)}>
              <CartesianGrid strokeDasharray="3 3" />
              <XAxis dataKey="user_id" />
              <YAxis />
              <Tooltip />
              <Brush
                dataKey="user_id"
                height={20}
                stroke="#8884d8"
                startIndex={userRange.startIndex}
                endIndex={userRange.endIndex}
                onChange={(range) => setUserRange(range as any)}
              />
              <Bar
                dataKey="count"
                fill="#8884d8"
                onClick={(data: any) => select('user', data.user_id)}
              />
            </BarChart>
          </ResponsiveContainer>
        </div>
      )}

      {filteredTopDoors.length > 0 && (
        <div className="mb-4" style={{ width: '100%', height: 300 }}>
          <ResponsiveContainer>
            <BarChart data={filteredTopDoors.slice(doorRange.startIndex, doorRange.endIndex + 1)}>
              <CartesianGrid strokeDasharray="3 3" />
              <XAxis dataKey="door_id" />
              <YAxis />
              <Tooltip />
              <Brush
                dataKey="door_id"
                height={20}
                stroke="#82ca9d"
                startIndex={doorRange.startIndex}
                endIndex={doorRange.endIndex}
                onChange={(range) => setDoorRange(range as any)}
              />
              <Bar
                dataKey="count"
                fill="#82ca9d"
                onClick={(data: any) => select('door', data.door_id)}
              />
            </BarChart>
          </ResponsiveContainer>
>>>>>>> 2db4ddaf
        </div>
      )}

      {patterns.length > 0 && (
        <div
          className="mb-4"
          style={{ width: '100%', height: 300 }}
          ref={patternsLazy.ref}
        >
          {patternsLazy.visible && (
            <ResponsiveContainer onTouchStart={() => setShowDetails(true)}>
              <PieChart>
                <Pie data={patterns} dataKey="count" nameKey="pattern" label={showDetails}>
                  {patterns.map((_, i) => (
                    <Cell key={i} fill={COLORS[i % COLORS.length]} />
                  ))}
                </Pie>
                {showDetails && <Tooltip />}
              </PieChart>
            </ResponsiveContainer>
          )}
        </div>
      )}
    </div>
  );
};

const RealTimeAnalyticsWrapper: React.FC = () => (
  <ErrorBoundary>
    <RealTimeAnalyticsPage />
  </ErrorBoundary>
);

export default RealTimeAnalyticsWrapper;<|MERGE_RESOLUTION|>--- conflicted
+++ resolved
@@ -1,8 +1,5 @@
-<<<<<<< HEAD
 import React, { useEffect, useMemo, useRef, useState } from 'react';
-=======
-import React, { useState } from 'react';
->>>>>>> 2db4ddaf
+
 import ErrorBoundary from '../components/ErrorBoundary';
 import {
   BarChart,
@@ -22,17 +19,13 @@
   Brush,
 } from 'recharts';
 import { useRealTimeAnalytics } from '../hooks/useRealTimeAnalytics';
-<<<<<<< HEAD
 import useResponsiveChart from '../hooks/useResponsiveChart';
-=======
-import { useSelection } from '../core/interaction/SelectionContext';
->>>>>>> 2db4ddaf
+
 
 const COLORS = ['#8884d8', '#82ca9d', '#ffc658', '#ff7300'];
 
 const RealTimeAnalyticsPage: React.FC = () => {
   const { data } = useRealTimeAnalytics();
-<<<<<<< HEAD
   const { variant, isMobile } = useResponsiveChart();
   const [showDetails, setShowDetails] = useState(!isMobile);
 
@@ -59,31 +52,16 @@
   const usersLazy = useLazyRender();
   const doorsLazy = useLazyRender();
   const patternsLazy = useLazyRender();
-=======
-  const { selections, select } = useSelection();
->>>>>>> 2db4ddaf
+
 
   if (!data) {
     return <div>Waiting for analytics...</div>;
   }
 
-<<<<<<< HEAD
   const topUsersRaw = Array.isArray(data.top_users) ? data.top_users : [];
   const topDoorsRaw = Array.isArray(data.top_doors) ? data.top_doors : [];
   const patternsRaw = data.access_patterns
-=======
-  const topUsers = Array.isArray(data.top_users) ? data.top_users : [];
-  const topDoors = Array.isArray(data.top_doors) ? data.top_doors : [];
-  const filteredTopUsers = selections.door
-    ? topUsers.filter((u: any) => (u as any).door_id === selections.door)
-    : topUsers;
-  const filteredTopDoors = selections.user
-    ? topDoors.filter((d: any) => (d as any).user_id === selections.user)
-    : topDoors;
-  const [userRange, setUserRange] = useState({ startIndex: 0, endIndex: 9 });
-  const [doorRange, setDoorRange] = useState({ startIndex: 0, endIndex: 9 });
-  const patterns = data.access_patterns
->>>>>>> 2db4ddaf
+
     ? Object.entries(data.access_patterns).map(([pattern, count]) => ({
         pattern,
         count: Number(count),
@@ -121,7 +99,6 @@
         </div>
       </div>
 
-<<<<<<< HEAD
       {topUsers.length > 0 && (
         <div
           className="mb-4"
@@ -187,57 +164,7 @@
               })()}
             </ResponsiveContainer>
           )}
-=======
-      {filteredTopUsers.length > 0 && (
-        <div className="mb-4" style={{ width: '100%', height: 300 }}>
-          <ResponsiveContainer>
-            <BarChart data={filteredTopUsers.slice(userRange.startIndex, userRange.endIndex + 1)}>
-              <CartesianGrid strokeDasharray="3 3" />
-              <XAxis dataKey="user_id" />
-              <YAxis />
-              <Tooltip />
-              <Brush
-                dataKey="user_id"
-                height={20}
-                stroke="#8884d8"
-                startIndex={userRange.startIndex}
-                endIndex={userRange.endIndex}
-                onChange={(range) => setUserRange(range as any)}
-              />
-              <Bar
-                dataKey="count"
-                fill="#8884d8"
-                onClick={(data: any) => select('user', data.user_id)}
-              />
-            </BarChart>
-          </ResponsiveContainer>
-        </div>
-      )}
-
-      {filteredTopDoors.length > 0 && (
-        <div className="mb-4" style={{ width: '100%', height: 300 }}>
-          <ResponsiveContainer>
-            <BarChart data={filteredTopDoors.slice(doorRange.startIndex, doorRange.endIndex + 1)}>
-              <CartesianGrid strokeDasharray="3 3" />
-              <XAxis dataKey="door_id" />
-              <YAxis />
-              <Tooltip />
-              <Brush
-                dataKey="door_id"
-                height={20}
-                stroke="#82ca9d"
-                startIndex={doorRange.startIndex}
-                endIndex={doorRange.endIndex}
-                onChange={(range) => setDoorRange(range as any)}
-              />
-              <Bar
-                dataKey="count"
-                fill="#82ca9d"
-                onClick={(data: any) => select('door', data.door_id)}
-              />
-            </BarChart>
-          </ResponsiveContainer>
->>>>>>> 2db4ddaf
+
         </div>
       )}
 
