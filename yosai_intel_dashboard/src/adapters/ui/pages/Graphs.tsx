import React, { useState } from 'react';
import ErrorBoundary from '../components/ErrorBoundary';
import { LineChart as LineChartIcon } from 'lucide-react';
import { ChunkGroup } from '../components/layout';
import ProgressiveSection from '../components/ProgressiveSection';
import {
  LineChart,
  Line,
  CartesianGrid,
  XAxis,
  YAxis,
  Tooltip,
  ResponsiveContainer,
} from 'recharts';
import { AccessibleVisualization } from '../components/accessibility';
import { NetworkGraph, FacilityLayout } from './visualizations';
import useGraphsData from '../hooks/useGraphsData';

interface ChartData {
  hourly_distribution?: Record<string, number | string>;
  temporal_patterns?: {
    hourly_distribution?: Record<string, number | string>;
  };
  [key: string]: unknown;
}

const Graphs: React.FC = () => {
  const {
    charts,
    data: chartData,
    isLoading,
    isError,
    selectedChart,
    selectChart,
  } = useGraphsData();
  const [showDetails, setShowDetails] = useState(false);
<<<<<<< HEAD
  const [isLoading, setIsLoading] = useState(false);
  const [isError, setIsError] = useState(false);

  useEffect(() => {
    const fetchCharts = async () => {
      setIsLoading(true);
      setIsError(false);
      try {
        const charts = await graphsAPI.getAvailableCharts();
        const extra: AvailableChart[] = [
          {
            type: 'network',
            name: 'Network Graph',
            description: 'Graph relationships',
          },
          {
            type: 'facility',
            name: 'Facility Layout',
            description: '3D facility layout',
          },
        ];
        const allCharts = [...charts, ...extra];
        setAvailableCharts(allCharts);
        if (allCharts.length > 0) {
          setSelectedChart(allCharts[0].type);
        }
      } catch (err) {
        console.error('Failed to fetch chart list', err);
        setIsError(true);
      } finally {
        setIsLoading(false);
      }
    };
    fetchCharts();
  }, []);

  useEffect(() => {
    if (selectedChart === 'network' || selectedChart === 'facility' || !selectedChart) {
      return;
    }
    const fetchData = async () => {
      setIsLoading(true);
      setIsError(false);
      try {
        const data = await graphsAPI.getChartData(selectedChart);
        setChartData(data);
      } catch (err) {
        console.error('Failed to fetch chart data', err);
        setChartData(null);
        setIsError(true);
      } finally {
        setIsLoading(false);
      }
    };
    fetchData();
  }, [selectedChart]);

=======
>>>>>>> 6be43573
  const renderChart = () => {
    if (selectedChart === 'network') {
      const links = [
        { source: 'A', target: 'B' },
        { source: 'B', target: 'C' },
      ];
      return (
        <AccessibleVisualization
          title="Network Relationships"
          summary="Interactive graph showing relationships between nodes."
          tableData={{
            headers: ['Source', 'Target'],
            rows: links.map((l) => [l.source, l.target]),
          }}
        >
          <NetworkGraph />
        </AccessibleVisualization>
      );
    }

    if (selectedChart === 'facility') {
      const rooms = ['A', 'B', 'C'];
      return (
        <AccessibleVisualization
          title="3D Facility Layout"
          summary="Rotating 3D model of facility layout."
          tableData={{ headers: ['Room'], rows: rooms.map((r) => [r]) }}
        >
          <FacilityLayout />
        </AccessibleVisualization>
      );
    }

    const hourly = chartData?.hourly_distribution;
    if (selectedChart === 'timeline' && hourly) {
      const data = Object.entries(hourly).map(([hour, count]) => ({
        hour,
        count: Number(count),
      }));
      return (
        <AccessibleVisualization
          title="Hourly Distribution"
          summary={`Hourly distribution with ${data.length} data points.`}
          tableData={{
            headers: ['Hour', 'Count'],
            rows: data.map((d) => [d.hour, d.count]),
          }}
        >
          <ResponsiveContainer width="100%" height={300}>
            <LineChart data={data}>
              <CartesianGrid strokeDasharray="3 3" />
              <XAxis dataKey="hour" />
              <YAxis />
              <Tooltip />
              <Line type="monotone" dataKey="count" stroke="#8884d8" />
            </LineChart>
          </ResponsiveContainer>
        </AccessibleVisualization>
      );
    }

    const patternHourly = chartData?.temporal_patterns?.hourly_distribution;
    if (selectedChart === 'patterns' && patternHourly) {
      const data = Object.entries(patternHourly).map(([hour, count]) => ({
        hour,
        count: Number(count),
      }));
      return (
        <AccessibleVisualization
          title="Temporal Patterns"
          summary={`Temporal patterns with ${data.length} data points.`}
          tableData={{
            headers: ['Hour', 'Count'],
            rows: data.map((d) => [d.hour, d.count]),
          }}
        >
          <ResponsiveContainer width="100%" height={300}>
            <LineChart data={data}>
              <CartesianGrid strokeDasharray="3 3" />
              <XAxis dataKey="hour" />
              <YAxis />
              <Tooltip />
              <Line type="monotone" dataKey="count" stroke="#82ca9d" />
            </LineChart>
          </ResponsiveContainer>
        </AccessibleVisualization>
      );
    }

    return null;
  };

  return (
    <div className="page-container">
      <ChunkGroup>
        <h1 className="mb-4 flex items-center space-x-2">
          <LineChartIcon size={20} />
          <span>Security Graphs</span>
        </h1>
        {charts.length > 0 && (
          <select
            className="mb-4 border p-2 rounded"
            value={selectedChart}
            onChange={(e) => selectChart(e.target.value)}
            aria-label="Select chart type"
          >
            {charts.map((chart) => (
              <option key={chart.type} value={chart.type}>
                {chart.name}
              </option>
            ))}
          </select>
        )}
        {isLoading && <p className="text-sm">Loading...</p>}
        {isError && (
          <p className="text-sm text-red-600">Failed to load chart data.</p>
        )}
        <ProgressiveSection
          title="Advanced Settings"
          id="graph-advanced-settings"
          className="mt-2"
        >
          <label className="flex items-center space-x-2">
            <input
              type="checkbox"
              checked={showDetails}
              onChange={(e) => setShowDetails(e.target.checked)}
            />
            <span>Show chart details</span>
          </label>
        </ProgressiveSection>
      </ChunkGroup>
      {isLoading && (
        <div className="graphs-placeholder" role="status" aria-live="polite">
          Loading graphs...
        </div>
      )}
      {isError && (
        <div className="graphs-placeholder" role="alert">
          Failed to load graphs.
        </div>
      )}
      {!isLoading && !isError && (
        <div role="presentation">{renderChart()}</div>
      )}
      {!isLoading && !isError && showDetails && chartData && (
        <pre
          aria-label="chart-details"
          className="mt-4 whitespace-pre-wrap text-xs border p-2 rounded"
        >
          {JSON.stringify(chartData, null, 2)}
        </pre>
      )}
    </div>
  );
};

const GraphsPage: React.FC = () => (
  <ErrorBoundary>
    <Graphs />
  </ErrorBoundary>
);

export default GraphsPage;<|MERGE_RESOLUTION|>--- conflicted
+++ resolved
@@ -34,7 +34,6 @@
     selectChart,
   } = useGraphsData();
   const [showDetails, setShowDetails] = useState(false);
-<<<<<<< HEAD
   const [isLoading, setIsLoading] = useState(false);
   const [isError, setIsError] = useState(false);
 
@@ -92,8 +91,6 @@
     fetchData();
   }, [selectedChart]);
 
-=======
->>>>>>> 6be43573
   const renderChart = () => {
     if (selectedChart === 'network') {
       const links = [
