--- conflicted
+++ resolved
@@ -1,11 +1,8 @@
 import React, { useState } from 'react';
 import ErrorBoundary from '../components/ErrorBoundary';
-<<<<<<< HEAD
 import { Stepper, Step } from '../components/interaction';
 import { isFeatureEnabled } from '../plugins/featureFlags';
-=======
-import { ChunkGroup } from '../components/layout';
->>>>>>> b95f5998
+
 
 interface Filter {
   id: number;
@@ -46,7 +43,6 @@
     .map((f) => `${f.field}:${f.value || '*'}`)
     .join(' AND ');
 
-<<<<<<< HEAD
   const steps: Step<{ filters: Filter[] }>[] = [
     {
       id: 'build',
@@ -99,56 +95,7 @@
               )}
             </div>
           </div>
-=======
-  return (
-    <div className="p-4 space-y-4">
-      <div className="grid grid-cols-2 gap-4">
-        <div>
-          <h2 className="font-semibold mb-2">Available Filters</h2>
-          <ChunkGroup className="space-y-2" limit={9}>
-            {availableFilters.map((f) => (
-              <div
-                key={f.field}
-                draggable
-                onDragStart={(e) => onDragStart(e, f.field)}
-                className="border p-2 rounded cursor-move bg-gray-50"
-              >
-                {f.label}
-              </div>
-            ))}
-          </ChunkGroup>
-        </div>
-        <div>
-          <h2 className="font-semibold mb-2">Build Query</h2>
-          <ChunkGroup
-            onDrop={onDrop}
-            onDragOver={(e) => e.preventDefault()}
-            className="min-h-[150px] border-2 border-dashed p-2 rounded"
-          >
-            {filters.map((f) => (
-              <div
-                key={f.id}
-                className="flex items-center space-x-2 mb-2 bg-white p-2 rounded shadow"
-              >
-                <span className="font-medium">{f.field}</span>
-                <input
-                  value={f.value}
-                  onChange={(e) => updateValue(f.id, e.target.value)}
-                  className="border p-1 flex-1 rounded"
-                />
-                <button
-                  onClick={() => removeFilter(f.id)}
-                  className="text-red-500 hover:text-red-700"
-                >
-                  &times;
-                </button>
-              </div>
-            ))}
-            {filters.length === 0 && (
-              <p className="text-gray-500 text-sm">Drag filters here</p>
-            )}
-          </ChunkGroup>
->>>>>>> b95f5998
+
         </div>
       ),
       next: (ctx) => (showPreview && ctx.filters.length > 0 ? 'preview' : undefined),
