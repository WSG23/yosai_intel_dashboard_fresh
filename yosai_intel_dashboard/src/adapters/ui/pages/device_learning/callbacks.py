<<<<<<< HEAD
"""Backward compatible wrapper for device learning callbacks."""
=======
"""Compatibility wrapper for device learning callbacks."""

>>>>>>> 4ddc9f62
from yosai_intel_dashboard.src.callbacks.controller import (
    register_device_learning_callbacks as register_callbacks,
)

__all__ = ["register_callbacks"]<|MERGE_RESOLUTION|>--- conflicted
+++ resolved
@@ -1,9 +1,5 @@
-<<<<<<< HEAD
 """Backward compatible wrapper for device learning callbacks."""
-=======
-"""Compatibility wrapper for device learning callbacks."""
 
->>>>>>> 4ddc9f62
 from yosai_intel_dashboard.src.callbacks.controller import (
     register_device_learning_callbacks as register_callbacks,
 )
