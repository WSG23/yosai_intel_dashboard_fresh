import React, { useEffect, useState } from 'react';
import { api, csrfHeader } from '../api/client';
import ErrorBoundary from '../components/ErrorBoundary';
import { ChunkGroup } from '../components/layout';
<<<<<<< HEAD
import { t } from '../i18n';

interface UserSettings {
  theme: string;
  itemsPerPage: number;
}
=======
import useSettingsData from '../hooks/useSettingsData';
>>>>>>> c154b39b

const Settings: React.FC = () => {
  const { settings, setSettings } = useSettingsData();
  const [status, setStatus] = useState<'idle' | 'saving' | 'success' | 'error'>('idle');
  const [error, setError] = useState<string | null>(null);

  const handleChange = (e: React.ChangeEvent<HTMLInputElement | HTMLSelectElement>) => {
    const { name, value } = e.target;
    setSettings((prev) => ({ ...prev, [name]: name === 'itemsPerPage' ? Number(value) : value }));
  };

  const handleSubmit = (e: React.FormEvent) => {
    e.preventDefault();
    setStatus('saving');
    api
      .patch('/settings', settings, { headers: csrfHeader() })
      .then(() => {
        setStatus('success');
        setError(null);
      })
      .catch((err) => {
        setStatus('error');
        setError(err.message);
      });
  };

  return (
    <div className="page-container">
      <h1 className="mb-4">{t('settings.title')}</h1>
      <form onSubmit={handleSubmit} className="space-y-4 max-w-sm">
        <ChunkGroup>
          <div>
            <label htmlFor="theme" className="block font-semibold mb-1">
              {t('settings.theme')}
            </label>
            <select
              id="theme"
              name="theme"
              value={settings.theme}
              onChange={handleChange}
              className="border rounded p-2 w-full"
            >
              <option value="light">{t('settings.theme_light')}</option>
              <option value="dark">{t('settings.theme_dark')}</option>
            </select>
          </div>
          <div>
            <label htmlFor="itemsPerPage" className="block font-semibold mb-1">
              {t('settings.items_per_page')}
            </label>
            <input
              type="number"
              id="itemsPerPage"
              name="itemsPerPage"
              min={1}
              max={100}
              value={settings.itemsPerPage}
              onChange={handleChange}
              className="border rounded p-2 w-full"
            />
          </div>
          <button
            type="submit"
            className="px-4 py-2 bg-blue-600 text-white rounded"
            disabled={status === 'saving'}
          >
            {status === 'saving' ? t('settings.saving') : t('settings.save')}
          </button>
          {status === 'success' && (
<<<<<<< HEAD
            <p className="text-green-600">{t('settings.saved')}</p>
          )}
          {status === 'error' && <p className="text-red-600">{error}</p>}
=======
            <p role="status" aria-live="polite" className="text-green-600">
              Settings saved.
            </p>
          )}
          {status === 'error' && (
            <p role="alert" aria-live="assertive" className="text-red-600">
              {error}
            </p>
          )}
>>>>>>> c154b39b
        </ChunkGroup>
      </form>
    </div>
  );
};

const SettingsPage: React.FC = () => (
  <ErrorBoundary>
    <Settings />
  </ErrorBoundary>
);

export default SettingsPage;
<|MERGE_RESOLUTION|>--- conflicted
+++ resolved
@@ -2,16 +2,12 @@
 import { api, csrfHeader } from '../api/client';
 import ErrorBoundary from '../components/ErrorBoundary';
 import { ChunkGroup } from '../components/layout';
-<<<<<<< HEAD
 import { t } from '../i18n';
 
 interface UserSettings {
   theme: string;
   itemsPerPage: number;
 }
-=======
-import useSettingsData from '../hooks/useSettingsData';
->>>>>>> c154b39b
 
 const Settings: React.FC = () => {
   const { settings, setSettings } = useSettingsData();
@@ -81,21 +77,9 @@
             {status === 'saving' ? t('settings.saving') : t('settings.save')}
           </button>
           {status === 'success' && (
-<<<<<<< HEAD
             <p className="text-green-600">{t('settings.saved')}</p>
           )}
           {status === 'error' && <p className="text-red-600">{error}</p>}
-=======
-            <p role="status" aria-live="polite" className="text-green-600">
-              Settings saved.
-            </p>
-          )}
-          {status === 'error' && (
-            <p role="alert" aria-live="assertive" className="text-red-600">
-              {error}
-            </p>
-          )}
->>>>>>> c154b39b
         </ChunkGroup>
       </form>
     </div>
