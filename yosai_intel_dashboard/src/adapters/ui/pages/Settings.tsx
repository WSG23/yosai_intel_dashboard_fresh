<<<<<<< HEAD
import React, { useEffect, useState } from 'react';
import { api, csrfHeader } from '../api/client';
=======
import React, { useState } from 'react';
import { api } from '../api/client';
>>>>>>> 0513329f
import ErrorBoundary from '../components/ErrorBoundary';
import { ChunkGroup } from '../components/layout';
import useSettingsData from '../hooks/useSettingsData';

const Settings: React.FC = () => {
  const { settings, setSettings } = useSettingsData();
  const [status, setStatus] = useState<'idle' | 'saving' | 'success' | 'error'>('idle');
  const [error, setError] = useState<string | null>(null);

  const handleChange = (e: React.ChangeEvent<HTMLInputElement | HTMLSelectElement>) => {
    const { name, value } = e.target;
    setSettings((prev) => ({ ...prev, [name]: name === 'itemsPerPage' ? Number(value) : value }));
  };

  const handleSubmit = (e: React.FormEvent) => {
    e.preventDefault();
    setStatus('saving');
    api
      .patch('/settings', settings, { headers: csrfHeader() })
      .then(() => {
        setStatus('success');
        setError(null);
      })
      .catch((err) => {
        setStatus('error');
        setError(err.message);
      });
  };

  return (
    <div className="page-container">
      <h1 className="mb-4">Settings</h1>
      <form onSubmit={handleSubmit} className="space-y-4 max-w-sm">
        <ChunkGroup>
          <div>
            <label htmlFor="theme" className="block font-semibold mb-1">
              Theme
            </label>
            <select
              id="theme"
              name="theme"
              value={settings.theme}
              onChange={handleChange}
              className="border rounded p-2 w-full"
            >
              <option value="light">Light</option>
              <option value="dark">Dark</option>
            </select>
          </div>
          <div>
            <label htmlFor="itemsPerPage" className="block font-semibold mb-1">
              Items Per Page
            </label>
            <input
              type="number"
              id="itemsPerPage"
              name="itemsPerPage"
              value={settings.itemsPerPage}
              onChange={handleChange}
              className="border rounded p-2 w-full"
            />
          </div>
          <button
            type="submit"
            className="px-4 py-2 bg-blue-600 text-white rounded"
            disabled={status === 'saving'}
          >
            {status === 'saving' ? 'Saving...' : 'Save'}
          </button>
          {status === 'success' && <p className="text-green-600">Settings saved.</p>}
          {status === 'error' && <p className="text-red-600">{error}</p>}
        </ChunkGroup>
      </form>
    </div>
  );
};

const SettingsPage: React.FC = () => (
  <ErrorBoundary>
    <Settings />
  </ErrorBoundary>
);

export default SettingsPage;
<|MERGE_RESOLUTION|>--- conflicted
+++ resolved
@@ -1,10 +1,5 @@
-<<<<<<< HEAD
 import React, { useEffect, useState } from 'react';
 import { api, csrfHeader } from '../api/client';
-=======
-import React, { useState } from 'react';
-import { api } from '../api/client';
->>>>>>> 0513329f
 import ErrorBoundary from '../components/ErrorBoundary';
 import { ChunkGroup } from '../components/layout';
 import useSettingsData from '../hooks/useSettingsData';
