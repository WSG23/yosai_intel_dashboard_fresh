--- conflicted
+++ resolved
@@ -143,15 +143,9 @@
           >
             <section className="patterns-section">
               <h2>Top Security Patterns</h2>
-<<<<<<< HEAD
               <ChunkGroup className="patterns-list" limit={9}>
                 {analyticsData.patterns.map((pattern) => (
                   <div key={pattern.pattern} className="pattern-item">
-=======
-              <ChunkGroup className="patterns-list" limit={9} role="list">
-                {analyticsData.patterns.map((pattern, index) => (
-                  <div key={index} className="pattern-item" role="listitem">
->>>>>>> d82b49dc
                     <div className="pattern-info">
                       <span className="pattern-name">{pattern.pattern}</span>
                       <span className="pattern-count">
@@ -174,15 +168,9 @@
 
             <section className="devices-section">
               <h2>Device Distribution</h2>
-<<<<<<< HEAD
               <ChunkGroup className="device-grid" limit={9}>
                 {analyticsData.device_distribution.map((device) => (
                   <div key={device.device} className="device-card">
-=======
-              <ChunkGroup className="device-grid" limit={9} role="list">
-                {analyticsData.device_distribution.map((device, index) => (
-                  <div key={index} className="device-card" role="listitem">
->>>>>>> d82b49dc
                     <span className="device-name">{device.device}</span>
                     <span className="device-count">{device.count}</span>
                   </div>
