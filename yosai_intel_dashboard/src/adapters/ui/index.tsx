import React, { Suspense } from 'react';
import ReactDOM from 'react-dom/client';
const RealTimeAnalyticsPage = React.lazy(() => import('./pages/RealTimeAnalyticsPage'));
const Upload = React.lazy(() => import('./pages/Upload'));
const Analytics = React.lazy(() => import('./pages/Analytics'));
const Graphs = React.lazy(() => import('./pages/Graphs'));
const Export = React.lazy(() => import('./pages/Export'));
const Settings = React.lazy(() => import('./pages/Settings'));
const DashboardBuilder = React.lazy(() => import('./pages/DashboardBuilder'));
import { BrowserRouter, Routes, Route, Navigate } from 'react-router-dom';
import { QueryClientProvider } from '@tanstack/react-query';
import { queryClient } from './queryClient';
import { ZustandProvider } from './state';
import { SelectionProvider } from './core/interaction/SelectionContext';

import "./index.css";
const rootEl = document.getElementById('root');
if (rootEl) {
  const root = ReactDOM.createRoot(rootEl as HTMLElement);
  root.render(
    <React.StrictMode>
<<<<<<< HEAD
      <QueryClientProvider client={queryClient}>
        <BrowserRouter>
          <Suspense fallback={<div>Loading...</div>}>

            <Routes>
              <Route path="/" element={<Navigate to="/upload" replace />} />
              <Route path="/upload" element={<Upload />} />
              <Route path="/analytics" element={<Analytics />} />
              <Route path="/graphs" element={<Graphs />} />
              <Route path="/export" element={<Export />} />
              <Route path="/settings" element={<Settings />} />
              <Route path="/builder" element={<DashboardBuilder />} />
            </Routes>
          </Suspense>
        </BrowserRouter>
      </QueryClientProvider>
=======
      <SelectionProvider>
        <QueryClientProvider client={queryClient}>
          <BrowserRouter>
            <Suspense fallback={<div>Loading...</div>}>
>>>>>>> b70e3238

              <Routes>
                <Route path="/" element={<Navigate to="/upload" replace />} />
                <Route path="/upload" element={<Upload />} />
                <Route path="/analytics" element={<Analytics />} />
                <Route path="/graphs" element={<Graphs />} />
                <Route path="/export" element={<Export />} />
                <Route path="/settings" element={<Settings />} />
              </Routes>
            </Suspense>
          </BrowserRouter>
        </QueryClientProvider>
      </SelectionProvider>

    </React.StrictMode>
  );
}

const rtEl = document.getElementById('real-time-root');
if (rtEl) {
  const rtRoot = ReactDOM.createRoot(rtEl as HTMLElement);
  rtRoot.render(
    <React.StrictMode>
      <SelectionProvider>
        <ZustandProvider>
          <Suspense fallback={<div>Loading...</div>}>
            <RealTimeAnalyticsPage />
          </Suspense>
        </ZustandProvider>
      </SelectionProvider>

    </React.StrictMode>
  );
}<|MERGE_RESOLUTION|>--- conflicted
+++ resolved
@@ -19,7 +19,6 @@
   const root = ReactDOM.createRoot(rootEl as HTMLElement);
   root.render(
     <React.StrictMode>
-<<<<<<< HEAD
       <QueryClientProvider client={queryClient}>
         <BrowserRouter>
           <Suspense fallback={<div>Loading...</div>}>
@@ -36,12 +35,7 @@
           </Suspense>
         </BrowserRouter>
       </QueryClientProvider>
-=======
-      <SelectionProvider>
-        <QueryClientProvider client={queryClient}>
-          <BrowserRouter>
-            <Suspense fallback={<div>Loading...</div>}>
->>>>>>> b70e3238
+
 
               <Routes>
                 <Route path="/" element={<Navigate to="/upload" replace />} />
