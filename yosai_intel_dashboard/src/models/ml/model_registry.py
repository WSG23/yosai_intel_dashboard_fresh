--- conflicted
+++ resolved
@@ -340,11 +340,7 @@
         version: str | None = None,
         training_date: datetime | None = None,
         experiment_id: str = "default",
-<<<<<<< HEAD
         baseline: pd.DataFrame | None = None,
-=======
-        feature_defs_version: str | None = None,
->>>>>>> 1dd154b1
 
     ) -> ModelRecord:
         session = self._session()
