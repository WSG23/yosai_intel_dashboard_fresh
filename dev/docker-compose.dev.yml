version: "3.8"

services:
  postgres:
    image: postgres:15
    environment:
      POSTGRES_USER: ${POSTGRES_USER:-postgres}
      POSTGRES_PASSWORD: ${POSTGRES_PASSWORD:-postgres}
      POSTGRES_DB: ${POSTGRES_DB:-postgres}
    ports:
      - "${POSTGRES_PORT:-5432}:5432"
    volumes:
      - postgres_data:/var/lib/postgresql/data
    networks:
      - infra

  redis:
    image: redis:7
    ports:
      - "${REDIS_PORT:-6379}:6379"
    volumes:
      - redis_data:/data
    networks:
      - infra

  vault:
    image: hashicorp/vault:1.13.3
    environment:
      VAULT_DEV_ROOT_TOKEN_ID: ${VAULT_DEV_ROOT_TOKEN_ID:-root}
      VAULT_DEV_LISTEN_ADDRESS: 0.0.0.0:${VAULT_PORT:-8200}
    ports:
      - "${VAULT_PORT:-8200}:${VAULT_PORT:-8200}"
    cap_add:
      - IPC_LOCK
    command: vault server -dev
    networks:
      - infra

<<<<<<< HEAD
    kafka:
      image: redpandadata/redpanda:${REDPANDA_TAG:-23.2.4}
=======
  kafka:
    image: redpandadata/redpanda:${REDPANDA_TAG:-24.1.2}
>>>>>>> 731643fc
    command:
      - redpanda
      - start
      - --overprovisioned
      - --smp
      - "1"
      - --memory
      - 1G
      - --reserve-memory
      - 0M
      - --check=false
    ports:
      - "${KAFKA_PORT:-9092}:9092"
    volumes:
      - kafka_data:/var/lib/redpanda/data
    networks:
      - infra

networks:
  infra:

volumes:
  postgres_data:
  redis_data:
  kafka_data:<|MERGE_RESOLUTION|>--- conflicted
+++ resolved
@@ -36,13 +36,9 @@
     networks:
       - infra
 
-<<<<<<< HEAD
     kafka:
       image: redpandadata/redpanda:${REDPANDA_TAG:-23.2.4}
-=======
-  kafka:
-    image: redpandadata/redpanda:${REDPANDA_TAG:-24.1.2}
->>>>>>> 731643fc
+
     command:
       - redpanda
       - start
