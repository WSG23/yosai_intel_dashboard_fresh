--- conflicted
+++ resolved
@@ -11,26 +11,11 @@
 sys.path.append(str(PROJECT_ROOT))
 
 from src.common.config import ConfigService
-<<<<<<< HEAD
 from yosai_intel_dashboard.src.infrastructure.config.dynamic_config import (
     diagnose_upload_config,
     dynamic_config,
 )
-=======
-import importlib
 
-
-# Prefer the new clean-architecture module path but allow tests to
-# provide a lightweight stub by optionally importing the legacy module
-# via ``importlib``.  This keeps compatibility for existing tests while
-# avoiding the deprecated direct "config" import style.
-try:  # allow tests to provide a lightweight stub
-    dynamic_mod = importlib.import_module("config.dynamic_config")
-except Exception:  # pragma: no cover - fallback to real implementation
-    dynamic_mod = importlib.import_module(
-        "yosai_intel_dashboard.src.infrastructure.config.dynamic_config"
-    )
->>>>>>> 8bf79809
 
 diagnose_upload_config = dynamic_mod.diagnose_upload_config
 dynamic_config = dynamic_mod.dynamic_config
