--- conflicted
+++ resolved
@@ -1,23 +1,14 @@
 services:
   dashboard:
     command: ["bash","-lc","python -c \"from yosai_intel_dashboard.src.app import app; app.run_server(host='0.0.0.0', port=8050, debug=True)\""]
-    env_file: [./local.env]
-    environment:
-      DB_USER: ${DB_USER:-devuser}
-      DB_PASSWORD: ${DB_PASSWORD:-devpass}
     healthcheck:
       test: ["CMD-SHELL","true"]
-<<<<<<< HEAD
-
-=======
       interval: 30s
       timeout: 3s
       retries: 1
->>>>>>> d9b040d2
   api:
-    env_file: [./local.env]
-    environment:
-      DB_USER: ${DB_USER:-devuser}
-      DB_PASSWORD: ${DB_PASSWORD:-devpass}
     healthcheck:
-      test: ["CMD-SHELL","true"]+      test: ["CMD-SHELL","true"]
+      interval: 30s
+      timeout: 3s
+      retries: 1