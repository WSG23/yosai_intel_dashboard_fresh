"""Unified Unicode utilities package."""

from .core import UnicodeProcessor
from .helpers import (
    UnicodeQueryHandler,
    clean_unicode_surrogates,
    clean_unicode_text,
    decode_upload_content,
    safe_encode_text,
    sanitize_dataframe,
)
from .sql_safe import encode_query

__all__ = [
    "UnicodeProcessor",
    "UnicodeValidator",
    "UnicodeSanitizer",
    "UnicodeEncoder",
<<<<<<< HEAD
    "UnicodeSQLProcessor",
=======
    "clean_unicode_surrogates",
    "clean_unicode_text",
    "safe_encode_text",
    "UnicodeQueryHandler",
    "decode_upload_content",
    "sanitize_dataframe",
    "encode_query",

>>>>>>> ff04fe3f
]


def __getattr__(name: str):
    if name == "UnicodeValidator":
        from importlib import import_module

        return import_module(
            "security.unicode_security_validator"
        ).UnicodeSecurityValidator
    if name == "UnicodeSanitizer":
        from core import unicode as _u

        return _u.sanitize_unicode_input
    if name in {"UnicodeEncoder", "UnicodeSQLProcessor"}:
        from core import unicode as _u

        return _u.UnicodeSQLProcessor
<<<<<<< HEAD
    raise AttributeError(name)


class UnicodeQueryHandler:
    """Compatibility wrapper for safe SQL encoding."""

    @staticmethod
    def safe_encode_query(query: str) -> str:
        from core.unicode import UnicodeSQLProcessor

        return UnicodeSQLProcessor.encode_query(query)

    @staticmethod
    def safe_encode_params(params):
        if params is None:
            return None
        return tuple(
            UnicodeQueryHandler.safe_encode_query(p) if isinstance(p, str) else p
            for p in params
        )


__all__.append("UnicodeQueryHandler")


def clean_unicode_surrogates(text: str, replacement: str = "") -> str:
    """Compatibility shim for legacy imports."""
    from core.unicode import clean_surrogate_chars

    return clean_surrogate_chars(text, replacement)


__all__.append("clean_unicode_surrogates")
=======
    if name == "UnicodeSQLProcessor":
        from core import unicode as _u

        return _u.UnicodeSQLProcessor
    if name == "UnicodeQueryHandler":
        from config.database_exceptions import UnicodeEncodingError

        class _Handler:
            @staticmethod
            def safe_encode_query(query):
                cleaned = clean_unicode_surrogates(query)
                if cleaned != query:
                    raise UnicodeEncodingError("Invalid Unicode", original_value=query)
                return cleaned

            @staticmethod
            def safe_encode_params(params):
                if params is None:
                    return None
                if isinstance(params, dict):
                    return {k: _Handler.safe_encode_query(v) for k, v in params.items()}
                if isinstance(params, (list, tuple, set)):
                    return type(params)(_Handler.safe_encode_query(v) for v in params)
                return _Handler.safe_encode_query(params)

        return _Handler
    if name == "clean_unicode_surrogates":
        def _clean(text: str, replacement: str = "") -> str:
            if not isinstance(text, str):
                text = str(text)
            out = []
            i = 0
            while i < len(text):
                ch = text[i]
                code = ord(ch)
                if 0xD800 <= code <= 0xDBFF and i + 1 < len(text):
                    next_code = ord(text[i + 1])
                    if 0xDC00 <= next_code <= 0xDFFF:
                        pair = ((code - 0xD800) << 10) + (next_code - 0xDC00) + 0x10000
                        out.append(chr(pair))
                        i += 2
                        continue
                    if replacement:
                        out.append(replacement)
                    i += 1
                    continue
                if 0xDC00 <= code <= 0xDFFF:
                    if replacement:
                        out.append(replacement)
                    i += 1
                    continue
                out.append(ch)
                i += 1
            return "".join(out)

        return _clean
    raise AttributeError(name)
>>>>>>> ff04fe3f
<|MERGE_RESOLUTION|>--- conflicted
+++ resolved
@@ -16,20 +16,8 @@
     "UnicodeValidator",
     "UnicodeSanitizer",
     "UnicodeEncoder",
-<<<<<<< HEAD
     "UnicodeSQLProcessor",
-=======
-    "clean_unicode_surrogates",
-    "clean_unicode_text",
-    "safe_encode_text",
-    "UnicodeQueryHandler",
-    "decode_upload_content",
-    "sanitize_dataframe",
-    "encode_query",
-
->>>>>>> ff04fe3f
 ]
-
 
 def __getattr__(name: str):
     if name == "UnicodeValidator":
@@ -46,9 +34,12 @@
         from core import unicode as _u
 
         return _u.UnicodeSQLProcessor
-<<<<<<< HEAD
-    raise AttributeError(name)
+    if name == "UnicodeSQLProcessor":
+        from core import unicode as _u
 
+        return _u.UnicodeSQLProcessor
+    if name == "UnicodeQueryHandler":
+        from config.database_exceptions import UnicodeEncodingError
 
 class UnicodeQueryHandler:
     """Compatibility wrapper for safe SQL encoding."""
@@ -80,62 +71,3 @@
 
 
 __all__.append("clean_unicode_surrogates")
-=======
-    if name == "UnicodeSQLProcessor":
-        from core import unicode as _u
-
-        return _u.UnicodeSQLProcessor
-    if name == "UnicodeQueryHandler":
-        from config.database_exceptions import UnicodeEncodingError
-
-        class _Handler:
-            @staticmethod
-            def safe_encode_query(query):
-                cleaned = clean_unicode_surrogates(query)
-                if cleaned != query:
-                    raise UnicodeEncodingError("Invalid Unicode", original_value=query)
-                return cleaned
-
-            @staticmethod
-            def safe_encode_params(params):
-                if params is None:
-                    return None
-                if isinstance(params, dict):
-                    return {k: _Handler.safe_encode_query(v) for k, v in params.items()}
-                if isinstance(params, (list, tuple, set)):
-                    return type(params)(_Handler.safe_encode_query(v) for v in params)
-                return _Handler.safe_encode_query(params)
-
-        return _Handler
-    if name == "clean_unicode_surrogates":
-        def _clean(text: str, replacement: str = "") -> str:
-            if not isinstance(text, str):
-                text = str(text)
-            out = []
-            i = 0
-            while i < len(text):
-                ch = text[i]
-                code = ord(ch)
-                if 0xD800 <= code <= 0xDBFF and i + 1 < len(text):
-                    next_code = ord(text[i + 1])
-                    if 0xDC00 <= next_code <= 0xDFFF:
-                        pair = ((code - 0xD800) << 10) + (next_code - 0xDC00) + 0x10000
-                        out.append(chr(pair))
-                        i += 2
-                        continue
-                    if replacement:
-                        out.append(replacement)
-                    i += 1
-                    continue
-                if 0xDC00 <= code <= 0xDFFF:
-                    if replacement:
-                        out.append(replacement)
-                    i += 1
-                    continue
-                out.append(ch)
-                i += 1
-            return "".join(out)
-
-        return _clean
-    raise AttributeError(name)
->>>>>>> ff04fe3f
