import json
import pandas as pd
import tempfile
from pathlib import Path

from core.unicode_processor import (
    UnicodeProcessor,
    ChunkedUnicodeProcessor,
    clean_unicode_text,
    safe_decode,
    safe_encode,
    sanitize_dataframe,
)
from core.callback_controller import (
    CallbackController,
    CallbackEvent,
    fire_event,
    callback_handler,
)
<<<<<<< HEAD
from core.file_processor import (
    FileProcessor as RobustFileProcessor,
    process_file_simple,
    FileProcessingError,
)

=======
from services.unified_file_validator import UnifiedFileValidator as RobustFileProcessor
from services.data_processing.file_handler import process_file_simple, FileProcessingError
>>>>>>> 91ef8806

class TestUnicodeProcessor:
    def test_clean_surrogate_chars_basic(self):
        text = "Hello\uD83D\uDE00World"
        assert UnicodeProcessor.clean_surrogate_chars(text) == "HelloWorld"

    def test_clean_surrogate_chars_isolated_surrogates(self):
        text = "Test\uD83DText"
        assert UnicodeProcessor.clean_surrogate_chars(text) == "TestText"
        text = "Test\uDE00Text"
        assert UnicodeProcessor.clean_surrogate_chars(text) == "TestText"

    def test_clean_surrogate_chars_with_replacement(self):
        text = "Hello\uD83DWorld"
        assert UnicodeProcessor.clean_surrogate_chars(text, replacement="X") == "HelloXWorld"

    def test_safe_decode_bytes_utf8_with_surrogates(self):
        text = "Test\uD83D\uDE00Text"
        data = text.encode("utf-8", "surrogatepass")
        result = UnicodeProcessor.safe_decode_bytes(data)
        assert "Test" in result and "Text" in result
        assert "\uD83D" not in result and "\uDE00" not in result

    def test_safe_decode_bytes_fallback_encoding(self):
        text = "Caf\xe9".encode("latin-1")
        assert UnicodeProcessor.safe_decode_bytes(text, "latin-1") == "Café"

    def test_safe_encode_text_various_types(self):
        assert UnicodeProcessor.safe_encode_text("Test\uD83D") == "Test"
        assert UnicodeProcessor.safe_encode_text(None) == ""
        assert UnicodeProcessor.safe_encode_text(pd.NA) == ""
        assert UnicodeProcessor.safe_encode_text(123) == "123"
        assert UnicodeProcessor.safe_encode_text(45.6) == "45.6"
        bytes_val = "hello".encode("utf-8")
        assert UnicodeProcessor.safe_encode_text(bytes_val) == "hello"

    def test_sanitize_dataframe_columns_and_data(self):
        df = pd.DataFrame({"col\uD83D": ["value1\uDE00", "value2"], "normal": ["n1", "n2\uD83D"]})
        out = UnicodeProcessor.sanitize_dataframe(df)
        assert "col" in out.columns
        assert "\uD83D" not in str(out.columns)
        assert out.iloc[0, 0] == "value1"
        assert out.iloc[1, 1] == "n2"

    def test_sanitize_dataframe_dangerous_prefixes(self):
        df = pd.DataFrame({"=danger": ["=formula", "+cmd", "-opt", "@imp"], "n": ["a", "b", "c", "d"]})
        out = UnicodeProcessor.sanitize_dataframe(df)
        assert "danger" in out.columns
        assert out.iloc[0, 0] == "formula"
        assert out.iloc[1, 0] == "cmd"
        assert out.iloc[2, 0] == "opt"
        assert out.iloc[3, 0] == "imp"

    def test_sanitize_dataframe_duplicate_columns(self):
        df = pd.DataFrame([[1, 2]], columns=["dup", "dup"])
        out = UnicodeProcessor.sanitize_dataframe(df)
        assert list(out.columns) == ["dup", "dup_1"]

    def test_sanitize_dataframe_empty_columns(self):
        df = pd.DataFrame([[1, 2]], columns=["", None])
        out = UnicodeProcessor.sanitize_dataframe(df)
        assert list(out.columns) == ["col_0", "col_1"]


class TestChunkedUnicodeProcessor:
    def test_process_large_content_utf8(self):
        content = ("Hello World! " * 1000).encode("utf-8")
        result = ChunkedUnicodeProcessor.process_large_content(content, chunk_size=100)
        assert result == "Hello World! " * 1000

    def test_process_large_content_with_surrogates(self):
        content = ("Test\uD83D\uDE00Content" * 500).encode("utf-8", "surrogatepass")
        result = ChunkedUnicodeProcessor.process_large_content(content, chunk_size=50)
        assert "\uD83D" not in result and "\uDE00" not in result
        assert "TestContent" in result


class TestCallbackController:
    def test_callback_registration_and_firing(self):
        controller = CallbackController()
        controller.clear_all_callbacks()
        called = {}

        def cb(ctx):
            called["e"] = ctx.event_type
            called["s"] = ctx.source_id
        controller.register_callback(CallbackEvent.FILE_UPLOAD_START, cb)
        controller.fire_event(CallbackEvent.FILE_UPLOAD_START, "src", {"f": 1})
        assert called["e"] == CallbackEvent.FILE_UPLOAD_START
        assert called["s"] == "src"

    def test_callback_unregistration(self):
        controller = CallbackController()
        controller.clear_all_callbacks()
        hits = []

        def cb(ctx):
            hits.append(ctx.event_type)
        controller.register_callback(CallbackEvent.ANALYSIS_START, cb)
        controller.fire_event(CallbackEvent.ANALYSIS_START, "t", {})
        assert controller.unregister_callback(CallbackEvent.ANALYSIS_START, cb)
        controller.fire_event(CallbackEvent.ANALYSIS_START, "t", {})
        assert len(hits) == 1

    def test_multiple_callbacks_same_event(self):
        controller = CallbackController()
        controller.clear_all_callbacks()
        results = []

        def cb1(ctx):
            results.append("cb1")

        def cb2(ctx):
            results.append("cb2")

        controller.register_callback(CallbackEvent.USER_ACTION, cb1)
        controller.register_callback(CallbackEvent.USER_ACTION, cb2)
        controller.fire_event(CallbackEvent.USER_ACTION, "x", {})
        assert results == ["cb1", "cb2"]

    def test_callback_error_handling(self):
        controller = CallbackController()
        controller.clear_all_callbacks()
        seen = []

        def err_handler(exc, ctx):
            seen.append(str(exc))

        def fail(ctx):
            raise ValueError("boom")

        def ok(ctx):
            seen.append("ok")

        controller.register_error_handler(err_handler)
        controller.register_callback(CallbackEvent.SYSTEM_ERROR, fail)
        controller.register_callback(CallbackEvent.SYSTEM_ERROR, ok)
        controller.fire_event(CallbackEvent.SYSTEM_ERROR, "src", {})
        assert "boom" in seen and "ok" in seen

    def test_callback_decorator(self):
        controller = CallbackController()
        controller.clear_all_callbacks()
        executed = []

        @callback_handler(CallbackEvent.DATA_QUALITY_CHECK)
        def decorated(ctx):
            executed.append(ctx.source_id)

        controller.fire_event(CallbackEvent.DATA_QUALITY_CHECK, "decor", {})
        assert "decor" in executed


class TestRobustFileProcessor:
    def test_process_csv_basic(self):
        csv = "name,age,city\nJohn,30,NYC\nJane,25,LA".encode("utf-8")
        proc = RobustFileProcessor()
        df, err = proc.process_file(csv, "test.csv")
        assert err is None
        assert len(df) == 2
        assert list(df.columns) == ["name", "age", "city"]

    def test_process_csv_with_unicode_surrogates(self):
        csv = "name\uD83D,value\ntest\uDE00,123".encode("utf-8", "surrogatepass")
        proc = RobustFileProcessor()
        df, err = proc.process_file(csv, "u.csv")
        assert err is None
        assert "\uD83D" not in str(df.columns)
        assert "\uDE00" not in str(df.values)

    def test_process_csv_different_delimiters(self):
        csv = "name;age;city\nJohn;30;NYC".encode("utf-8")
        proc = RobustFileProcessor()
        df, err = proc.process_file(csv, "semi.csv")
        assert err is None
        assert df.iloc[0]["name"] == "John"

    def test_process_json_basic(self):
        data = json.dumps([{"name": "John", "age": 30}, {"name": "Jane", "age": 25}]).encode("utf-8")
        proc = RobustFileProcessor()
        df, err = proc.process_file(data, "test.json")
        assert err is None and len(df) == 2

    def test_process_json_with_surrogates(self):
        text = json.dumps({"name\uD83D": "val\uDE00"})
        proc = RobustFileProcessor()
        df, err = proc.process_file(text.encode("utf-8", "surrogatepass"), "u.json")
        assert err is None
        assert "\uD83D" not in str(df.columns)
        assert "\uDE00" not in str(df.values)

    def test_process_excel_basic(self):
        df_original = pd.DataFrame({"name": ["John", "Jane"], "age": [30, 25]})
        with tempfile.NamedTemporaryFile(suffix=".xlsx") as tmp:
            df_original.to_excel(tmp.name, index=False)
            excel_bytes = Path(tmp.name).read_bytes()
        proc = RobustFileProcessor()
        df, err = proc.process_file(excel_bytes, "test.xlsx")
        assert err is None and len(df) == 2

    def test_unsupported_file_type(self):
        proc = RobustFileProcessor()
        df, err = proc.process_file(b"content", "test.txt")
        assert err is not None and "Unsupported" in err
        assert df.empty

    def test_empty_file_handling(self):
        proc = RobustFileProcessor()
        df, err = proc.process_file(b"", "test.csv")
        assert err and "empty" in err.lower()

    def test_file_validation_metrics(self):
        df = pd.DataFrame({"col1": ["a", "", "c"], "col2": [1, None, 3]})
        metrics = RobustFileProcessor.validate_dataframe(df)
        assert metrics["valid"] and metrics["rows"] == 3 and metrics["columns"] == 2
        assert "empty_ratio" in metrics and "column_names" in metrics

    def test_callback_integration(self):
        events = []

        def track(ctx):
            events.append(ctx.event_type)

        controller = CallbackController()
        controller.clear_all_callbacks()
        controller.register_callback(CallbackEvent.FILE_PROCESSING_START, track)
        controller.register_callback(CallbackEvent.FILE_PROCESSING_COMPLETE, track)
        csv = "name,age\nJohn,30".encode("utf-8")
        proc = RobustFileProcessor(controller)
        df, err = proc.process_file(csv, "cb.csv", "src")
        assert err is None and len(df) == 1
        assert CallbackEvent.FILE_PROCESSING_START in events
        assert CallbackEvent.FILE_PROCESSING_COMPLETE in events


class TestPublicAPI:
    def test_clean_unicode_text_function(self):
        assert clean_unicode_text("Hello\uD83DWorld") == "HelloWorld"

    def test_safe_decode_function(self):
        assert safe_decode(b"Hello") == "Hello"

    def test_safe_encode_function(self):
        assert safe_encode("Hello\uD83D") == "Hello"

    def test_sanitize_dataframe_function(self):
        df = pd.DataFrame({"col\uD83D": ["val\uDE00"]})
        out = sanitize_dataframe(df)
        assert "col" in out.columns and out.iloc[0, 0] == "val"

    def test_process_file_simple_function(self):
        csv = "name,age\nJohn,30".encode("utf-8")
        df, err = process_file_simple(csv, "simple.csv")
        assert err is None and len(df) == 1


class TestIntegration:
    def test_end_to_end_unicode_file_processing(self):
        content = (
            "name\uD83D,age,city\uDE00\n"
            "John\uD83D\uDE00,30,NYC\n"
            "=Jane\uDFFF,25,LA\uD800"
        ).encode("utf-8", "surrogatepass")
        events = []

        def tracker(ctx):
            events.append(ctx.event_type)

        controller = CallbackController()
        controller.clear_all_callbacks()
        controller.register_callback(CallbackEvent.FILE_PROCESSING_START, tracker)
        controller.register_callback(CallbackEvent.FILE_PROCESSING_COMPLETE, tracker)
        proc = RobustFileProcessor(controller)
        df, err = proc.process_file(content, "complex.csv")
        assert err is None and len(df) == 2
        assert all("\uD83D" not in c and "\uDE00" not in c for c in df.columns)
        jane_row = df[df.iloc[:, 0].str.contains("Jane", na=False)]
        assert len(jane_row) == 1 and not jane_row.iloc[0, 0].startswith("=")
        assert CallbackEvent.FILE_PROCESSING_START in events
        assert CallbackEvent.FILE_PROCESSING_COMPLETE in events<|MERGE_RESOLUTION|>--- conflicted
+++ resolved
@@ -17,17 +17,13 @@
     fire_event,
     callback_handler,
 )
-<<<<<<< HEAD
 from core.file_processor import (
     FileProcessor as RobustFileProcessor,
     process_file_simple,
     FileProcessingError,
 )
 
-=======
-from services.unified_file_validator import UnifiedFileValidator as RobustFileProcessor
-from services.data_processing.file_handler import process_file_simple, FileProcessingError
->>>>>>> 91ef8806
+
 
 class TestUnicodeProcessor:
     def test_clean_surrogate_chars_basic(self):
