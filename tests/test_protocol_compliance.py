--- conflicted
+++ resolved
@@ -36,19 +36,8 @@
             assert hasattr(SecurityValidator, method)
 
     def test_all_registered_services_implement_protocols(self):
-<<<<<<< HEAD
         container = TestContainerBuilder().with_all_services().build()
-=======
-        container = (
-            TestContainerBuilder()
-            .with_env_defaults()
-            .with_all_services()
-            .with_fake_analytics_service()
-            .with_upload_services()
-            .with_dash_stubs()
-            .build()
-        )
->>>>>>> 275a4cfe
+
         results = container.validate_registrations()
         assert len(results["protocol_violations"]) == 0
         assert len(results["missing_dependencies"]) == 0