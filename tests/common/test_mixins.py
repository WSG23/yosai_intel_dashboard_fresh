from __future__ import annotations

import logging

import pytest

from src.common.base import BaseComponent
from src.common.mixins import (
    Loggable,
    LoggingMixin,
    Serializable,
    SerializationMixin,
)


class DummyLoggingComponent(LoggingMixin, BaseComponent):
    pass


class DummySerializationComponent(SerializationMixin, BaseComponent):
    pass


def test_logging_mixin_logs(caplog):
    comp = DummyLoggingComponent()
    assert isinstance(comp, Loggable)
    with caplog.at_level(logging.INFO):
        comp.log("hello world")
    assert "hello world" in caplog.text


def test_logging_mixin_custom_level(caplog):
    comp = DummyLoggingComponent()
    with caplog.at_level(logging.DEBUG):
        comp.log("debug msg", logging.DEBUG)
    assert "debug msg" in caplog.text


def test_serialization_mixin_roundtrip():
<<<<<<< HEAD
    comp = DummySerializationComponent(5)
    assert isinstance(comp, Serializable)
=======
    comp = DummySerializationComponent(value=5)
>>>>>>> 299236d8
    data = comp.to_dict()
    assert data["value"] == 5
    new_comp = DummySerializationComponent.from_dict(data)
    assert isinstance(new_comp, DummySerializationComponent)
    assert new_comp.value == 5<|MERGE_RESOLUTION|>--- conflicted
+++ resolved
@@ -37,12 +37,8 @@
 
 
 def test_serialization_mixin_roundtrip():
-<<<<<<< HEAD
     comp = DummySerializationComponent(5)
     assert isinstance(comp, Serializable)
-=======
-    comp = DummySerializationComponent(value=5)
->>>>>>> 299236d8
     data = comp.to_dict()
     assert data["value"] == 5
     new_comp = DummySerializationComponent.from_dict(data)
