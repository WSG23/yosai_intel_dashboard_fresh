import asyncio
import importlib
import pathlib
import sys
import types
from jose import jwt

import pytest
from fastapi import Depends, FastAPI, HTTPException
import httpx

SERVICES_PATH = pathlib.Path(__file__).resolve().parents[2] / "services"


def load_module():
    """Import the event ingestion app with external deps stubbed out."""

    otel_stub = types.ModuleType("opentelemetry.instrumentation.fastapi")
    otel_stub.FastAPIInstrumentor = types.SimpleNamespace(
        instrument_app=lambda *a, **k: None
    )
    sys.modules.setdefault("opentelemetry.instrumentation.fastapi", otel_stub)

    prom_stub = types.ModuleType("prometheus_fastapi_instrumentator")

    class DummyInstr:
        def instrument(self, app):
            return self

        def expose(self, app):
            return self

    prom_stub.Instrumentator = lambda: DummyInstr()
    sys.modules.setdefault("prometheus_fastapi_instrumentator", prom_stub)
<<<<<<< HEAD

    health_stub = types.ModuleType(
        "yosai_intel_dashboard.src.infrastructure.discovery.health_check"
    )
    health_stub.register_health_check = lambda *a, **k: None
    health_stub.setup_health_checks = lambda app: None
    sys.modules[
        "yosai_intel_dashboard.src.infrastructure.discovery.health_check"
    ] = health_stub

    tracing_stub = types.ModuleType("tracing")
    tracing_stub.trace_async_operation = lambda *a, **k: a[-1]
    sys.modules.setdefault("tracing", tracing_stub)

    err_pkg = types.ModuleType("error_handling")
    err_mw = types.ModuleType("error_handling.middleware")
    from starlette.middleware.base import BaseHTTPMiddleware
    from fastapi.responses import JSONResponse

    class DummyMW(BaseHTTPMiddleware):
        async def dispatch(self, request, call_next):
            try:
                return await call_next(request)
            except Exception as exc:  # noqa: BLE001
                return JSONResponse({"code": "internal", "message": str(exc)}, status_code=500)

    err_mw.ErrorHandlingMiddleware = DummyMW
    err_pkg.middleware = err_mw
    err_pkg.api_error_response = types.SimpleNamespace()
    sys.modules.setdefault("error_handling", err_pkg)
    sys.modules.setdefault("error_handling.middleware", err_mw)
    sys.modules.setdefault("error_handling.api_error_response", err_pkg.api_error_response)

    streaming_stub = types.ModuleType("services.streaming.service")

    class DummyStreamingService:
        def __init__(self, *a, **k):
            pass

        def initialize(self):
            pass

        def consume(self, timeout: float = 1.0):  # pragma: no cover - default
            return []

        def close(self):
            pass

    streaming_stub.StreamingService = DummyStreamingService
    sys.modules.setdefault("services.streaming.service", streaming_stub)
    sys.modules.setdefault("services.streaming", types.ModuleType("services.streaming"))
    sys.modules["services.streaming"].service = streaming_stub

    core_stub = types.ModuleType("core.security")

    class DummyLimiter:
        def is_allowed(self, *a, **k):
            return {"allowed": True}

    core_stub.RateLimiter = DummyLimiter
    sys.modules.setdefault("core.security", core_stub)

    sys.modules.setdefault("aiohttp", types.ModuleType("aiohttp"))

    security_stub = types.ModuleType("services.security")
    security_stub.verify_service_jwt = lambda token: {"sub": "svc"}
    sys.modules.setdefault("services.security", security_stub)

=======
    auth_stub = types.ModuleType("services.auth")
    auth_stub.verify_jwt_token = lambda token: jwt.decode(token, "secret", algorithms=["HS256"])
    sys.modules.setdefault("services.auth", auth_stub)
>>>>>>> b9075bb4
    sys.path.insert(0, str(SERVICES_PATH / "event-ingestion"))
    sys.modules.get("services").__path__ = [str(SERVICES_PATH)]

    service_stub = types.ModuleType("yosai_framework.service")

    class DummyService:
        def __init__(self, *a, **k):
            self.app = FastAPI()
            self.app.state.live = True
            self.app.state.ready = True
            self.app.state.startup_complete = True

            @self.app.get("/health")
            async def _health():
                return {"status": "ok"}

            @self.app.get("/health/live")
            async def _live():
                return {"status": "ok"}

            @self.app.get("/health/ready")
            async def _ready():
                if self.app.state.ready:
                    return {"status": "ready"}
                raise HTTPException(status_code=503, detail="not ready")

            @self.app.get("/health/startup")
            async def _startup():
                if self.app.state.startup_complete:
                    return {"status": "complete"}
                raise HTTPException(status_code=503, detail="starting")

        def start(self):
            pass

        def stop(self, *a):
            pass

    service_stub.BaseService = DummyService
    sys.modules.setdefault("yosai_framework.service", service_stub)

    errors_stub = types.ModuleType("yosai_framework.errors")

    class ServiceError(Exception):
        def __init__(self, code, message):
            self.code = code
            self.message = message

        def to_dict(self):
            return {"code": self.code, "message": self.message}

    errors_stub.ServiceError = ServiceError
    sys.modules.setdefault("yosai_framework.errors", errors_stub)

    return importlib.import_module("app")


@pytest.mark.asyncio
async def test_consume_loop_logs(monkeypatch):
    module = load_module()

    messages = [b"a", b"b"]

    def fake_consume(timeout: float = 1.0):
        for m in messages:
            yield m

    fake_service = types.SimpleNamespace(
        consume=fake_consume,
        initialize=lambda: None,
        close=lambda: None,
        health_check=lambda: {"ok": True},
    )
    module.service = fake_service

    seen = []

    class DummyLogger:
        def info(self, msg, value):
            seen.append(value)

    module.app.logger = DummyLogger()

    async def fake_sleep(_):
        raise asyncio.CancelledError()

    monkeypatch.setattr(module, "asyncio", types.SimpleNamespace(sleep=fake_sleep))

    with pytest.raises(asyncio.CancelledError):
        await module._consume_loop()

    assert seen == messages


@pytest.mark.asyncio
async def test_health_endpoint(monkeypatch):
    module = load_module()
    fake_service = types.SimpleNamespace(
        consume=lambda timeout=1.0: [],
        initialize=lambda: None,
        close=lambda: None,
        health_check=lambda: {"status": "ok"},
    )
    module.service = fake_service
    async with httpx.AsyncClient(transport=httpx.ASGITransport(app=module.app), base_url="http://test") as client:
        resp = await client.get("/health")
    assert resp.status_code == 200
    assert resp.json() == {"status": "ok"}


@pytest.mark.asyncio
async def test_error_handling_middleware():
    module = load_module()

    @module.app.get("/boom")
    async def _boom():
        raise RuntimeError("fail")

    async with httpx.AsyncClient(transport=httpx.ASGITransport(app=module.app), base_url="http://test") as client:
        resp = await client.get("/boom")
    assert resp.status_code == 500
    assert resp.json() == {"code": "internal", "message": "fail"}


<<<<<<< HEAD
@pytest.mark.asyncio
async def test_health_ready_endpoint():
    module = load_module()
    module.app.state.ready = True
    async with httpx.AsyncClient(transport=httpx.ASGITransport(app=module.app), base_url="http://test") as client:
        resp = await client.get("/health/ready")
        assert resp.status_code == 200
        assert resp.json() == {"status": "ready"}


@pytest.mark.asyncio
async def test_jwt_validation_failures(monkeypatch):
    module = load_module()

    @module.app.get("/secure", dependencies=[Depends(module.verify_token)])
    async def _secure():
        return {"ok": True}

    async with httpx.AsyncClient(transport=httpx.ASGITransport(app=module.app), base_url="http://test") as client:
        resp = await client.get("/secure")
        assert resp.status_code == 401

        monkeypatch.setattr(module, "verify_service_jwt", lambda *_: None)
        resp = await client.get("/secure", headers={"Authorization": "Bearer bad"})
        assert resp.status_code == 401


@pytest.mark.asyncio
async def test_successful_ingestion_behavior(monkeypatch):
    module = load_module()

    messages = [b"one", b"two"]

    def fake_consume(timeout: float = 1.0):
        for m in messages:
            yield m

    module.service = types.SimpleNamespace(
        consume=fake_consume,
        initialize=lambda: None,
        close=lambda: None,
        health_check=lambda: {"ok": True},
    )

    seen = []

    class DummyLogger:
        def info(self, msg, value):
            seen.append(value)

    module.app.logger = DummyLogger()

    async def fake_sleep(_):
        raise asyncio.CancelledError()

    monkeypatch.setattr(module, "asyncio", types.SimpleNamespace(sleep=fake_sleep))

    with pytest.raises(asyncio.CancelledError):
        await module._consume_loop()

    assert seen == messages
=======
def test_verify_jwt_token_util():
    from services.auth import verify_jwt_token
    token = jwt.encode({"iss": "svc"}, "secret", algorithm="HS256")
    claims = verify_jwt_token(token)
    assert claims["iss"] == "svc"
>>>>>>> b9075bb4
<|MERGE_RESOLUTION|>--- conflicted
+++ resolved
@@ -32,7 +32,6 @@
 
     prom_stub.Instrumentator = lambda: DummyInstr()
     sys.modules.setdefault("prometheus_fastapi_instrumentator", prom_stub)
-<<<<<<< HEAD
 
     health_stub = types.ModuleType(
         "yosai_intel_dashboard.src.infrastructure.discovery.health_check"
@@ -101,11 +100,7 @@
     security_stub.verify_service_jwt = lambda token: {"sub": "svc"}
     sys.modules.setdefault("services.security", security_stub)
 
-=======
-    auth_stub = types.ModuleType("services.auth")
-    auth_stub.verify_jwt_token = lambda token: jwt.decode(token, "secret", algorithms=["HS256"])
-    sys.modules.setdefault("services.auth", auth_stub)
->>>>>>> b9075bb4
+
     sys.path.insert(0, str(SERVICES_PATH / "event-ingestion"))
     sys.modules.get("services").__path__ = [str(SERVICES_PATH)]
 
@@ -230,7 +225,6 @@
     assert resp.json() == {"code": "internal", "message": "fail"}
 
 
-<<<<<<< HEAD
 @pytest.mark.asyncio
 async def test_health_ready_endpoint():
     module = load_module()
@@ -292,10 +286,3 @@
         await module._consume_loop()
 
     assert seen == messages
-=======
-def test_verify_jwt_token_util():
-    from services.auth import verify_jwt_token
-    token = jwt.encode({"iss": "svc"}, "secret", algorithm="HS256")
-    claims = verify_jwt_token(token)
-    assert claims["iss"] == "svc"
->>>>>>> b9075bb4
