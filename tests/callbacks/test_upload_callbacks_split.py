--- conflicted
+++ resolved
@@ -1,132 +1,5 @@
 import types
 import pytest
-<<<<<<< HEAD
-=======
-from pathlib import Path
-
-# Ensure repository root is on the import path so local shims are found
-sys.path.insert(0, str(Path(__file__).resolve().parents[2]))
-
-stub_dash = types.ModuleType("dash")
-stub_dash.dcc = types.SimpleNamespace()
-stub_dash.html = types.SimpleNamespace()
-stub_dash.no_update = None
-dash_exceptions = types.ModuleType("dash.exceptions")
-dash_exceptions.PreventUpdate = type("PreventUpdate", (), {})
-sys.modules["dash"] = stub_dash
-sys.modules["dash.exceptions"] = dash_exceptions
-
-stub_pandas = types.ModuleType("pandas")
-stub_pandas.DataFrame = object
-sys.modules["pandas"] = stub_pandas
-sys.modules["yaml"] = types.ModuleType("yaml")
-sys.modules["analytics.controllers"] = types.ModuleType("analytics.controllers")
-sys.modules["analytics.controllers"].UnifiedAnalyticsController = object
-sys.modules["core.dash_profile"] = types.ModuleType("core.dash_profile")
-sys.modules["core.dash_profile"].profile_callback = lambda *a, **kw: (lambda f: f)
-sys.modules["core.callback_registry"] = types.ModuleType("core.callback_registry")
-sys.modules["core.callback_registry"].debounce = lambda *a, **kw: (lambda f: f)
-cfg_mod = types.ModuleType("config.config")
-class _Cfg: max_display_rows = 100
-cfg_mod.get_analytics_config = lambda: _Cfg()
-sys.modules["config.config"] = cfg_mod
-dyn_mod = types.ModuleType("config.dynamic_config")
-class _Dyn:
-    def get_max_upload_size_bytes(self):
-        return 1024
-    security = types.SimpleNamespace(
-        max_upload_mb=10,
-        rate_limit_requests=100,
-        rate_limit_window_minutes=1,
-        time_window=60,
-    )
-dyn_mod.dynamic_config = _Dyn()
-sys.modules["config.dynamic_config"] = dyn_mod
-
-uds_mod = types.ModuleType("utils.upload_store")
-uds_mod.uploaded_data_store = object()
-sys.modules["utils.upload_store"] = uds_mod
-uds = types.ModuleType("services.upload_data_service")
-uds.get_uploaded_data = lambda: {}
-uds.get_uploaded_filenames = lambda: []
-uds.clear_uploaded_data = lambda: None
-uds.get_file_info = lambda: {}
-sys.modules["services.upload_data_service"] = uds
-col_mod = types.ModuleType("components.column_verification")
-col_mod.save_verified_mappings = lambda *a, **k: None
-sys.modules["components.column_verification"] = col_mod
-dbc_mod = types.ModuleType("dash_bootstrap_components")
-for attr in [
-    "Alert",
-    "Container",
-    "Row",
-    "Col",
-    "Card",
-    "CardHeader",
-    "CardBody",
-    "Progress",
-    "Table",
-    "Button",
-    "Modal",
-    "ModalHeader",
-    "ModalBody",
-    "ModalFooter",
-    "Toast",
-]:
-    setattr(dbc_mod, attr, lambda *a, **k: None)
-sys.modules["dash_bootstrap_components"] = dbc_mod
-svc_analytics_service = types.ModuleType("services.analytics_service")
-sys.modules["services.analytics_service"] = svc_analytics_service
-core_unicode = types.ModuleType("core.unicode")
-core_unicode.safe_unicode_decode = lambda x, **_: x
-core_unicode.safe_unicode_encode = lambda x, **_: x
-core_unicode.ChunkedUnicodeProcessor = type(
-    "ChunkedUnicodeProcessor",
-    (),
-    {"process_large_content": staticmethod(lambda c, chunk_size=100: c)},
-)
-core_unicode.UnicodeSecurityProcessor = object
-core_unicode.UnicodeSQLProcessor = object
-core_unicode.UnicodeTextProcessor = object
-sys.modules["core.unicode"] = core_unicode
-upload_mod = types.ModuleType("services.upload")
-class _Proc:
-    async_processor = None
-    def __init__(self, store):
-        pass
-    async def process_files(self, *a, **k):
-        return ([], [], {}, [], {}, None, None)
-class _AI:
-    pass
-class _Modal:
-    pass
-upload_mod.UploadProcessingService = _Proc
-upload_mod.AISuggestionService = _AI
-upload_mod.ModalService = _Modal
-upload_mod.get_trigger_id = lambda: "trig"
-upload_mod.save_ai_training_data = lambda *a, **k: None
-sys.modules["services.upload"] = upload_mod
-validators_mod = types.ModuleType("services.upload.validators")
-validators_mod.ClientSideValidator = lambda *a, **k: None
-sys.modules["services.upload.validators"] = validators_mod
-comp_mod = types.ModuleType("components.upload")
-comp_mod.ClientSideValidator = lambda *a, **k: None
-sys.modules["components.upload"] = comp_mod
-task_mod = types.ModuleType("services.task_queue")
-def _create_task(coro):
-    if hasattr(coro, "close"):
-        coro.close()
-    return "tid"
-task_mod.create_task = _create_task
-task_mod.get_status = lambda tid: {"progress": 0}
-task_mod.clear_task = lambda tid: None
-sys.modules["services.task_queue"] = task_mod
-sys.modules["pages.graphs"] = types.ModuleType("pages.graphs")
-sys.modules["pages.graphs"].GRAPH_FIGURES = {}
-sys.modules["pages.deep_analytics"] = types.ModuleType("pages.deep_analytics")
-sys.modules["pages.export"] = types.ModuleType("pages.export")
-sys.modules["pages.settings"] = types.ModuleType("pages.settings")
->>>>>>> 0508b908
 
 from dash import no_update
 from core.callback_controller import CallbackEvent
@@ -135,7 +8,6 @@
 from tests.fakes import FakeUploadStore, FakeDeviceLearningService
 
 
-<<<<<<< HEAD
 def _create_core(monkeypatch=None):
     store = FakeUploadStore()
     core = UploadCore(store)
@@ -155,22 +27,7 @@
 
 def test_schedule_upload_task(monkeypatch):
     cb = _create_core(monkeypatch)
-=======
 
-@pytest.fixture
-def callbacks(fake_device_learning_service):
-    file_upload = importlib.import_module("pages.file_upload")
-    return file_upload.Callbacks
-
-
-def test_schedule_upload_task_none(callbacks):
-    cb = callbacks()
-    assert cb.schedule_upload_task(None, None) == ""
-
-
-def test_schedule_upload_task(callbacks, monkeypatch):
-    cb = callbacks()
->>>>>>> 0508b908
     recorded = {}
 
     def fake_create_task(coro):
@@ -185,14 +42,10 @@
     assert recorded["called"]
 
 
-<<<<<<< HEAD
 def test_schedule_upload_task_returns_non_empty(monkeypatch):
     cb = _create_core(monkeypatch)
 
-=======
-def test_schedule_upload_task_returns_non_empty(callbacks, monkeypatch):
-    cb = callbacks()
->>>>>>> 0508b908
+
     def fake_create_task(coro):
         if hasattr(coro, "close"):
             coro.close()
@@ -203,20 +56,9 @@
     assert isinstance(tid, str) and tid
 
 
-<<<<<<< HEAD
 def test_schedule_upload_task_triggers_event(monkeypatch):
     cb = _create_core(monkeypatch)
-=======
-def test_schedule_upload_task_triggers_event(callbacks, monkeypatch):
-    cb = callbacks()
 
-    class DummyManager:
-        def __init__(self):
-            self.events = []
-
-        def trigger(self, event, *args, **kwargs):
-            self.events.append(event)
->>>>>>> 0508b908
 
     def fake_create(coro):
         if hasattr(coro, "close"):
@@ -229,23 +71,9 @@
     assert isinstance(tid, str)
 
 
-<<<<<<< HEAD
 def test_schedule_upload_task_error(monkeypatch):
     cb = _create_core(monkeypatch)
-=======
-def test_schedule_upload_task_error(callbacks, monkeypatch):
-    cb = callbacks()
 
-    class DummyManager:
-        def __init__(self):
-            self.events = []
-
-        def trigger(self, event, *args, **kwargs):
-            self.events.append(event)
-
-    dummy = DummyManager()
-    monkeypatch.setattr("pages.file_upload.CallbackManager", lambda: dummy)
->>>>>>> 0508b908
 
     def boom(coro):
         if hasattr(coro, "close"):
@@ -257,7 +85,6 @@
         cb.schedule_upload_task("data", "name.csv")
 
 
-<<<<<<< HEAD
 def test_reset_upload_progress_disabled(monkeypatch):
     cb = _create_core(monkeypatch)
     assert cb.reset_upload_progress(None) == (0, "0%", True)
@@ -270,27 +97,13 @@
 
 def test_update_progress_bar(monkeypatch):
     cb = _create_core(monkeypatch)
-=======
-def test_reset_upload_progress_disabled(callbacks):
-    cb = callbacks()
-    assert cb.reset_upload_progress(None) == (0, "0%", True)
 
-
-def test_reset_upload_progress_enabled(callbacks):
-    cb = callbacks()
-    assert cb.reset_upload_progress("data") == (0, "0%", False)
-
-
-def test_update_progress_bar(callbacks, monkeypatch):
-    cb = callbacks()
->>>>>>> 0508b908
     cb.queue = types.SimpleNamespace(files=[])
     cb.chunked = types.SimpleNamespace(get_progress=lambda _n: 0)
     monkeypatch.setattr("upload_core.get_status", lambda tid: {"progress": 55})
     assert cb.update_progress_bar(1, "tid") == (55, "55%", [])
 
 
-<<<<<<< HEAD
 def test_finalize_upload_results_not_done(monkeypatch):
     cb = _create_core(monkeypatch)
     monkeypatch.setattr("upload_core.get_status", lambda tid: {"progress": 5})
@@ -299,16 +112,7 @@
 
 def test_finalize_upload_results_done(monkeypatch):
     cb = _create_core(monkeypatch)
-=======
-def test_finalize_upload_results_not_done(callbacks, monkeypatch):
-    cb = callbacks()
-    monkeypatch.setattr("pages.file_upload.get_status", lambda tid: {"progress": 5})
-    assert cb.finalize_upload_results(1, "tid") == (no_update,) * 8
 
-
-def test_finalize_upload_results_done(callbacks, monkeypatch):
-    cb = callbacks()
->>>>>>> 0508b908
     result = (1, 2, 3, 4, 5, 6, 7)
     monkeypatch.setattr("upload_core.get_status", lambda tid: {"done": True, "result": result})
     called = {}
