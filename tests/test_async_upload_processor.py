import asyncio

from tests.utils.builders import DataFrameBuilder, UploadFileBuilder

from services.upload.async_processor import AsyncUploadProcessor


<<<<<<< HEAD
def test_async_upload_processor_csv_parquet(tmp_path, async_runner):
    df = pd.DataFrame({"a": [1, 2, 3], "b": ["x", "y", "z"]})
    csv_path = tmp_path / "sample.csv"
=======
def test_async_upload_processor_csv_parquet(tmp_path):
    df = (
        DataFrameBuilder()
        .add_column("a", [1, 2, 3])
        .add_column("b", ["x", "y", "z"])
        .build()
    )
    csv_path = UploadFileBuilder().with_dataframe(df).write_csv(tmp_path / "sample.csv")
    df.to_parquet(tmp_path / "sample.parquet", index=False)
>>>>>>> 7ac4ce1d
    parquet_path = tmp_path / "sample.parquet"

    proc = AsyncUploadProcessor()

    loaded = async_runner(proc.read_csv(csv_path))
    pd.testing.assert_frame_equal(loaded, df)

    preview = async_runner(proc.preview_from_parquet(parquet_path, rows=2))
    pd.testing.assert_frame_equal(preview, df.head(2))

    columns_df = async_runner(proc.preview_from_parquet(parquet_path, rows=0))
    assert columns_df.empty
    assert list(columns_df.columns) == list(df.columns)<|MERGE_RESOLUTION|>--- conflicted
+++ resolved
@@ -5,21 +5,10 @@
 from services.upload.async_processor import AsyncUploadProcessor
 
 
-<<<<<<< HEAD
 def test_async_upload_processor_csv_parquet(tmp_path, async_runner):
     df = pd.DataFrame({"a": [1, 2, 3], "b": ["x", "y", "z"]})
     csv_path = tmp_path / "sample.csv"
-=======
-def test_async_upload_processor_csv_parquet(tmp_path):
-    df = (
-        DataFrameBuilder()
-        .add_column("a", [1, 2, 3])
-        .add_column("b", ["x", "y", "z"])
-        .build()
-    )
-    csv_path = UploadFileBuilder().with_dataframe(df).write_csv(tmp_path / "sample.csv")
-    df.to_parquet(tmp_path / "sample.parquet", index=False)
->>>>>>> 7ac4ce1d
+
     parquet_path = tmp_path / "sample.parquet"
 
     proc = AsyncUploadProcessor()
