import pandas as pd
import base64

<<<<<<< HEAD
from core.file_processor import FileProcessor as FileHandler
=======
from services.unified_file_validator import UnifiedFileValidator
>>>>>>> 91ef8806
from services.upload_service import process_uploaded_file
from config.dynamic_config import dynamic_config


def test_enhanced_processor(tmp_path):
    df = pd.DataFrame(
        {
            "userid": ["EMP1", "EMP2"],
            "device name": ["Door1", "Door2"],
            "access result": ["Granted", "Denied"],
            "datetime": ["2024-01-01 10:00:00", "2024-01-01 11:00:00"],
        }
    )
    csv_path = tmp_path / "sample.csv"
    df.to_csv(csv_path, index=False)

    processor = UnifiedFileValidator()

    df_loaded = pd.read_csv(csv_path)
    suggestions = processor.get_mapping_suggestions(df_loaded)
    assert suggestions["missing_mappings"] == []

    result = processor._validate_data(df_loaded)
    assert result["valid"] is True
    mapped_df = result.get("data")
    assert mapped_df is not None
    assert list(mapped_df.columns) == [
        "person_id",
        "door_id",
        "access_result",
        "timestamp",
    ]


def test_malicious_filename_rejected(tmp_path):
    data = base64.b64encode(b"id,name\n1,A").decode()
    contents = f"data:text/csv;base64,{data}"
    result = process_uploaded_file(contents, "../../evil.csv")
    assert result["success"] is False


def test_oversized_file_rejected(tmp_path):
    max_bytes = dynamic_config.security.max_upload_mb * 1024 * 1024
    data = base64.b64encode(b"A" * (max_bytes + 1)).decode()
    contents = f"data:text/csv;base64,{data}"
    result = process_uploaded_file(contents, "big.csv")
    assert result["success"] is False


def test_upload_limit_allows_large_files():
    """Default upload size should permit files of at least 50MB."""
    assert dynamic_config.security.max_upload_mb >= 50<|MERGE_RESOLUTION|>--- conflicted
+++ resolved
@@ -1,11 +1,8 @@
 import pandas as pd
 import base64
 
-<<<<<<< HEAD
 from core.file_processor import FileProcessor as FileHandler
-=======
-from services.unified_file_validator import UnifiedFileValidator
->>>>>>> 91ef8806
+
 from services.upload_service import process_uploaded_file
 from config.dynamic_config import dynamic_config
 
