"""Pytest configuration for the test-suite."""

from __future__ import annotations

from __future__ import annotations

import importlib.util
import os
import resource
import sys
import warnings
from contextlib import contextmanager
from pathlib import Path
from types import ModuleType, SimpleNamespace

from typing import Callable, Iterator, List
from types import ModuleType, SimpleNamespace

# Make project package importable
PROJECT_ROOT = Path(__file__).resolve().parents[1]
sys.path.insert(0, str(PROJECT_ROOT))

from yosai_intel_dashboard.src.core.imports.fallbacks import setup_common_fallbacks

setup_common_fallbacks()

import pytest

<<<<<<< HEAD
try:  # tests.import_helpers may be missing or provide non-callable attribute
    from tests.import_helpers import safe_import  # type: ignore[attr-defined]
    if not callable(safe_import):  # type: ignore[call-arg]
        raise ImportError
except Exception:  # pragma: no cover - best effort
    def safe_import(name: str, loader: Callable[[], ModuleType]) -> ModuleType:
        module = loader()
        sys.modules[name] = module
        return module
=======
from yosai_intel_dashboard.src.core.imports.resolver import safe_import
>>>>>>> e7ea8ff4
from yosai_intel_dashboard.src.database.types import DatabaseConnection

try:
    from memory_profiler import memory_usage  # type: ignore

    if not callable(memory_usage):  # handle older or module-style imports
        memory_usage = None  # type: ignore
except Exception:  # pragma: no cover - optional dependency
    memory_usage = None  # type: ignore

pytest_plugins = ["tests.config"]


def _register_stub(module_name: str, module: ModuleType | None = None) -> ModuleType:
    """Import ``module_name`` or install ``module`` as a lightweight stub."""
    parts = module_name.split(".")
    for i in range(1, len(parts)):
        parent_name = ".".join(parts[:i])
        parent = sys.modules.get(parent_name)
        if parent is None:
            parent = ModuleType(parts[i - 1])
            parent.__path__ = []
            sys.modules[parent_name] = parent
    if module is None:
        module = ModuleType(parts[-1])
    module.__path__ = getattr(module, "__path__", [])
    safe_import(module_name, lambda: module)
    sys.modules[module_name] = module
    return module


for _mod, _stub in [
    ("prometheus_client", ModuleType("prometheus_client")),
    ("prometheus_fastapi_instrumentator", None),
    ("redis", None),
    ("opentelemetry", None),
    ("opentelemetry.context", None),
    ("opentelemetry.propagate", None),
    ("opentelemetry.trace", None),
    ("opentelemetry.sdk", None),
    ("opentelemetry.sdk.resources", None),
    ("opentelemetry.sdk.trace", None),
    ("opentelemetry.sdk.trace.export", None),
    ("opentelemetry.exporter.jaeger.thrift", None),
    ("opentelemetry.instrumentation.fastapi", None),
    ("structlog", None),
]:
    if _mod == "prometheus_client":
        class _Metric:
            def __init__(self, *a, **k):
                pass

            def labels(self, *a, **k):
                return self

            def inc(self, *a, **k):
                pass

            def observe(self, *a, **k):
                pass

            def set(self, *a, **k):
                pass

        _stub.Counter = _Metric
        _stub.Gauge = _Metric
        _stub.Histogram = _Metric
        _stub.REGISTRY = SimpleNamespace(_names_to_collectors={})
    _register_stub(_mod, _stub)


@pytest.fixture(scope="session", autouse=True)
def auto_stub_dependencies() -> Callable[[str, ModuleType | None], ModuleType]:
    """Register additional optional dependency stubs for tests.

    Tests can request this fixture and call it with a module name and
    optional ``ModuleType`` instance to make the stub available for the
    duration of the test session.
    """

    return _register_stub


DatabaseConnectionFactory = Callable[[], Iterator[DatabaseConnection]]


def _close_pool(pool) -> None:
    """Close all connections in the given pool."""
    while pool._pool:
        conn, _ = pool._pool.pop()
        conn.close()


_missing_packages = [
    pkg for pkg in ("yaml", "psutil") if importlib.util.find_spec(pkg) is None
]
if _missing_packages:
    warnings.warn(
        "Missing required test dependencies: " + ", ".join(_missing_packages),
        RuntimeWarning,
    )


DEFAULT_MAX_MEMORY_MB = int(os.environ.get("PYTEST_MAX_MEMORY_MB", "512"))


@pytest.fixture(autouse=True)
def setup_test_environment():
    """Purge project modules from ``sys.modules`` before each test."""
    prefix = "yosai_intel_dashboard"
    for name in [m for m in list(sys.modules) if m.startswith(prefix)]:
        sys.modules.pop(name, None)
    yield
    for name in [m for m in list(sys.modules) if m.startswith(prefix)]:
        sys.modules.pop(name, None)


@pytest.fixture(autouse=True)
def profile_and_limit_memory(request):
    """Profile memory usage and enforce per-test memory caps."""
    max_mb = DEFAULT_MAX_MEMORY_MB
    marker = request.node.get_closest_marker("memlimit")
    if marker and marker.args:
        try:
            max_mb = int(marker.args[0])
        except (TypeError, ValueError):  # pragma: no cover - defensive
            pass
    soft, hard = resource.getrlimit(resource.RLIMIT_AS)
    limit_bytes = max_mb * 1024 * 1024
    resource.setrlimit(resource.RLIMIT_AS, (limit_bytes, hard))
    before = memory_usage(-1, max_iterations=1)[0] if memory_usage else None
    try:
        yield
    finally:
        after = memory_usage(-1, max_iterations=1)[0] if memory_usage else None
        if before is not None and after is not None:
            print(f"[mem] {request.node.nodeid}: {before:.1f} -> {after:.1f} MiB")
        resource.setrlimit(resource.RLIMIT_AS, (soft, hard))


@pytest.fixture
def temp_dir(tmp_path_factory):
    """Provide a temporary directory unique to each test."""
    return tmp_path_factory.mktemp("tmp")


@pytest.fixture
def di_container():
    """Simple dependency injection container instance."""
    from yosai_intel_dashboard.src.infrastructure.di.service_container import (
        ServiceContainer,
    )

    return ServiceContainer()


@pytest.fixture
def fake_unicode_processor():
    """Fixture returning a ``FakeUnicodeProcessor`` instance."""
    from .fake_unicode_processor import FakeUnicodeProcessor

    return FakeUnicodeProcessor()


@pytest.fixture
def mock_analytics_processor():
    """Fixture returning an ``UploadAnalyticsProcessor`` instance."""
    from yosai_intel_dashboard.src.services.analytics.upload_analytics import (
        UploadAnalyticsProcessor,
    )

    return UploadAnalyticsProcessor()


@pytest.fixture
def mock_db_factory() -> Iterator[DatabaseConnectionFactory]:
    """Factory yielding connections to the in-memory mock database.

    Use as::

        with mock_db_factory() as conn:
            ...
    """

    from yosai_intel_dashboard.src.infrastructure.config.connection_pool import (
        DatabaseConnectionPool,
    )
    from yosai_intel_dashboard.src.infrastructure.config.database_manager import (
        ThreadSafeDatabaseManager,
    )
    from yosai_intel_dashboard.src.infrastructure.config.schema import DatabaseSettings

    config = DatabaseSettings(type="mock")
    manager = ThreadSafeDatabaseManager(config)
    pool = DatabaseConnectionPool(manager._create_connection, 1, 2, 30, 1)
    checked_out: List[DatabaseConnection] = []

    @contextmanager
    def factory() -> Iterator[DatabaseConnection]:
        conn = pool.get_connection()
        checked_out.append(conn)
        try:
            yield conn
        finally:
            checked_out.remove(conn)
            pool.release_connection(conn)

    yield factory

    for conn in list(checked_out):
        try:
            pool.release_connection(conn)
        except Exception:
            pass
    _close_pool(pool)
    manager.close()


@pytest.fixture
def sqlite_connection_factory(
    tmp_path,
) -> Iterator[DatabaseConnectionFactory]:
    """Factory yielding SQLite connections backed by a temporary file.

    Use as::

        with sqlite_connection_factory() as conn:
            conn.execute_query("SELECT 1")
    """

    from yosai_intel_dashboard.src.infrastructure.config.connection_pool import (
        DatabaseConnectionPool,
    )
    from yosai_intel_dashboard.src.infrastructure.config.database_manager import (
        ThreadSafeDatabaseManager,
    )
    from yosai_intel_dashboard.src.infrastructure.config.schema import DatabaseSettings

    db_path = tmp_path / "test.db"
    config = DatabaseSettings(type="sqlite", name=str(db_path))
    manager = ThreadSafeDatabaseManager(config)
    pool = DatabaseConnectionPool(manager._create_connection, 1, 2, 30, 1)
    checked_out: List[DatabaseConnection] = []

    @contextmanager
    def factory() -> Iterator[DatabaseConnection]:
        conn = pool.get_connection()
        checked_out.append(conn)
        try:
            yield conn
        finally:
            checked_out.remove(conn)
            pool.release_connection(conn)

    yield factory

    for conn in list(checked_out):
        try:
            pool.release_connection(conn)
        except Exception:
            pass
    _close_pool(pool)
    manager.close()


@pytest.fixture
def postgres_connection_factory() -> Iterator[DatabaseConnectionFactory]:
    """Factory yielding PostgreSQL connections using ``testcontainers``.

    This fixture requires the ``testcontainers`` package. Use as::

        with postgres_connection_factory() as conn:
            conn.execute_query("SELECT 1")
    """

    pytest.importorskip("testcontainers.postgres")
    from testcontainers.postgres import PostgresContainer

    from yosai_intel_dashboard.src.infrastructure.config.connection_pool import (
        DatabaseConnectionPool,
    )
    from yosai_intel_dashboard.src.infrastructure.config.database_manager import (
        ThreadSafeDatabaseManager,
    )
    from yosai_intel_dashboard.src.infrastructure.config.schema import DatabaseSettings

    with PostgresContainer("postgres:15-alpine") as pg:
        config = DatabaseSettings(
            type="postgresql",
            host=pg.get_container_host_ip(),
            port=int(pg.get_exposed_port(5432)),
            name=pg.dbname,
            user=pg.username,
            password=pg.password,
        )
        manager = ThreadSafeDatabaseManager(config)
        pool = DatabaseConnectionPool(manager._create_connection, 1, 2, 30, 1)
        checked_out: List[DatabaseConnection] = []

        @contextmanager
        def factory() -> Iterator[DatabaseConnection]:
            conn = pool.get_connection()
            checked_out.append(conn)
            try:
                yield conn
            finally:
                checked_out.remove(conn)
                pool.release_connection(conn)

        yield factory

        for conn in list(checked_out):
            try:
                pool.release_connection(conn)
            except Exception:
                pass
        _close_pool(pool)
        manager.close()<|MERGE_RESOLUTION|>--- conflicted
+++ resolved
@@ -26,7 +26,6 @@
 
 import pytest
 
-<<<<<<< HEAD
 try:  # tests.import_helpers may be missing or provide non-callable attribute
     from tests.import_helpers import safe_import  # type: ignore[attr-defined]
     if not callable(safe_import):  # type: ignore[call-arg]
@@ -36,9 +35,7 @@
         module = loader()
         sys.modules[name] = module
         return module
-=======
-from yosai_intel_dashboard.src.core.imports.resolver import safe_import
->>>>>>> e7ea8ff4
+
 from yosai_intel_dashboard.src.database.types import DatabaseConnection
 
 try:
