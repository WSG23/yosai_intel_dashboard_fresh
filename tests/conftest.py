"""Test configuration and fixtures"""

import sys
from pathlib import Path
import types
<<<<<<< HEAD
if "core.unicode_processor" not in sys.modules:
    _m = types.ModuleType("core.unicode_processor")

    class Dummy:
        pass

    _m.DefaultUnicodeProcessor = Dummy
    _m.safe_decode_bytes = lambda *a, **k: ""
    _m.safe_encode_text = lambda *a, **k: ""
    _m.safe_decode = lambda *a, **k: ""
    _m.safe_encode = lambda *a, **k: ""
    _m.sanitize_dataframe = lambda df, **k: df
    _m.sanitize_data_frame = lambda df, **k: df
    _m.handle_surrogate_characters = lambda t: t
    _m.clean_unicode_surrogates = lambda t: t
    _m.sanitize_unicode_input = lambda t: t
    _m.contains_surrogates = lambda t: False
    _m.process_large_csv_content = lambda *a, **k: ""
    _m.safe_format_number = lambda v: str(v)
    _m.UnicodeProcessor = Dummy
    _m.ChunkedUnicodeProcessor = Dummy
    _m.safe_unicode_encode = lambda t: t
    _m.sanitize_unicode_input = lambda t: t
    sys.modules["core.unicode_processor"] = _m

if "core.unicode" not in sys.modules:
    u = types.ModuleType("core.unicode")
    u.UnicodeProcessor = Dummy
    u.ChunkedUnicodeProcessor = Dummy
    u.UnicodeTextProcessor = Dummy
    u.UnicodeSQLProcessor = Dummy
    u.UnicodeSecurityProcessor = Dummy
    u.clean_unicode_text = lambda t: t
    u.safe_decode_bytes = lambda *a, **k: ""
    u.safe_encode_text = lambda *a, **k: ""
    u.sanitize_dataframe = lambda df, **k: df
    u.contains_surrogates = lambda t: False
    u.process_large_csv_content = lambda *a, **k: ""
    u.safe_format_number = lambda v: str(v)
    u.object_count = lambda items: 0
    u.safe_unicode_encode = lambda t: t
    u.sanitize_unicode_input = lambda t: t
    sys.modules["core.unicode"] = u

if "dash_bootstrap_components" not in sys.modules:
    dbc_stub = types.ModuleType("dash_bootstrap_components")
    dbc_stub.Card = (
        lambda *a, **k: None
    )
    dbc_stub.Navbar = dbc_stub.Container = dbc_stub.Row = dbc_stub.Col = (
        lambda *a, **k: None
    )
    dbc_stub.NavbarToggler = dbc_stub.Collapse = dbc_stub.DropdownMenu = (
        lambda *a, **k: None
    )
    dbc_stub.DropdownMenuItem = lambda *a, **k: None
    sys.modules["dash_bootstrap_components"] = dbc_stub
=======
import importlib
>>>>>>> 71732901


import shutil
import tempfile
from typing import Any, Generator

import pandas as pd
import pytest
import asyncio

try:
    from services.upload.protocols import UploadStorageProtocol
except Exception:  # pragma: no cover - optional dep fallback
    from typing import Protocol

    class UploadStorageProtocol(Protocol):
        def add_file(self, filename: str, dataframe: pd.DataFrame) -> None: ...
        def get_all_data(self) -> dict[str, pd.DataFrame]: ...
        def clear_all(self) -> None: ...

try:
    from core.protocols import ConfigurationProtocol
except Exception:  # pragma: no cover - optional dep fallback
    class ConfigurationProtocol(Protocol):
        def get_database_config(self) -> dict[str, Any]: ...
        def get_app_config(self) -> dict[str, Any]: ...
        def get_security_config(self) -> dict[str, Any]: ...
        def get_upload_config(self) -> dict[str, Any]: ...
        def reload_config(self) -> None: ...
        def validate_config(self) -> dict[str, Any]: ...

from core.container import Container

try:  # Optional real models may not be available in minimal environments
    from models.entities import AccessEvent, Door, Person
    from models.enums import AccessResult, DoorType
except Exception:  # pragma: no cover - fallback stubs
    AccessEvent = Door = Person = object
    AccessResult = DoorType = object


@pytest.fixture
def temp_dir() -> Generator[Path, None, None]:
    """Create temporary directory for tests"""

    temp_path = Path(tempfile.mkdtemp())
    yield temp_path
    shutil.rmtree(temp_path)


@pytest.fixture
def di_container() -> Container:
    """Create DI container for tests"""

    return Container()


@pytest.fixture
def upload_data_service(tmp_path: Path):
    """Provide a fresh ``UploadDataService`` backed by a temp store."""

    from utils.upload_store import UploadedDataStore
    from services.upload_data_service import UploadDataService

    store = UploadedDataStore(storage_dir=tmp_path)
    service = UploadDataService(store)
    yield service


@pytest.fixture
def sample_access_data() -> pd.DataFrame:
    """Sample access data for testing"""

    return pd.DataFrame(
        [
            {
                "person_id": "EMP001",
                "door_id": "MAIN_ENTRANCE",
                "timestamp": "2024-01-15 09:00:00",
                "access_result": AccessResult.GRANTED.value,
            },
            {
                "person_id": "EMP002",
                "door_id": "SERVER_ROOM",
                "timestamp": "2024-01-15 23:00:00",
                "access_result": AccessResult.DENIED.value,
            },
        ]
    )


@pytest.fixture
def sample_persons() -> list[Person]:
    """Sample person entities for testing"""

    return [
        Person(
            person_id="EMP001",
            name="John Doe",
            department="IT",
            clearance_level=3,
        ),
        Person(
            person_id="EMP002",
            name="Jane Smith",
            department="Security",
            clearance_level=5,
        ),
    ]


@pytest.fixture
def sample_doors() -> list[Door]:
    """Sample door entities for testing"""

    return [
        Door(
            door_id="MAIN_ENTRANCE",
            door_name="Main Entrance",
            facility_id="HQ",
            area_id="LOBBY",
            door_type=DoorType.STANDARD,
        ),
        Door(
            door_id="SERVER_ROOM",
            door_name="Server Room",
            facility_id="HQ",
            area_id="IT_FLOOR",
            door_type=DoorType.CRITICAL,
            required_clearance=4,
        ),
    ]


@pytest.fixture(autouse=True)
def env_defaults(monkeypatch: pytest.MonkeyPatch) -> None:
    """Provide default environment variables for tests."""
    required = {
        "SECRET_KEY": "test",
        "DB_PASSWORD": "pwd",
        "AUTH0_CLIENT_ID": "cid",
        "AUTH0_CLIENT_SECRET": "secret",
        "AUTH0_DOMAIN": "domain",
        "AUTH0_AUDIENCE": "aud",
    }
    for key, value in required.items():
        monkeypatch.setenv(key, value)


@pytest.fixture
def mock_auth_env(monkeypatch: pytest.MonkeyPatch) -> None:
    """Setup required authentication environment variables"""
    auth_vars = {
        "AUTH0_CLIENT_ID": "test_client",
        "AUTH0_CLIENT_SECRET": "test_secret",
        "AUTH0_DOMAIN": "test.auth0.com",
        "AUTH0_AUDIENCE": "test_audience",
    }
    for key, value in auth_vars.items():
        monkeypatch.setenv(key, value)

@pytest.fixture
def async_runner() -> Generator[callable, None, None]:
    """Run async coroutines in a dedicated event loop."""

    loop = asyncio.new_event_loop()
    yield lambda coro: loop.run_until_complete(coro)
    loop.close()


@pytest.fixture
def fake_dash(monkeypatch: pytest.MonkeyPatch, request):
    """Provide a lightweight Dash substitute for tests."""

    dash_stub = importlib.import_module("tests.stubs.dash")
    monkeypatch.setitem(sys.modules, "dash", dash_stub)
    monkeypatch.setitem(sys.modules, "dash.html", dash_stub.html)
    monkeypatch.setitem(sys.modules, "dash.dcc", dash_stub.dcc)
    monkeypatch.setitem(sys.modules, "dash.dependencies", dash_stub.dependencies)
    monkeypatch.setitem(sys.modules, "dash._callback", dash_stub._callback)
    monkeypatch.setitem(
        sys.modules,
        "dash.exceptions",
        types.SimpleNamespace(PreventUpdate=Exception),
    )
    dash_stub.no_update = None

    attrs = {
        "dash": dash_stub,
        "Dash": dash_stub.Dash,
        "dcc": dash_stub.dcc,
        "html": dash_stub.html,
        "Input": dash_stub.dependencies.Input,
        "Output": dash_stub.dependencies.Output,
        "State": dash_stub.dependencies.State,
        "no_update": dash_stub.no_update,
    }
    for name, val in attrs.items():
        if hasattr(request.module, name):
            monkeypatch.setattr(request.module, name, val, raising=False)

    yield dash_stub


@pytest.fixture
def fake_dbc(monkeypatch: pytest.MonkeyPatch, request):
    """Provide a minimal dash_bootstrap_components substitute."""

    dbc_stub = types.ModuleType("dash_bootstrap_components")

    class _Comp:
        def __init__(self, *args, **kwargs):
            self.args = args
            for k, v in kwargs.items():
                setattr(self, k, v)

    for name in [
        "Navbar",
        "Container",
        "Row",
        "Col",
        "NavbarToggler",
        "Collapse",
        "DropdownMenu",
        "DropdownMenuItem",
        "Card",
        "Alert",
        "Modal",
        "Toast",
    ]:
        setattr(dbc_stub, name, _Comp)

    dbc_stub.themes = types.SimpleNamespace(BOOTSTRAP="bootstrap")

    monkeypatch.setitem(sys.modules, "dash_bootstrap_components", dbc_stub)
    if hasattr(request.module, "dbc"):
        monkeypatch.setattr(request.module, "dbc", dbc_stub, raising=False)

    yield dbc_stub<|MERGE_RESOLUTION|>--- conflicted
+++ resolved
@@ -3,7 +3,6 @@
 import sys
 from pathlib import Path
 import types
-<<<<<<< HEAD
 if "core.unicode_processor" not in sys.modules:
     _m = types.ModuleType("core.unicode_processor")
 
@@ -61,9 +60,7 @@
     )
     dbc_stub.DropdownMenuItem = lambda *a, **k: None
     sys.modules["dash_bootstrap_components"] = dbc_stub
-=======
-import importlib
->>>>>>> 71732901
+
 
 
 import shutil
