--- conflicted
+++ resolved
@@ -26,19 +26,7 @@
 
 import pytest
 
-<<<<<<< HEAD
 import importlib
-=======
-try:  # tests.import_helpers may be missing or provide non-callable attribute
-    from tests.import_helpers import safe_import  # type: ignore[attr-defined]
-    if not callable(safe_import):  # type: ignore[call-arg]
-        raise ImportError
-except Exception:  # pragma: no cover - best effort
-    def safe_import(name: str, loader: Callable[[], ModuleType]) -> ModuleType:
-        module = loader()
-        sys.modules[name] = module
-        return module
->>>>>>> 888a9289
 
 from yosai_intel_dashboard.src.database.types import DatabaseConnection
 
