from __future__ import annotations

<<<<<<< HEAD
import pathlib
import sys
import types
=======
import os
>>>>>>> 275a4cfe
from typing import Any, Dict

import pandas as pd

from config.complete_service_registration import register_all_services
from core.protocols import AnalyticsServiceProtocol
from core.service_container import ServiceContainer


class TestContainerBuilder:
    """Helper for constructing ServiceContainer instances for tests."""


    def __init__(self) -> None:
        self._container = ServiceContainer()

    # ------------------------------------------------------------------
    def with_dash_stubs(self) -> "TestContainerBuilder":
        class _Dash:
            no_update = object()

        self._container.register_singleton("dash", _Dash)
        return self

    # ------------------------------------------------------------------
    def with_fake_analytics_service(self) -> "TestContainerBuilder":
        class FakeAnalyticsService(AnalyticsServiceProtocol):
            def get_dashboard_summary(self) -> Dict[str, Any]:
                return {}

            def analyze_access_patterns(self, days: int) -> Dict[str, Any]:
                return {}

            def detect_anomalies(self, data: Any) -> list[Any]:
                return []

            def generate_report(
                self, report_type: str, params: Dict[str, Any]
            ) -> Dict[str, Any]:
                return {}

        self._container.register_singleton(
            "analytics_service",
            FakeAnalyticsService,
            protocol=AnalyticsServiceProtocol,
        )
        return self

    # ------------------------------------------------------------------
    def with_upload_services(self) -> "TestContainerBuilder":
        self._container.register_singleton("upload_processor", object)
        return self

    # ------------------------------------------------------------------
    def with_env_defaults(self) -> "TestContainerBuilder":
        """Retained for backward compatibility (no-op)."""
        return self

    # ------------------------------------------------------------------
    def with_all_services(self) -> "TestContainerBuilder":
        register_all_services(self._container)
        return self

    # ------------------------------------------------------------------
    def build(self) -> ServiceContainer:
        return self._container


class TestDataBuilder:
    """Utility for constructing sample analytics dataframes."""

    def __init__(self) -> None:
        self._rows: list[Dict[str, Any]] = []

    def add_row(
        self,
        *,
        timestamp: str = "2024-01-01 00:00:00",
        person_id: str = "u1",
        token_id: str = "t1",
        door_id: str = "d1",
        access_result: str = "Granted",
    ) -> "TestDataBuilder":
        self._rows.append(
            {
                "timestamp": pd.to_datetime(timestamp),
                "person_id": person_id,
                "token_id": token_id,
                "door_id": door_id,
                "access_result": access_result,
            }
        )
        return self

    def build_dataframe(self) -> pd.DataFrame:
        return pd.DataFrame(self._rows)

    def as_upload_dict(self, filename: str = "sample.csv") -> Dict[str, pd.DataFrame]:
        return {filename: self.build_dataframe()}<|MERGE_RESOLUTION|>--- conflicted
+++ resolved
@@ -1,12 +1,9 @@
 from __future__ import annotations
 
-<<<<<<< HEAD
 import pathlib
 import sys
 import types
-=======
-import os
->>>>>>> 275a4cfe
+
 from typing import Any, Dict
 
 import pandas as pd
