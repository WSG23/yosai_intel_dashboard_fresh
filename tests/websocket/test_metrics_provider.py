--- conflicted
+++ resolved
@@ -1,12 +1,7 @@
 from src.repository import InMemoryMetricsRepository
 from src.websocket.metrics_provider import MetricsProvider
-<<<<<<< HEAD
 from src.common.config import ConfigService
 from shared.events.names import EventName
-=======
-from yosai_intel_dashboard.src.core.registry import ServiceRegistry
->>>>>>> 37995e0c
-
 
 class DummyBus:
     def __init__(self) -> None:
@@ -24,9 +19,4 @@
     import time
     time.sleep(0.02)
     provider.stop()
-<<<<<<< HEAD
-    assert (EventName.METRICS_UPDATE, repo.snapshot()) in bus.events
-=======
-    ServiceRegistry.remove("metrics_repository")
-    assert ("metrics_update", repo.snapshot()) in bus.events
->>>>>>> 37995e0c
+    assert (EventName.METRICS_UPDATE, repo.snapshot()) in bus.events