from __future__ import annotations

from src.websocket import metrics


class DummyBus:
    def __init__(self) -> None:
        self.events = []

    def publish(
        self, event_type: str, data, source=None
    ) -> None:  # pragma: no cover - simple bus
        self.events.append((event_type, data))


def test_websocket_metrics_publish_updates():
    bus = DummyBus()
    metrics.set_event_bus(bus)
    start_conn = metrics.websocket_connections_total._value.get()
    start_reconnect = metrics.websocket_reconnect_attempts_total._value.get()
    start_ping = metrics.websocket_ping_failures_total._value.get()

    metrics.record_connection()
    metrics.record_reconnect_attempt()
    metrics.record_ping_failure()

    assert bus.events[0][0] == "metrics_update"
<<<<<<< HEAD
    assert bus.events[0][1]["websocket_connections_total"] == 1
    assert bus.events[0][1]["websocket_reconnect_attempts_total"] == 0
    assert bus.events[1][1]["websocket_reconnect_attempts_total"] == 1
    assert bus.events[2][1]["websocket_ping_failures_total"] == 1
=======
    assert bus.events[0][1]["websocket_connections_total"] == start_conn + 1
    assert bus.events[1][1]["websocket_reconnect_attempts_total"] == start_reconnect + 1
    assert bus.events[2][1]["websocket_ping_failures_total"] == start_ping + 1
>>>>>>> fb8de5af
<|MERGE_RESOLUTION|>--- conflicted
+++ resolved
@@ -25,13 +25,7 @@
     metrics.record_ping_failure()
 
     assert bus.events[0][0] == "metrics_update"
-<<<<<<< HEAD
     assert bus.events[0][1]["websocket_connections_total"] == 1
     assert bus.events[0][1]["websocket_reconnect_attempts_total"] == 0
     assert bus.events[1][1]["websocket_reconnect_attempts_total"] == 1
     assert bus.events[2][1]["websocket_ping_failures_total"] == 1
-=======
-    assert bus.events[0][1]["websocket_connections_total"] == start_conn + 1
-    assert bus.events[1][1]["websocket_reconnect_attempts_total"] == start_reconnect + 1
-    assert bus.events[2][1]["websocket_ping_failures_total"] == start_ping + 1
->>>>>>> fb8de5af
