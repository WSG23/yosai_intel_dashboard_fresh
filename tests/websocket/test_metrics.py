--- conflicted
+++ resolved
@@ -19,17 +19,9 @@
     metrics.record_connection()
     metrics.record_reconnect_attempt()
     metrics.record_ping_failure()
-<<<<<<< HEAD
 
     assert bus.events[0][0] == EventName.METRICS_UPDATE
     assert bus.events[0][1]["websocket_connections_total"] == 1
     assert bus.events[0][1]["websocket_reconnect_attempts_total"] == 0
     assert bus.events[1][1]["websocket_reconnect_attempts_total"] == 1
-    assert bus.events[2][1]["websocket_ping_failures_total"] == 1
-=======
-    assert bus.events[0][0] == "metrics_update"
-    assert "websocket_connections_total" in bus.events[0][1]
-    assert "websocket_reconnect_attempts_total" in bus.events[0][1]
-    assert "websocket_ping_failures_total" in bus.events[0][1]
-    assert len(bus.events) == 3
->>>>>>> 37995e0c
+    assert bus.events[2][1]["websocket_ping_failures_total"] == 1