import textwrap
from pathlib import Path
from scripts.update_imports import update_file, main


def _run_update(tmp_path: Path, content: str) -> str:
    target = tmp_path / "sample.py"
    target.write_text(textwrap.dedent(content))
    update_file(target)
    return target.read_text()


def test_update_imports_patterns(tmp_path: Path) -> None:
    before = """
<<<<<<< HEAD
    from models.user import a
    import models.user
    """
    after = """
    from yosai_intel_dashboard.src.core.domain.user import a
    import yosai_intel_dashboard.src.core.domain.user
=======
    from config.utils import a
    import config.utils
    from monitoring.metrics import b
    import monitoring.metrics
    from security.auth import c
    import security.helpers
    from api.client import d
    import api.client
    from plugins.extra import e
    import plugins.extra
    """
    after = """
    from config.utils import a
    import config.utils
    from monitoring.metrics import b
    import monitoring.metrics
    from security.auth import c
    import security.helpers
    from api.client import d
    import api.client
    from api.plugins.extra import e
    import api.plugins.extra
>>>>>>> 22e02890
    """
    result = _run_update(tmp_path, before)
    assert result == textwrap.dedent(after)


def test_update_imports_cli(tmp_path: Path) -> None:
    file_path = tmp_path / "example.py"
    file_path.write_text("from models import x\n")
    main([str(tmp_path)])
<<<<<<< HEAD
    expected = "from yosai_intel_dashboard.src.core.domain import x\n"
=======
    expected = "from config import x\n"
>>>>>>> 22e02890
    assert file_path.read_text() == expected


def test_update_imports_report_and_verify(tmp_path: Path) -> None:
    bad = tmp_path / "bad.py"
    bad.write_text("from models import y\n")
    report = tmp_path / "changes.txt"
    exit_code = main([
        str(tmp_path),
        "--verify",
        "--report",
        str(report),
    ])
<<<<<<< HEAD
    expected = "from yosai_intel_dashboard.src.core.domain import y\n"
=======
    expected = "from config import y\n"
>>>>>>> 22e02890
    assert bad.read_text() == expected
    assert report.read_text().strip() == str(bad)
    assert exit_code == 0
<|MERGE_RESOLUTION|>--- conflicted
+++ resolved
@@ -12,37 +12,13 @@
 
 def test_update_imports_patterns(tmp_path: Path) -> None:
     before = """
-<<<<<<< HEAD
     from models.user import a
     import models.user
     """
     after = """
     from yosai_intel_dashboard.src.core.domain.user import a
     import yosai_intel_dashboard.src.core.domain.user
-=======
-    from config.utils import a
-    import config.utils
-    from monitoring.metrics import b
-    import monitoring.metrics
-    from security.auth import c
-    import security.helpers
-    from api.client import d
-    import api.client
-    from plugins.extra import e
-    import plugins.extra
-    """
-    after = """
-    from config.utils import a
-    import config.utils
-    from monitoring.metrics import b
-    import monitoring.metrics
-    from security.auth import c
-    import security.helpers
-    from api.client import d
-    import api.client
-    from api.plugins.extra import e
-    import api.plugins.extra
->>>>>>> 22e02890
+
     """
     result = _run_update(tmp_path, before)
     assert result == textwrap.dedent(after)
@@ -52,11 +28,8 @@
     file_path = tmp_path / "example.py"
     file_path.write_text("from models import x\n")
     main([str(tmp_path)])
-<<<<<<< HEAD
     expected = "from yosai_intel_dashboard.src.core.domain import x\n"
-=======
-    expected = "from config import x\n"
->>>>>>> 22e02890
+
     assert file_path.read_text() == expected
 
 
@@ -70,11 +43,8 @@
         "--report",
         str(report),
     ])
-<<<<<<< HEAD
     expected = "from yosai_intel_dashboard.src.core.domain import y\n"
-=======
-    expected = "from config import y\n"
->>>>>>> 22e02890
+
     assert bad.read_text() == expected
     assert report.read_text().strip() == str(bad)
     assert exit_code == 0
