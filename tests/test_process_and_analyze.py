import pandas as pd

from services.data_processing.file_processor import FileProcessor

<<<<<<< HEAD
from services.analytics.upload_analytics import UploadAnalyticsProcessor
from services.data_loading_service import DataLoadingService
=======
from analytics.upload_processor import UploadAnalyticsProcessor

>>>>>>> 279c9b9e
from services.data_validation import DataValidationService


def _create_components():
    from flask import Flask
    from core.cache import cache

    cache.init_app(Flask(__name__))

    fp = FileProcessor()
    vs = DataValidationService()
<<<<<<< HEAD
    dls = DataLoadingService(vs)
=======
    dls = Processor(validator=vs)
    ufv = UnifiedFileValidator()
>>>>>>> 279c9b9e
    ua = UploadAnalyticsProcessor(vs, dls)
    return fp, ua


def test_process_then_analyze(monkeypatch):
    csv = "Timestamp,Person ID,Token ID,Device name,Access result\n" \
          "2024-01-01 00:00:00,u1,t1,d1,Granted"
    fp, ua = _create_components()
    import base64
    contents = "data:text/csv;base64," + base64.b64encode(csv.encode()).decode()
    df, _ = fp.read_uploaded_file(contents, "sample.csv")
    assert len(df) == 1

    monkeypatch.setattr(ua, "load_uploaded_data", lambda: {"sample.csv": df})
    result = ua.analyze_uploaded_data()
    assert result["status"] == "success"
    assert result["total_events"] == 1<|MERGE_RESOLUTION|>--- conflicted
+++ resolved
@@ -2,13 +2,9 @@
 
 from services.data_processing.file_processor import FileProcessor
 
-<<<<<<< HEAD
 from services.analytics.upload_analytics import UploadAnalyticsProcessor
 from services.data_loading_service import DataLoadingService
-=======
-from analytics.upload_processor import UploadAnalyticsProcessor
 
->>>>>>> 279c9b9e
 from services.data_validation import DataValidationService
 
 
@@ -20,12 +16,8 @@
 
     fp = FileProcessor()
     vs = DataValidationService()
-<<<<<<< HEAD
     dls = DataLoadingService(vs)
-=======
-    dls = Processor(validator=vs)
-    ufv = UnifiedFileValidator()
->>>>>>> 279c9b9e
+
     ua = UploadAnalyticsProcessor(vs, dls)
     return fp, ua
 
