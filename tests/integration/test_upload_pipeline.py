from __future__ import annotations

import importlib
import sys
from types import SimpleNamespace

sys.modules["pyarrow"] = SimpleNamespace(__version__="0")
sys.modules.pop("pandas", None)
sys.modules.pop("numpy", None)
import pandas as pd
import pytest

from tests.fixtures import create_test_upload_processor



@pytest.fixture
<<<<<<< HEAD
def upload_processor():
    """Instantiate ``UploadAnalyticsProcessor`` for testing."""
    from validation.security_validator import SecurityValidator
    from yosai_intel_dashboard.src.core.events import EventBus
    from yosai_intel_dashboard.src.infrastructure.callbacks.unified_callbacks import (
        TrulyUnifiedCallbacks,
    )
    from yosai_intel_dashboard.src.infrastructure.config.dynamic_config import (
        dynamic_config,
    )
    from yosai_intel_dashboard.src.services.data_processing.processor import Processor

    vs = SecurityValidator()
    processor = Processor(validator=vs)
    event_bus = EventBus()
    callbacks = TrulyUnifiedCallbacks(event_bus=event_bus, security_validator=vs)
    return UploadAnalyticsProcessor(
        vs, processor, callbacks, dynamic_config.analytics, event_bus
    )
=======
def upload_processor(uploaded_data):
    """Instantiate ``UploadAnalyticsProcessor`` configured with mocks."""
    return create_test_upload_processor(uploaded_data)
>>>>>>> 86f250cb


@pytest.fixture
def valid_df():
    return pd.DataFrame({"Person ID": ["u1", "u2"], "Device name": ["d1", "d2"]})


@pytest.fixture
def uploaded_data(valid_df):
    return {"empty.csv": pd.DataFrame(), "valid.csv": valid_df}


def test_upload_pipeline_filters_empty_and_returns_stats(upload_processor):
    result = upload_processor.analyze_uploaded_data()

    # Final statistics should reflect only the valid data
    assert result["status"] == "success"
    assert result["rows"] == 2
    assert result["columns"] == 2<|MERGE_RESOLUTION|>--- conflicted
+++ resolved
@@ -15,7 +15,6 @@
 
 
 @pytest.fixture
-<<<<<<< HEAD
 def upload_processor():
     """Instantiate ``UploadAnalyticsProcessor`` for testing."""
     from validation.security_validator import SecurityValidator
@@ -35,11 +34,7 @@
     return UploadAnalyticsProcessor(
         vs, processor, callbacks, dynamic_config.analytics, event_bus
     )
-=======
-def upload_processor(uploaded_data):
-    """Instantiate ``UploadAnalyticsProcessor`` configured with mocks."""
-    return create_test_upload_processor(uploaded_data)
->>>>>>> 86f250cb
+
 
 
 @pytest.fixture
