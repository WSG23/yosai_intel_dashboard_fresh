from __future__ import annotations

<<<<<<< HEAD
import sys
from types import ModuleType, SimpleNamespace
from pathlib import Path

sys.modules["pyarrow"] = SimpleNamespace(__version__="0")
sys.modules.pop("pandas", None)
sys.modules.pop("numpy", None)
sys.modules[
    "yosai_intel_dashboard.src.utils.hashing"
] = SimpleNamespace(hash_dataframe=lambda df: "")
analytics_dir = (
    Path(__file__).resolve().parents[2] / "yosai_intel_dashboard/src/services/analytics"
)
analytics_pkg = ModuleType("yosai_intel_dashboard.src.services.analytics")
analytics_pkg.__path__ = [str(analytics_dir)]
sys.modules["yosai_intel_dashboard.src.services.analytics"] = analytics_pkg
import pandas as pd
import pytest

from tests.infrastructure import uploaded_data
from yosai_intel_dashboard.src.services.analytics.upload_analytics import (
    UploadAnalyticsProcessor,
)
=======
import pytest

from tests.infrastructure import MockFactory, TestInfrastructure
>>>>>>> f73d6e89

# Prepare a lightweight environment using shared test infrastructure
infra = TestInfrastructure(
    stub_packages=["pandas", "numpy", "yaml"]
).setup_environment()  # noqa: F841


@pytest.fixture
<<<<<<< HEAD
def upload_processor(valid_df):
    """Instantiate ``UploadAnalyticsProcessor`` for testing."""
    from validation.security_validator import SecurityValidator
    from yosai_intel_dashboard.src.core.events import EventBus
    from yosai_intel_dashboard.src.infrastructure.callbacks.unified_callbacks import (
        TrulyUnifiedCallbacks,
    )
    from yosai_intel_dashboard.src.infrastructure.config.dynamic_config import (
        dynamic_config,
    )
    from yosai_intel_dashboard.src.services.data_processing.processor import Processor

    vs = SecurityValidator()
    processor = Processor(validator=vs)
    event_bus = EventBus()
    callbacks = TrulyUnifiedCallbacks(event_bus=event_bus, security_validator=vs)
    processor_instance = UploadAnalyticsProcessor(
        vs, processor, callbacks, dynamic_config.analytics, event_bus
=======
def valid_df():
    return MockFactory.dataframe(
        {"Person ID": ["u1", "u2"], "Device name": ["d1", "d2"]}
>>>>>>> f73d6e89
    )
    processor_instance.load_uploaded_data = lambda: uploaded_data(
        ("empty.csv", pd.DataFrame()),
        ("valid.csv", valid_df),
    )
    return processor_instance


@pytest.fixture
def uploaded_data(valid_df):
    from tests.stubs.utils.upload_store import get_uploaded_data_store

    store = get_uploaded_data_store()
    store.clear_all()
    store.data["empty.csv"] = MockFactory.dataframe({})
    store.data["valid.csv"] = valid_df
    return store.get_all_data()


<<<<<<< HEAD
=======
@pytest.fixture
def upload_processor(uploaded_data):
    return MockFactory.upload_processor()


>>>>>>> f73d6e89
def test_upload_pipeline_filters_empty_and_returns_stats(upload_processor):
    result = upload_processor.analyze_uploaded_data()

    # Final statistics should reflect only the valid data
    assert result["status"] == "success"
    assert result["rows"] == 2
    assert result["columns"] == 2<|MERGE_RESOLUTION|>--- conflicted
+++ resolved
@@ -1,6 +1,5 @@
 from __future__ import annotations
 
-<<<<<<< HEAD
 import sys
 from types import ModuleType, SimpleNamespace
 from pathlib import Path
@@ -24,11 +23,7 @@
 from yosai_intel_dashboard.src.services.analytics.upload_analytics import (
     UploadAnalyticsProcessor,
 )
-=======
-import pytest
 
-from tests.infrastructure import MockFactory, TestInfrastructure
->>>>>>> f73d6e89
 
 # Prepare a lightweight environment using shared test infrastructure
 infra = TestInfrastructure(
@@ -37,7 +32,6 @@
 
 
 @pytest.fixture
-<<<<<<< HEAD
 def upload_processor(valid_df):
     """Instantiate ``UploadAnalyticsProcessor`` for testing."""
     from validation.security_validator import SecurityValidator
@@ -56,11 +50,7 @@
     callbacks = TrulyUnifiedCallbacks(event_bus=event_bus, security_validator=vs)
     processor_instance = UploadAnalyticsProcessor(
         vs, processor, callbacks, dynamic_config.analytics, event_bus
-=======
-def valid_df():
-    return MockFactory.dataframe(
-        {"Person ID": ["u1", "u2"], "Device name": ["d1", "d2"]}
->>>>>>> f73d6e89
+
     )
     processor_instance.load_uploaded_data = lambda: uploaded_data(
         ("empty.csv", pd.DataFrame()),
@@ -80,14 +70,6 @@
     return store.get_all_data()
 
 
-<<<<<<< HEAD
-=======
-@pytest.fixture
-def upload_processor(uploaded_data):
-    return MockFactory.upload_processor()
-
-
->>>>>>> f73d6e89
 def test_upload_pipeline_filters_empty_and_returns_stats(upload_processor):
     result = upload_processor.analyze_uploaded_data()
 
