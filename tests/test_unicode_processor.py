import pandas as pd
from concurrent.futures import ThreadPoolExecutor

<<<<<<< HEAD
from core.unicode_processor import safe_unicode_encode, sanitize_data_frame
=======
import time
import pytest

from utils.unicode_utils import (
    safe_unicode_encode,
    sanitize_data_frame,
    safe_decode,
    safe_encode,
)
>>>>>>> ceb9f378



def test_safe_unicode_encode_surrogates():
    text = "A" + chr(0xD800) + "B"
    assert safe_unicode_encode(text) == "AB"

    encoded = ("X" + chr(0xDC00) + "Y").encode("utf-8", "surrogatepass")
    assert safe_unicode_encode(encoded) == "XY"


def test_sanitize_data_frame():
    df = pd.DataFrame({"=bad" + chr(0xDC00): ["=cmd()", "ok" + chr(0xD800)]})
    cleaned = sanitize_data_frame(df)
    assert list(cleaned.columns) == ["bad"]
    assert cleaned.iloc[0, 0] == "cmd()"
    assert cleaned.iloc[1, 0] == "ok"


def test_unicode_processor_thread_safety():
    df = pd.DataFrame({"=bad": ["=cmd()" + chr(0xD800), "ok"]})

    expected = sanitize_data_frame(df)

    def worker(_: int) -> pd.DataFrame:
        return sanitize_data_frame(df)

    with ThreadPoolExecutor(max_workers=5) as exc:
        results = list(exc.map(worker, range(10)))

    for result in results:
        pd.testing.assert_frame_equal(result, expected)



def test_clean_surrogate_control_nfkc():
    text = "Ａ" + "\x00" + chr(0xD800) + "B" + "\u212B"
    result = safe_unicode_encode(text)
    # fullwidth A and Angstrom sign should normalize, control char and surrogate removed
    assert result == "ABA"


def test_dataframe_sanitization_edge_cases():
    df = pd.DataFrame({"=bad\x00": ["=cmd" + chr(0xD800), "\x07\u212B"]})
    cleaned = sanitize_data_frame(df)
    assert list(cleaned.columns) == ["bad"]
    assert cleaned.iloc[0, 0] == "cmd"
    assert cleaned.iloc[1, 0] == "A"


def test_safe_decode_encode_no_errors():
    data = ("X" + chr(0xD800) + "Y").encode("utf-8", "surrogatepass")
    decoded = safe_decode(data)
    encoded = safe_encode(decoded + chr(0xDFFF))
    assert isinstance(decoded, str) and isinstance(encoded, str)
    assert "\ud800" not in decoded and "\udfff" not in encoded


@pytest.mark.slow
def test_sanitize_dataframe_benchmark():
    df = pd.DataFrame({"=col": ["=1"] * 100})
    start = time.time()
    for _ in range(100):
        sanitize_data_frame(df)
    assert time.time() - start < 5
<|MERGE_RESOLUTION|>--- conflicted
+++ resolved
@@ -1,19 +1,7 @@
 import pandas as pd
 from concurrent.futures import ThreadPoolExecutor
 
-<<<<<<< HEAD
 from core.unicode_processor import safe_unicode_encode, sanitize_data_frame
-=======
-import time
-import pytest
-
-from utils.unicode_utils import (
-    safe_unicode_encode,
-    sanitize_data_frame,
-    safe_decode,
-    safe_encode,
-)
->>>>>>> ceb9f378
 
 
 
