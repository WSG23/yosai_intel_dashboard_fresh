import importlib
import json
import pickle
import sys
import types
<<<<<<< HEAD
from yosai_intel_dashboard.src.core.imports.resolver import safe_import
=======
>>>>>>> eb70d097


def _setup_manager(monkeypatch, fake_redis):
    sys.modules.setdefault(
        "config.database_manager",
        types.SimpleNamespace(DatabaseManager=object, MockConnection=object),
    )
    redis_mod = sys.modules["redis"]
    redis_mod.Redis = lambda *a, **k: fake_redis
    cm = importlib.import_module("core.plugins.config.cache_manager")
    monkeypatch.setattr(
        cm, "redis", types.SimpleNamespace(Redis=lambda *a, **k: fake_redis)
    )
    cfg = types.SimpleNamespace(host="localhost", port=6379, db=0, ttl=1)
    manager = cm.RedisCacheManager(cfg)
    manager.start()
    return manager


class FakeRedis:
    def __init__(self):
        self.store = {}

    def ping(self):
        return True

    def get(self, key):
        return self.store.get(key)

    def set(self, key, value):
        self.store[key] = value

    def setex(self, key, ttl, value):
        self.set(key, value)

    def delete(self, key):
        return bool(self.store.pop(key, None))

    def flushdb(self):
        self.store.clear()


def test_redis_cache_json_roundtrip(monkeypatch):
    fake = FakeRedis()
    manager = _setup_manager(monkeypatch, fake)
    value = {"a": 1}
    manager.set("foo", value)
    assert fake.store["foo"] == json.dumps(value).encode("utf-8")
    assert manager.get("foo") == value
    manager.stop()


def test_redis_cache_migrates_pickle(monkeypatch):
    fake = FakeRedis()
    orig = {"legacy": True}
    fake.store["foo"] = pickle.dumps(orig)
    manager = _setup_manager(monkeypatch, fake)
    assert manager.get("foo") == orig
    assert fake.store["foo"] == json.dumps(orig).encode("utf-8")
    manager.stop()<|MERGE_RESOLUTION|>--- conflicted
+++ resolved
@@ -3,10 +3,8 @@
 import pickle
 import sys
 import types
-<<<<<<< HEAD
 from yosai_intel_dashboard.src.core.imports.resolver import safe_import
-=======
->>>>>>> eb70d097
+
 
 
 def _setup_manager(monkeypatch, fake_redis):
