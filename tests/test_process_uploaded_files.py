import asyncio

from tests.utils.builders import DataFrameBuilder, UploadFileBuilder

from services.upload import UploadProcessingService
from upload_core import UploadCore
from utils.upload_store import UploadedDataStore
from services.device_learning_service import DeviceLearningService


<<<<<<< HEAD
def test_multi_part_upload_row_count(async_runner):
    df = pd.DataFrame(
        {
            "A": [1, 2, 3, 4],
            "B": ["a", "b", "c", "d"],
        }
=======
def test_multi_part_upload_row_count():
    df = (
        DataFrameBuilder()
        .add_column("A", [1, 2, 3, 4])
        .add_column("B", ["a", "b", "c", "d"])
        .build()
>>>>>>> 7ac4ce1d
    )
    b64 = UploadFileBuilder().with_dataframe(df).as_base64().split(",", 1)[1]
    prefix = "data:text/csv;base64,"
    mid = len(b64) // 2
    part1 = prefix + b64[:mid]
    part2 = prefix + b64[mid:]

    store = UploadedDataStore()
    learning = DeviceLearningService()
    processing = UploadProcessingService(store, learning)
    cb = UploadCore(processing, learning, store)
    # ensure validator attribute is initialized
    ok, msg = cb.validator.validate("sample.csv", part1)
    assert ok, msg
    res = async_runner(
        cb.process_uploaded_files([part1, part2], ["sample.csv", "sample.csv"])
    )
    info = res[2]
    assert info["sample.csv"]["rows"] == len(df)
    stored = store.get_all_data()["sample.csv"]
    assert len(stored) == len(df)<|MERGE_RESOLUTION|>--- conflicted
+++ resolved
@@ -8,21 +8,13 @@
 from services.device_learning_service import DeviceLearningService
 
 
-<<<<<<< HEAD
 def test_multi_part_upload_row_count(async_runner):
     df = pd.DataFrame(
         {
             "A": [1, 2, 3, 4],
             "B": ["a", "b", "c", "d"],
         }
-=======
-def test_multi_part_upload_row_count():
-    df = (
-        DataFrameBuilder()
-        .add_column("A", [1, 2, 3, 4])
-        .add_column("B", ["a", "b", "c", "d"])
-        .build()
->>>>>>> 7ac4ce1d
+
     )
     b64 = UploadFileBuilder().with_dataframe(df).as_base64().split(",", 1)[1]
     prefix = "data:text/csv;base64,"
