--- conflicted
+++ resolved
@@ -5,14 +5,10 @@
 
 from config.database_exceptions import UnicodeEncodingError
 from config.unicode_handler import UnicodeQueryHandler
-<<<<<<< HEAD
 from core.unicode import UnicodeProcessor as UtilsProcessor  # Alias check
 from core.unicode import (
     UnicodeTextProcessor,
-=======
-from core.unicode_processor import (
-    UnicodeProcessor as UnicodeTextProcessor,
->>>>>>> 67125ce8
+
     clean_unicode_surrogates,
     clean_unicode_text,
     contains_surrogates,
