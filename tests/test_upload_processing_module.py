import pandas as pd
from services.upload_processing import UploadAnalyticsProcessor
from services.data_validation import DataValidationService
from services.data_processing.processor import Processor
<<<<<<< HEAD
from services.unified_file_validator import UnifiedFileValidator
=======
>>>>>>> 51ec835a



def _make_processor():
    vs = DataValidationService()
    dls = Processor(validator=vs)
<<<<<<< HEAD
    handler = UnifiedFileValidator()
    return UploadAnalyticsProcessor(fps, vs, dls, handler)
=======
    return UploadAnalyticsProcessor(vs, dls)
>>>>>>> 51ec835a



def test_direct_processing_helper(tmp_path):
    df1 = pd.DataFrame(
        {
            "Timestamp": ["2024-01-01 10:00:00"],
            "Person ID": ["u1"],
            "Token ID": ["t1"],
            "Device name": ["d1"],
            "Access result": ["Granted"],
        }
    )
    proc = _make_processor()
    result = proc._process_uploaded_data_directly({"f1.csv": df1})
    assert result["total_events"] == 1
    assert result["active_users"] == 1
    assert result["active_doors"] == 1<|MERGE_RESOLUTION|>--- conflicted
+++ resolved
@@ -2,24 +2,13 @@
 from services.upload_processing import UploadAnalyticsProcessor
 from services.data_validation import DataValidationService
 from services.data_processing.processor import Processor
-<<<<<<< HEAD
 from services.unified_file_validator import UnifiedFileValidator
-=======
->>>>>>> 51ec835a
-
-
 
 def _make_processor():
     vs = DataValidationService()
     dls = Processor(validator=vs)
-<<<<<<< HEAD
     handler = UnifiedFileValidator()
     return UploadAnalyticsProcessor(fps, vs, dls, handler)
-=======
-    return UploadAnalyticsProcessor(vs, dls)
->>>>>>> 51ec835a
-
-
 
 def test_direct_processing_helper(tmp_path):
     df1 = pd.DataFrame(
