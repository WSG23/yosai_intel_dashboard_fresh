--- conflicted
+++ resolved
@@ -33,12 +33,8 @@
     "dcc",
     "dependencies",
     "_callback",
-<<<<<<< HEAD
     "Input",
     "Output",
     "State",
     "no_update",
-=======
-    "page_container",
->>>>>>> 33b071b1
 ]