--- conflicted
+++ resolved
@@ -3,19 +3,11 @@
 go 1.23.8
 
 require (
-<<<<<<< HEAD
         github.com/WSG23/yosai-gateway v0.0.0
         github.com/WSG23/errors v0.0.0
         github.com/redis/go-redis/v9 v9.11.0
         github.com/stretchr/testify v1.10.0
         github.com/testcontainers/testcontainers-go v0.24.1
-=======
-	github.com/WSG23/errors v0.0.0 // indirect
-	github.com/WSG23/yosai-gateway v0.0.0
-	github.com/redis/go-redis/v9 v9.11.0
-	github.com/stretchr/testify v1.10.0
-	github.com/testcontainers/testcontainers-go v0.24.1
->>>>>>> c0c62c95
 )
 
 require github.com/WSG23/yosai_intel_dashboard_fresh/shared/errors v0.0.0
@@ -29,13 +21,8 @@
 	github.com/WSG23/errors v0.0.0 // indirect
 	github.com/WSG23/yosai_intel_dashboard_fresh/shared/errors v0.0.0 // indirect
 	github.com/beorn7/perks v1.0.1 // indirect
-<<<<<<< HEAD
 	github.com/bits-and-blooms/bitset v1.10.0
 	github.com/bits-and-blooms/bloom/v3 v3.7.0
-=======
-	github.com/bits-and-blooms/bitset v1.10.0 // indirect
-	github.com/bits-and-blooms/bloom/v3 v3.7.0 // indirect
->>>>>>> c0c62c95
 	github.com/cenkalti/backoff/v4 v4.3.0 // indirect
 	github.com/cespare/xxhash/v2 v2.3.0 // indirect
 	github.com/containerd/containerd v1.7.6 // indirect
@@ -105,14 +92,10 @@
 
 replace github.com/WSG23/yosai-gateway => ../gateway
 
-<<<<<<< HEAD
 replace github.com/WSG23/errors => ../pkg/errors
 
-replace github.com/WSG23/yosai_intel_dashboard_fresh/shared/errors => ../shared/errors
-=======
 replace github.com/WSG23/yosai_intel_dashboard_fresh/shared/errors => ../shared/errors
 
 replace github.com/WSG23/errors => ../pkg/errors
 
-replace github.com/WSG23/auth => ../pkg/auth
->>>>>>> c0c62c95
+replace github.com/WSG23/auth => ../pkg/auth