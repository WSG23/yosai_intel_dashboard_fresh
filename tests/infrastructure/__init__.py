--- conflicted
+++ resolved
@@ -183,7 +183,6 @@
                 names.append(entry.stem)
         return names
 
-<<<<<<< HEAD
     REQUIRED_STUBS = ("pyarrow", "pandas", "numpy")
 
     def setup_environment(self) -> MockFactory:
@@ -199,8 +198,6 @@
         stubs_str = str(self._stubs_path)
         if stubs_str not in sys.path:
             sys.path.append(stubs_str)
-=======
->>>>>>> 57311b85
 
     # ------------------------------------------------------------------
     def processor(self, validator=None):
@@ -222,7 +219,6 @@
     def setup_environment(self) -> MockFactory:
         """Set up the environment immediately and return the factory."""
 
-<<<<<<< HEAD
         for name in self.REQUIRED_STUBS:
             if name not in sys.modules:
                 self.factory.stub(name)
@@ -240,40 +236,7 @@
         if stubs_str in sys.path:
             sys.path.remove(stubs_str)
         sys.path[:] = self._old_sys_path
-=======
-        self.__enter__()
-        atexit.register(self.__exit__, None, None, None)
-        return self.factory
-
-
-    # ------------------------------------------------------------------
-    def upload_processor(self):
-        from yosai_intel_dashboard.src.core.events import EventBus
-        from yosai_intel_dashboard.src.infrastructure.config.dynamic_config import (
-            dynamic_config,
-        )
-        from yosai_intel_dashboard.src.services.analytics.upload_analytics import (
-            UploadAnalyticsProcessor,
-        )
-
-        validator = self.security_validator()
-        processor = self.processor(validator)
-        event_bus = EventBus()
-        callbacks = self.callback_manager(event_bus, validator)
-        return UploadAnalyticsProcessor(
-            validator, processor, callbacks, dynamic_config.analytics, event_bus
-        )
-
-    # ------------------------------------------------------------------
-    # Convenience helpers
-    # ------------------------------------------------------------------
-    def setup_environment(self) -> MockFactory:
-        """Enter the context immediately and register cleanup at exit."""
-
-        factory = self.__enter__()
-        atexit.register(self.__exit__, None, None, None)
-        return factory
->>>>>>> 57311b85
+
 
 
         builder = DataFrameBuilder()
