"""Utilities to set up a lightweight testing environment.

The module provides helpers for installing stub modules and configuring
environment variables required by tests.  It also exposes
``uploaded_data`` which builds a mapping of filenames to ``pandas``
DataFrames for upload-related tests.

"""

from __future__ import annotations

import atexit
import importlib
import sys
from pathlib import Path
from types import ModuleType
from typing import Any, Dict, Iterable, Iterator, Mapping

import pandas as pd

import pytest



class MockFactory:
    """Factory responsible for installing and removing stub modules."""

        import pandas as pd

    def stub(self, name: str, module: ModuleType | None = None) -> ModuleType:
        """Register ``module`` under ``name`` in :data:`sys.modules`."""


        import pandas as pd

        class DummyUploadProcessor:
            """Lightweight stand-in for :class:`UploadAnalyticsProcessor`."""

            def load_uploaded_data(self):
                return {}

            def _load_data(self):
                return self.load_uploaded_data()

            def clean_uploaded_dataframe(self, df: pd.DataFrame) -> pd.DataFrame:
                if df.empty:
                    return df.copy()
                cleaned = df.dropna(how="all", axis=0).dropna(how="all", axis=1).copy()
                cleaned.columns = [c.strip().lower().replace(" ", "_") for c in cleaned.columns]
                cleaned = cleaned.rename(columns={"device_name": "door_id", "event_time": "timestamp"})
                if "timestamp" in cleaned.columns:
                    cleaned["timestamp"] = pd.to_datetime(cleaned["timestamp"], errors="coerce")
                cleaned = cleaned.dropna(how="all", axis=0)
                return cleaned

            def _validate_data(self, data: Dict[str, pd.DataFrame]) -> Dict[str, pd.DataFrame]:
                cleaned: Dict[str, pd.DataFrame] = {}
                for name, df in data.items():
                    dfc = self.clean_uploaded_dataframe(df)
                    if not dfc.empty:
                        cleaned[name] = dfc
                return cleaned

            def _calculate_statistics(self, data: Dict[str, pd.DataFrame]) -> Dict[str, Any]:
                if not data:
                    return {
                        "rows": 0,
                        "columns": 0,
                        "column_names": [],
                        "dtypes": {},
                        "memory_usage": 0,
                        "null_counts": {},
                        "total_events": 0,
                        "active_users": 0,
                        "active_doors": 0,
                        "date_range": {"start": "Unknown", "end": "Unknown"},
                    }

                combined = pd.concat(list(data.values()), ignore_index=True)
                summary = {
                    "rows": int(combined.shape[0]),
                    "columns": int(combined.shape[1]),
                    "dtypes": {col: str(dtype) for col, dtype in combined.dtypes.items()},
                    "memory_usage": int(combined.memory_usage(deep=True).sum()),
                    "null_counts": {col: int(combined[col].isna().sum()) for col in combined.columns},
                }
                active_users = combined["person_id"].nunique() if "person_id" in combined.columns else 0
                active_doors = combined["door_id"].nunique() if "door_id" in combined.columns else 0
                date_range = {"start": "Unknown", "end": "Unknown"}
                if "timestamp" in combined.columns:
                    ts = pd.to_datetime(combined["timestamp"], errors="coerce").dropna()
                    if not ts.empty:
                        date_range = {"start": str(ts.min().date()), "end": str(ts.max().date())}
                summary.update(
                    {
                        "column_names": list(combined.columns),
                        "total_events": int(combined.shape[0]),
                        "active_users": int(active_users),
                        "active_doors": int(active_doors),
                        "date_range": date_range,
                    }
                )
                return summary

            def _format_results(self, stats: Dict[str, Any]) -> Dict[str, Any]:
                result = dict(stats)
                result["status"] = result.get("status", "success")
                return result

            def _process_uploaded_data_directly(self, data: Dict[str, pd.DataFrame]) -> Dict[str, Any]:
                return self._calculate_statistics(self._validate_data(data))

        return DummyUploadProcessor()

    # ------------------------------------------------------------------
    # Component helpers
    # ------------------------------------------------------------------
    def file_processor(self):
        """Return a new :class:`FileProcessor` instance."""

        from yosai_intel_dashboard.src.services.data_processing.file_processor import (
            FileProcessor,
        )

        return FileProcessor()

    def upload_processor(self):
        """Return a minimal upload analytics processor mock."""

        class _UploadProcessor:
            def load_uploaded_data(self):  # pragma: no cover - patched in tests
                return {}

            def analyze_uploaded_data(self):
                data = self.load_uploaded_data()
                if not data:
                    return {"status": "no_data"}
                df = next(iter(data.values()))
                rows = len(df)
                return {"status": "success", "rows": int(rows)}

        return _UploadProcessor()

    def dataframe(self):
        """Return a minimal DataFrame-like object."""

        class _DF:
            shape = (1, 2)

            def __len__(self) -> int:
                return 1

        return _DF()


class TestInfrastructure:
    """Prepare a lightweight test environment."""


    def __init__(
        self,
        factory: MockFactory | None = None,
        *,
        stub_packages: Iterable[str] | None = None,
    ) -> None:
<<<<<<< HEAD
        self.factory = factory or mock_factory
=======
        self.factory = factory or MockFactory()
>>>>>>> 6545863c
        self.stub_packages = list(stub_packages or [])
        self._stubs_path = Path(__file__).resolve().parents[1] / "stubs"
        self._old_sys_path: list[str] = []

    def _discover_stubs(self) -> Iterable[str]:
        if self.stub_packages:
            return self.stub_packages
        if not self._stubs_path.exists():
            return []
        names = []
        for entry in self._stubs_path.iterdir():
            if entry.name == "__pycache__":
                continue
            if entry.is_dir() or entry.suffix == ".py":
                names.append(entry.stem)
        return names

    REQUIRED_STUBS = ("pyarrow", "pandas", "numpy")

    def setup_environment(self) -> MockFactory:
        """Install stub packages and tweak runtime settings for tests.

        The method appends ``tests/stubs`` to :data:`sys.path` and ensures
        placeholder modules for heavy optional dependencies are present in
        :data:`sys.modules`.  It returns the global :class:`MockFactory` so
        additional stubs may be registered by tests when required.
        """

        self._old_sys_path = list(sys.path)
        stubs_str = str(self._stubs_path)
        if stubs_str not in sys.path:
            sys.path.append(stubs_str)

    # ------------------------------------------------------------------
    def processor(self, validator=None):
        from yosai_intel_dashboard.src.services.data_processing.processor import (
            Processor,
        )

        validator = validator or self.security_validator()
        return Processor(validator=validator)

    # ------------------------------------------------------------------
    def callback_manager(self, event_bus=None, validator=None):
        from yosai_intel_dashboard.src.core.events import EventBus
        from yosai_intel_dashboard.src.infrastructure.callbacks.unified_callbacks import (
            TrulyUnifiedCallbacks,
        )

    # ------------------------------------------------------------------
    def setup_environment(self) -> MockFactory:
        """Set up the environment immediately and return the factory."""

        for name in self.REQUIRED_STUBS:
            if name not in sys.modules:
                self.factory.stub(name)

        os.environ.setdefault("LIGHTWEIGHT_SERVICES", "1")
        return self.factory

    def __enter__(self) -> MockFactory:
        return self.setup_environment()

    def __exit__(self, exc_type, exc, tb) -> None:  # pragma: no cover - cleanup
        self.factory.restore()
        os.environ.pop("LIGHTWEIGHT_SERVICES", None)
        stubs_str = str(self._stubs_path)
        if stubs_str in sys.path:
            sys.path.remove(stubs_str)
        sys.path[:] = self._old_sys_path

    def setup_environment(self) -> None:
        """Activate the test environment without using a context manager."""
        self.__enter__()



def uploaded_data(*dfs: tuple[str, pd.DataFrame]) -> dict[str, pd.DataFrame]:
    """Return a dictionary mapping filenames to DataFrames."""

    return {name: df for name, df in dfs}


mock_factory = MockFactory()


<<<<<<< HEAD
@pytest.fixture(scope="session")
def test_env() -> TestInfrastructure:
    infra = TestInfrastructure()
    infra.setup_environment()
    return infra


@contextmanager
def setup_test_environment() -> Iterator[MockFactory]:
    """Prepare a lightweight environment for tests.
=======
>>>>>>> 6545863c

# ----------------------------------------------------------------------
def uploaded_data(valid_df):
    """Return a typical uploaded data mapping used in tests."""

    import pandas as pd

    return {"empty.csv": pd.DataFrame(), "valid.csv": valid_df}


__all__ = [
    "MockFactory",
    "TestInfrastructure",
    "setup_test_environment",
    "uploaded_data",
    "mock_factory",
<<<<<<< HEAD
    "test_env",
]
=======
]
>>>>>>> 6545863c
<|MERGE_RESOLUTION|>--- conflicted
+++ resolved
@@ -163,11 +163,8 @@
         *,
         stub_packages: Iterable[str] | None = None,
     ) -> None:
-<<<<<<< HEAD
         self.factory = factory or mock_factory
-=======
-        self.factory = factory or MockFactory()
->>>>>>> 6545863c
+
         self.stub_packages = list(stub_packages or [])
         self._stubs_path = Path(__file__).resolve().parents[1] / "stubs"
         self._old_sys_path: list[str] = []
@@ -254,7 +251,6 @@
 mock_factory = MockFactory()
 
 
-<<<<<<< HEAD
 @pytest.fixture(scope="session")
 def test_env() -> TestInfrastructure:
     infra = TestInfrastructure()
@@ -265,8 +261,7 @@
 @contextmanager
 def setup_test_environment() -> Iterator[MockFactory]:
     """Prepare a lightweight environment for tests.
-=======
->>>>>>> 6545863c
+
 
 # ----------------------------------------------------------------------
 def uploaded_data(valid_df):
@@ -283,9 +278,5 @@
     "setup_test_environment",
     "uploaded_data",
     "mock_factory",
-<<<<<<< HEAD
     "test_env",
 ]
-=======
-]
->>>>>>> 6545863c
