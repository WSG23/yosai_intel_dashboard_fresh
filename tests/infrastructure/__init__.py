--- conflicted
+++ resolved
@@ -1,25 +1,10 @@
-<<<<<<< HEAD
 """Utilities to set up a lightweight testing environment.
 
 The module provides helpers for installing stub modules and configuring
 environment variables required by tests.  It also exposes
 ``uploaded_data`` which builds a mapping of filenames to ``pandas``
 DataFrames for upload-related tests.
-=======
-"""Utilities for constructing common objects used in tests.
-
-This module provides two small helpers:
-
-``TestInfrastructure``
-    Prepares a minimal environment so tests can run without optional
-    dependencies.  It adds ``tests/stubs`` to ``sys.path`` and ensures that
-    light‑weight stand‑ins for heavy packages such as :mod:`pyarrow`,
-    :mod:`pandas` and :mod:`numpy` are present in :data:`sys.modules`.
-
-``MockFactory``
-    Convenience factory that wires together frequently used objects like
-    :class:`SecurityValidator` or :class:`UploadAnalyticsProcessor`.
->>>>>>> f73d6e89
+
 """
 
 from __future__ import annotations
@@ -250,7 +235,6 @@
 
 
 
-<<<<<<< HEAD
 def uploaded_data(*dfs: tuple[str, pd.DataFrame]) -> dict[str, pd.DataFrame]:
     """Return a dictionary mapping filenames to DataFrames."""
 
@@ -258,12 +242,7 @@
 
 
 mock_factory = MockFactory()
-=======
-        builder = DataFrameBuilder()
-        for name, values in columns.items():
-            builder.add_column(name, values)
-        return builder.build()
->>>>>>> f73d6e89
+
 
 
 # ----------------------------------------------------------------------
@@ -275,7 +254,6 @@
     return {"empty.csv": pd.DataFrame(), "valid.csv": valid_df}
 
 
-<<<<<<< HEAD
 __all__ = [
     "MockFactory",
     "TestInfrastructure",
@@ -283,6 +261,3 @@
     "uploaded_data",
     "mock_factory",
 ]
-=======
-__all__ = ["TestInfrastructure", "MockFactory", "uploaded_data"]
->>>>>>> f73d6e89
