"""Utilities for constructing common objects used in tests.

This module provides two small helpers:

``TestInfrastructure``
    Prepares a minimal environment so tests can run without optional
    dependencies.  It adds ``tests/stubs`` to ``sys.path`` and ensures that
    light‑weight stand‑ins for heavy packages such as :mod:`pyarrow`,
    :mod:`pandas` and :mod:`numpy` are present in :data:`sys.modules`.

``MockFactory``
    Convenience factory that wires together frequently used objects like
    :class:`SecurityValidator` or :class:`UploadAnalyticsProcessor`.
"""

from __future__ import annotations

import atexit
import importlib
import sys
from pathlib import Path
from types import ModuleType
<<<<<<< HEAD
from typing import Any, Dict, Iterable, Iterator, Mapping
=======
from typing import Any, Dict


class TestInfrastructure:
    """Prepare the Python environment for tests."""

    def __init__(self) -> None:
        self._stubs_path = Path(__file__).resolve().parents[1] / "stubs"

    # ------------------------------------------------------------------
    def setup_environment(self) -> None:
        """Register stub modules and make ``tests/stubs`` importable."""

        stubs = str(self._stubs_path)
        if stubs not in sys.path:
            sys.path.insert(0, stubs)

        for name in ("pyarrow", "pandas", "numpy"):
            if name in sys.modules:
                continue
            try:
                importlib.import_module(name)
            except Exception:  # pragma: no cover - best effort
                try:
                    sys.modules[name] = importlib.import_module(f"tests.stubs.{name}")
                except Exception:  # pragma: no cover - defensive
                    sys.modules[name] = ModuleType(name)
>>>>>>> e8edb12c


class MockFactory:
    """Factory that exposes common building blocks for tests."""

    # ------------------------------------------------------------------
    # Helper creators
    # ------------------------------------------------------------------
    @staticmethod
    def dataframe(data: Dict[str, Iterable] | None = None):
        """Return a lightweight :class:`pandas.DataFrame` built from ``data``."""

        import pandas as pd  # imported lazily so stubs apply

        return pd.DataFrame(data or {})

    @staticmethod
    def upload_processor():
        """Return a lightweight processor analysing uploaded data."""

        from tests.stubs.utils.upload_store import get_uploaded_data_store

        def _shape(df):
            if hasattr(df, "shape"):
                return df.shape
            data = getattr(df, "args", [{}])[0]
            rows = len(next(iter(data.values()))) if data else 0
            cols = len(data)
            return rows, cols

        class _Processor:
            def analyze_uploaded_data(self):
                store = get_uploaded_data_store()
                data = {
                    name: df
                    for name, df in store.get_all_data().items()
                    if _shape(df)[0]
                }
                if not data:
                    return {"status": "no_data"}
                rows, cols = _shape(list(data.values())[0])
                return {"status": "success", "rows": rows, "columns": cols}

        return _Processor()

    # ------------------------------------------------------------------
    # Helpers for common test objects
    # ------------------------------------------------------------------
    def dataframe(self, data: Mapping[str, Iterable[Any]] | None = None):
        """Return a ``pandas`` DataFrame built from ``data``."""

        import pandas as pd

        return pd.DataFrame(data or {})

    def upload_processor(self):
        """Create a configured :class:`UploadAnalyticsProcessor` instance."""

        import pandas as pd

        class DummyUploadProcessor:
            """Lightweight stand-in for :class:`UploadAnalyticsProcessor`."""

            def load_uploaded_data(self):
                return {}

            def _load_data(self):
                return self.load_uploaded_data()

            def clean_uploaded_dataframe(self, df: pd.DataFrame) -> pd.DataFrame:
                if df.empty:
                    return df.copy()
                cleaned = df.dropna(how="all", axis=0).dropna(how="all", axis=1).copy()
                cleaned.columns = [c.strip().lower().replace(" ", "_") for c in cleaned.columns]
                cleaned = cleaned.rename(columns={"device_name": "door_id", "event_time": "timestamp"})
                if "timestamp" in cleaned.columns:
                    cleaned["timestamp"] = pd.to_datetime(cleaned["timestamp"], errors="coerce")
                cleaned = cleaned.dropna(how="all", axis=0)
                return cleaned

            def _validate_data(self, data: Dict[str, pd.DataFrame]) -> Dict[str, pd.DataFrame]:
                cleaned: Dict[str, pd.DataFrame] = {}
                for name, df in data.items():
                    dfc = self.clean_uploaded_dataframe(df)
                    if not dfc.empty:
                        cleaned[name] = dfc
                return cleaned

            def _calculate_statistics(self, data: Dict[str, pd.DataFrame]) -> Dict[str, Any]:
                if not data:
                    return {
                        "rows": 0,
                        "columns": 0,
                        "column_names": [],
                        "dtypes": {},
                        "memory_usage": 0,
                        "null_counts": {},
                        "total_events": 0,
                        "active_users": 0,
                        "active_doors": 0,
                        "date_range": {"start": "Unknown", "end": "Unknown"},
                    }

                combined = pd.concat(list(data.values()), ignore_index=True)
                summary = {
                    "rows": int(combined.shape[0]),
                    "columns": int(combined.shape[1]),
                    "dtypes": {col: str(dtype) for col, dtype in combined.dtypes.items()},
                    "memory_usage": int(combined.memory_usage(deep=True).sum()),
                    "null_counts": {col: int(combined[col].isna().sum()) for col in combined.columns},
                }
                active_users = combined["person_id"].nunique() if "person_id" in combined.columns else 0
                active_doors = combined["door_id"].nunique() if "door_id" in combined.columns else 0
                date_range = {"start": "Unknown", "end": "Unknown"}
                if "timestamp" in combined.columns:
                    ts = pd.to_datetime(combined["timestamp"], errors="coerce").dropna()
                    if not ts.empty:
                        date_range = {"start": str(ts.min().date()), "end": str(ts.max().date())}
                summary.update(
                    {
                        "column_names": list(combined.columns),
                        "total_events": int(combined.shape[0]),
                        "active_users": int(active_users),
                        "active_doors": int(active_doors),
                        "date_range": date_range,
                    }
                )
                return summary

            def _format_results(self, stats: Dict[str, Any]) -> Dict[str, Any]:
                result = dict(stats)
                result["status"] = result.get("status", "success")
                return result

            def _process_uploaded_data_directly(self, data: Dict[str, pd.DataFrame]) -> Dict[str, Any]:
                return self._calculate_statistics(self._validate_data(data))

        return DummyUploadProcessor()


class TestInfrastructure:
    """Context manager that prepares a lightweight test environment.

    On enter all stub packages located under ``tests/stubs`` are made importable
    and registered in :data:`sys.modules` so they override any real dependency.
    Environment variables enabling lightweight service behaviour are also set.
    All changes are reverted on exit.
    """

    def __init__(
        self,
        factory: MockFactory | None = None,
        *,
        stub_packages: Iterable[str] | None = None,
    ) -> None:
        self.factory = factory or MockFactory()
        self.stub_packages = list(stub_packages or [])
        self._stubs_path = Path(__file__).resolve().parents[1] / "stubs"
        self._old_sys_path: list[str] = []

    def _discover_stubs(self) -> Iterable[str]:
        if self.stub_packages:
            return self.stub_packages
        if not self._stubs_path.exists():
            return []
        names = []
        for entry in self._stubs_path.iterdir():
            if entry.name == "__pycache__":
                continue
            if entry.is_dir() or entry.suffix == ".py":
                names.append(entry.stem)
        return names


    # ------------------------------------------------------------------
    def processor(self, validator=None):
        from yosai_intel_dashboard.src.services.data_processing.processor import (
            Processor,
        )

        validator = validator or self.security_validator()
        return Processor(validator=validator)

    # ------------------------------------------------------------------
    def callback_manager(self, event_bus=None, validator=None):
        from yosai_intel_dashboard.src.core.events import EventBus
        from yosai_intel_dashboard.src.infrastructure.callbacks.unified_callbacks import (
            TrulyUnifiedCallbacks,
        )

        event_bus = event_bus or EventBus()
        validator = validator or self.security_validator()
        return TrulyUnifiedCallbacks(event_bus=event_bus, security_validator=validator)

    # ------------------------------------------------------------------
    def upload_processor(self):
        from yosai_intel_dashboard.src.core.events import EventBus
        from yosai_intel_dashboard.src.infrastructure.config.dynamic_config import (
            dynamic_config,
        )
        from yosai_intel_dashboard.src.services.analytics.upload_analytics import (
            UploadAnalyticsProcessor,
        )

        validator = self.security_validator()
        processor = self.processor(validator)
        event_bus = EventBus()
        callbacks = self.callback_manager(event_bus, validator)
        return UploadAnalyticsProcessor(
            validator, processor, callbacks, dynamic_config.analytics, event_bus
        )

    # ------------------------------------------------------------------
    # Convenience helpers
    # ------------------------------------------------------------------
    def setup_environment(self) -> MockFactory:
        """Enter the context immediately and register cleanup at exit."""

        factory = self.__enter__()
        atexit.register(self.__exit__, None, None, None)
        return factory


        builder = DataFrameBuilder()
        for name, values in columns.items():
            builder.add_column(name, values)
        return builder.build()


# ----------------------------------------------------------------------
def uploaded_data(valid_df):
    """Return a typical uploaded data mapping used in tests."""

    import pandas as pd

    return {"empty.csv": pd.DataFrame(), "valid.csv": valid_df}


__all__ = ["TestInfrastructure", "MockFactory", "uploaded_data"]<|MERGE_RESOLUTION|>--- conflicted
+++ resolved
@@ -20,37 +20,8 @@
 import sys
 from pathlib import Path
 from types import ModuleType
-<<<<<<< HEAD
 from typing import Any, Dict, Iterable, Iterator, Mapping
-=======
-from typing import Any, Dict
-
-
-class TestInfrastructure:
-    """Prepare the Python environment for tests."""
-
-    def __init__(self) -> None:
-        self._stubs_path = Path(__file__).resolve().parents[1] / "stubs"
-
-    # ------------------------------------------------------------------
-    def setup_environment(self) -> None:
-        """Register stub modules and make ``tests/stubs`` importable."""
-
-        stubs = str(self._stubs_path)
-        if stubs not in sys.path:
-            sys.path.insert(0, stubs)
-
-        for name in ("pyarrow", "pandas", "numpy"):
-            if name in sys.modules:
-                continue
-            try:
-                importlib.import_module(name)
-            except Exception:  # pragma: no cover - best effort
-                try:
-                    sys.modules[name] = importlib.import_module(f"tests.stubs.{name}")
-                except Exception:  # pragma: no cover - defensive
-                    sys.modules[name] = ModuleType(name)
->>>>>>> e8edb12c
+
 
 
 class MockFactory:
