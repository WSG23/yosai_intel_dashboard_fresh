--- conflicted
+++ resolved
@@ -16,11 +16,8 @@
     secret_value = "placeholdersecret" * 2
     (tmp_path / "SECRET_KEY").write_text(secret_value)
     src = DockerSecretSource(tmp_path)
-<<<<<<< HEAD
     assert src.get_secret("SECRET_KEY") == secret_value
-=======
-    assert src.get_secret("SECRET_KEY") == "placeholdersecret" * 2
->>>>>>> fd3291b8
+
     assert src.get_secret("MISSING") is None
 
 
