--- conflicted
+++ resolved
@@ -1,4 +1,3 @@
-<<<<<<< HEAD
 import html
 import logging
 import sys
@@ -54,68 +53,7 @@
 SecurityValidator = importlib.import_module(
     "validation.security_validator"
 ).SecurityValidator
-=======
-import logging
-import sys
-import types
 
-import pytest
-
-
-class ValidationError(Exception):
-    pass
-
-
-class TemporaryBlockError(Exception):
-    pass
-
-
-class PermanentBanError(Exception):
-    pass
-
-
-class ConfigurationError(Exception):
-    pass
-
-
-core_exceptions = types.ModuleType("yosai_intel_dashboard.src.core.exceptions")
-core_exceptions.ValidationError = ValidationError
-core_exceptions.TemporaryBlockError = TemporaryBlockError
-core_exceptions.PermanentBanError = PermanentBanError
-core_exceptions.ConfigurationError = ConfigurationError
-sys.modules.setdefault("yosai_intel_dashboard.src.core", types.ModuleType("core"))
-sys.modules["yosai_intel_dashboard.src.core.exceptions"] = core_exceptions
-
-security_stub = types.ModuleType("security")
-unicode_security_validator = types.ModuleType("security.unicode_security_validator")
-unicode_security_validator.UnicodeSecurityValidator = object
-unicode_security_validator.UnicodeSecurityConfig = object
-security_stub.unicode_security_validator = unicode_security_validator
-security_stub.secrets_validator = types.SimpleNamespace(
-    SecretsValidator=object, register_health_endpoint=lambda *a, **k: None
-)
-sys.modules["security"] = security_stub
-sys.modules["security.unicode_security_validator"] = unicode_security_validator
-
-file_validator_stub = types.ModuleType(
-    "yosai_intel_dashboard.src.infrastructure.validation.file_validator"
-)
-
-
-class DummyFileValidator:
-    def validate_file_upload(self, *a, **k):  # pragma: no cover - simple stub
-        return {"valid": True}
-
-
-file_validator_stub.FileValidator = DummyFileValidator
-sys.modules[
-    "yosai_intel_dashboard.src.infrastructure.validation.file_validator"
-] = file_validator_stub
-
-from yosai_intel_dashboard.src.infrastructure.validation.security_validator import (
-    SecurityValidator,
-)
->>>>>>> 8bacebe9
 
 
 def test_sql_injection_validation():
@@ -136,7 +74,6 @@
     validator = SecurityValidator(rate_limit=1, window_seconds=60)
     valid = validator.validate_file_upload("ok.csv", b"a,b\n1,2")
     assert valid["valid"]
-<<<<<<< HEAD
     with pytest.raises(Exception):
         validator.validate_file_upload("bad.csv", b"=cmd()")
 
@@ -162,39 +99,4 @@
 
     records = [r for r in caplog.records if r.name == "validation.security_validator"]
     assert any("Validation failed" in r.message for r in records)
-=======
 
-
-class RedisMock:
-    def __init__(self) -> None:
-        self.store: dict[str, int] = {}
-
-    def incr(self, key: str) -> int:
-        self.store[key] = self.store.get(key, 0) + 1
-        return self.store[key]
-
-    def expire(self, key: str, _seconds: int) -> None:
-        pass
-
-
-def test_rate_limit_escalation(caplog: pytest.LogCaptureFixture) -> None:
-    redis = RedisMock()
-    validator = SecurityValidator(redis_client=redis, rate_limit=1, window_seconds=60)
-    identifier = "user1"
-
-    validator.validate_input("safe", identifier=identifier)
-
-    with caplog.at_level(logging.WARNING):
-        validator.validate_input("safe", identifier=identifier)
-        assert "Rate limit exceeded" in caplog.text
-
-        caplog.clear()
-        with pytest.raises(TemporaryBlockError):
-            validator.validate_input("safe", identifier=identifier)
-        assert "Temporary block" in caplog.text
-
-        caplog.clear()
-        with pytest.raises(PermanentBanError):
-            validator.validate_input("safe", identifier=identifier)
-        assert "Permanent ban" in caplog.text
->>>>>>> 8bacebe9
