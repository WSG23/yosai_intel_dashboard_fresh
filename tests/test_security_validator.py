<<<<<<< HEAD
import pytest
from yosai_intel_dashboard.src.infrastructure.validation.security_validator import (
    SecurityValidator,
)
=======
import html
import logging
import sys
import types
from pathlib import Path
import importlib

import pytest

# ---------------------------------------------------------------------------
# Provide lightweight stubs for heavy dependencies used during import

core_exc = types.ModuleType("yosai_intel_dashboard.src.core.exceptions")


class ValidationError(Exception):
    pass


core_exc.ValidationError = ValidationError
sys.modules.setdefault("yosai_intel_dashboard", types.ModuleType("yosai_intel_dashboard"))
sys.modules.setdefault(
    "yosai_intel_dashboard.src", types.ModuleType("yosai_intel_dashboard.src")
)
sys.modules.setdefault(
    "yosai_intel_dashboard.src.core", types.ModuleType("yosai_intel_dashboard.src.core")
)
sys.modules["yosai_intel_dashboard.src.core.exceptions"] = core_exc

dyn_cfg = types.ModuleType(
    "yosai_intel_dashboard.src.infrastructure.config.dynamic_config"
)
dyn_cfg.dynamic_config = types.SimpleNamespace(
    security=types.SimpleNamespace(max_upload_mb=10)
)
sys.modules.setdefault(
    "yosai_intel_dashboard.src.infrastructure",
    types.ModuleType("yosai_intel_dashboard.src.infrastructure"),
)
sys.modules.setdefault(
    "yosai_intel_dashboard.src.infrastructure.config",
    types.ModuleType("yosai_intel_dashboard.src.infrastructure.config"),
)
sys.modules[
    "yosai_intel_dashboard.src.infrastructure.config.dynamic_config"
] = dyn_cfg

# Stub the package to avoid executing validation.__init__
validation_pkg = types.ModuleType("validation")
validation_pkg.__path__ = [str(Path(__file__).resolve().parents[1] / "validation")]
sys.modules["validation"] = validation_pkg

SecurityValidator = importlib.import_module(
    "validation.security_validator"
).SecurityValidator


>>>>>>> 7cab9fdf

def test_sql_injection_validation():
    validator = SecurityValidator(rate_limit=1, window_seconds=60)
    with pytest.raises(Exception):
        validator.validate_input('1; DROP TABLE users')

def test_main_validation_orchestration():
    validator = SecurityValidator(rate_limit=1, window_seconds=60)
    value = "<script>alert('xss')</script>"
    with pytest.raises(Exception):
        validator.validate_input(value, "comment")

<<<<<<< HEAD
def test_validate_file_upload_rules():
    validator = SecurityValidator()
    valid = validator.validate_file_upload('ok.csv', b'a,b\n1,2')
    assert valid['valid']
    with pytest.raises(Exception):
        validator.validate_file_upload('bad.csv', b'=cmd()')

def test_insecure_deserialization_detection():
    validator = SecurityValidator()
    with pytest.raises(Exception):
        validator.validate_input('pickle.loads(data)')

def test_ssrf_detection():
    validator = SecurityValidator()
    with pytest.raises(Exception):
        validator.validate_input('http://127.0.0.1/admin')
=======

@pytest.mark.skip("File upload validation not covered in this test")
def test_validate_file_upload_rules():
    validator = SecurityValidator(rate_limit=1, window_seconds=60)
    valid = validator.validate_file_upload("ok.csv", b"a,b\n1,2")
    assert valid["valid"]
    with pytest.raises(Exception):
        validator.validate_file_upload("bad.csv", b"=cmd()")


def test_validation_cache_and_logging(caplog):
    validator = SecurityValidator()
    with caplog.at_level(logging.INFO):
        validator.validate_input("safe input")
        validator.validate_input("safe input")

    cache_info = validator._cached_validate.cache_info()
    assert cache_info.hits == 1

    records = [r for r in caplog.records if r.name == "validation.security_validator"]
    assert any("Validation succeeded" in r.message for r in records)


def test_validation_logs_failure(caplog):
    validator = SecurityValidator()
    with caplog.at_level(logging.WARNING):
        with pytest.raises(Exception):
            validator.validate_input("1; DROP TABLE users")

    records = [r for r in caplog.records if r.name == "validation.security_validator"]
    assert any("Validation failed" in r.message for r in records)

>>>>>>> 7cab9fdf
<|MERGE_RESOLUTION|>--- conflicted
+++ resolved
@@ -1,67 +1,8 @@
-<<<<<<< HEAD
 import pytest
 from yosai_intel_dashboard.src.infrastructure.validation.security_validator import (
     SecurityValidator,
 )
-=======
-import html
-import logging
-import sys
-import types
-from pathlib import Path
-import importlib
 
-import pytest
-
-# ---------------------------------------------------------------------------
-# Provide lightweight stubs for heavy dependencies used during import
-
-core_exc = types.ModuleType("yosai_intel_dashboard.src.core.exceptions")
-
-
-class ValidationError(Exception):
-    pass
-
-
-core_exc.ValidationError = ValidationError
-sys.modules.setdefault("yosai_intel_dashboard", types.ModuleType("yosai_intel_dashboard"))
-sys.modules.setdefault(
-    "yosai_intel_dashboard.src", types.ModuleType("yosai_intel_dashboard.src")
-)
-sys.modules.setdefault(
-    "yosai_intel_dashboard.src.core", types.ModuleType("yosai_intel_dashboard.src.core")
-)
-sys.modules["yosai_intel_dashboard.src.core.exceptions"] = core_exc
-
-dyn_cfg = types.ModuleType(
-    "yosai_intel_dashboard.src.infrastructure.config.dynamic_config"
-)
-dyn_cfg.dynamic_config = types.SimpleNamespace(
-    security=types.SimpleNamespace(max_upload_mb=10)
-)
-sys.modules.setdefault(
-    "yosai_intel_dashboard.src.infrastructure",
-    types.ModuleType("yosai_intel_dashboard.src.infrastructure"),
-)
-sys.modules.setdefault(
-    "yosai_intel_dashboard.src.infrastructure.config",
-    types.ModuleType("yosai_intel_dashboard.src.infrastructure.config"),
-)
-sys.modules[
-    "yosai_intel_dashboard.src.infrastructure.config.dynamic_config"
-] = dyn_cfg
-
-# Stub the package to avoid executing validation.__init__
-validation_pkg = types.ModuleType("validation")
-validation_pkg.__path__ = [str(Path(__file__).resolve().parents[1] / "validation")]
-sys.modules["validation"] = validation_pkg
-
-SecurityValidator = importlib.import_module(
-    "validation.security_validator"
-).SecurityValidator
-
-
->>>>>>> 7cab9fdf
 
 def test_sql_injection_validation():
     validator = SecurityValidator(rate_limit=1, window_seconds=60)
@@ -74,7 +15,6 @@
     with pytest.raises(Exception):
         validator.validate_input(value, "comment")
 
-<<<<<<< HEAD
 def test_validate_file_upload_rules():
     validator = SecurityValidator()
     valid = validator.validate_file_upload('ok.csv', b'a,b\n1,2')
@@ -91,37 +31,3 @@
     validator = SecurityValidator()
     with pytest.raises(Exception):
         validator.validate_input('http://127.0.0.1/admin')
-=======
-
-@pytest.mark.skip("File upload validation not covered in this test")
-def test_validate_file_upload_rules():
-    validator = SecurityValidator(rate_limit=1, window_seconds=60)
-    valid = validator.validate_file_upload("ok.csv", b"a,b\n1,2")
-    assert valid["valid"]
-    with pytest.raises(Exception):
-        validator.validate_file_upload("bad.csv", b"=cmd()")
-
-
-def test_validation_cache_and_logging(caplog):
-    validator = SecurityValidator()
-    with caplog.at_level(logging.INFO):
-        validator.validate_input("safe input")
-        validator.validate_input("safe input")
-
-    cache_info = validator._cached_validate.cache_info()
-    assert cache_info.hits == 1
-
-    records = [r for r in caplog.records if r.name == "validation.security_validator"]
-    assert any("Validation succeeded" in r.message for r in records)
-
-
-def test_validation_logs_failure(caplog):
-    validator = SecurityValidator()
-    with caplog.at_level(logging.WARNING):
-        with pytest.raises(Exception):
-            validator.validate_input("1; DROP TABLE users")
-
-    records = [r for r in caplog.records if r.name == "validation.security_validator"]
-    assert any("Validation failed" in r.message for r in records)
-
->>>>>>> 7cab9fdf
