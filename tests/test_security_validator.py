--- conflicted
+++ resolved
@@ -1,9 +1,5 @@
 import types
-<<<<<<< HEAD
-=======
-import html
-import pytest
->>>>>>> 35a1b948
+
 
 import security_callback_controller
 from core.security_validator import (
@@ -39,20 +35,13 @@
     assert result["sanitized"] == html.escape(value, quote=True)
 
 
-<<<<<<< HEAD
 def test_check_permissions_allows():
     class FakeSession:
         def get(self, url, params=None, headers=None, timeout=None):
             class Resp:
                 def raise_for_status(self):
                     pass
-=======
-def test_check_permissions_allows(monkeypatch):
-    def fake_get(url, params=None, headers=None, timeout=None):
-        class Resp:
-            def raise_for_status(self):
-                pass
->>>>>>> 35a1b948
+
 
                 def json(self):
                     return {"allowed": True}
@@ -64,20 +53,13 @@
     assert validator.check_permissions("alice", "door1", "open", client=session) is True
 
 
-<<<<<<< HEAD
 def test_check_permissions_denied():
     class FakeSession:
         def get(self, url, params=None, headers=None, timeout=None):
             class Resp:
                 def raise_for_status(self):
                     pass
-=======
-def test_check_permissions_denied(monkeypatch):
-    def fake_get(url, params=None, headers=None, timeout=None):
-        class Resp:
-            def raise_for_status(self):
-                pass
->>>>>>> 35a1b948
+
 
                 def json(self):
                     return {"allowed": False}
