--- conflicted
+++ resolved
@@ -52,8 +52,6 @@
     assert module.Fernet is optional_dependencies._DummyFernet
     assert not caplog.records
 
-
-<<<<<<< HEAD
 def test_import_optional_logs_missing_package(monkeypatch, caplog):
     name = "cryptography.fernet"
     monkeypatch.delitem(sys.modules, "cryptography", raising=False)
@@ -86,20 +84,3 @@
         and record.getMessage() == f"Error importing optional dependency '{name}': boom"
         for record in caplog.records
     )
-=======
-@pytest.mark.parametrize("bad_name", [object(), "totally_missing_module"])
-def test_import_optional_invalid_or_missing_logs_warning(monkeypatch, caplog, bad_name):
-    monkeypatch.setattr(
-        sys,
-        "meta_path",
-        [m for m in sys.meta_path if m.__class__.__name__ != "_MissingModuleFinder"],
-        raising=False,
-    )
-    if isinstance(bad_name, str):
-        monkeypatch.delitem(sys.modules, bad_name, raising=False)
-    caplog.set_level(logging.WARNING, logger=optional_dependencies.__name__)
-    result = optional_dependencies.import_optional(bad_name)
-    assert result is None
-    assert len(caplog.records) == 1
-    assert "Optional dependency" in caplog.records[0].getMessage()
->>>>>>> 2f004a49
