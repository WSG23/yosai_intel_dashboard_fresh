--- conflicted
+++ resolved
@@ -18,7 +18,6 @@
 
     @staticmethod
     def sanitize_unicode_input(text: Any) -> str:
-<<<<<<< HEAD
         """Return ``text`` normalized and stripped of surrogate codepoints."""
 
         if not isinstance(text, str):
@@ -45,39 +44,7 @@
             return "".join(
                 ch for ch in str(text) if not (0xD800 <= ord(ch) <= 0xDFFF)
             )
-=======
-        """Return ``text`` with unsafe characters removed and normalized."""
-        logger = logging.getLogger(__name__)
-        try:
-            if isinstance(text, bytes):
-                text = text.decode("utf-8", errors="surrogatepass")
-            else:
-                text = str(text)
-        except Exception as exc:  # pragma: no cover - defensive
-            logger.warning("Failed to coerce %r to str: %s", text, exc)
-            try:
-                text = str(text)
-            except Exception:
-                return ""
 
-        try:
-            cleaned = UnicodeProcessor.clean_surrogate_chars(
-                text, UnicodeProcessor.REPLACEMENT_CHAR
-            )
-            cleaned = unicodedata.normalize("NFKC", cleaned)
-            return cleaned
-        except UnicodeError as exc:
-            logger.warning("Unicode normalization failed: %s", exc)
-            try:
-                cleaned = text.encode("utf-8", "replace").decode("utf-8", "replace")
-                cleaned = UnicodeProcessor.clean_surrogate_chars(
-                    cleaned, UnicodeProcessor.REPLACEMENT_CHAR
-                )
-                return unicodedata.normalize("NFKC", cleaned)
-            except Exception as exc2:  # pragma: no cover - defensive
-                logger.error("Fallback sanitization failed: %s", exc2)
-                return ""
->>>>>>> b24d0dbe
 
     @staticmethod
     def sanitize_dataframe(df: pd.DataFrame) -> pd.DataFrame:
