"""Centralised optional dependency loader.

This module defines a small registry of optional dependencies used
throughout the project.  ``import_optional`` attempts to import a module
and falls back to a stub implementation when the dependency is not
installed.  The goal is to allow production code and tests to run even
when heavy optional packages are missing.

Example
-------
>>> from optional_dependencies import import_optional
>>> shap = import_optional('shap')
>>> if shap:
...     shap.TreeExplainer(...)
"""

from __future__ import annotations

import importlib
import logging
import types
from typing import Any, Callable, Dict

from yosai_intel_dashboard.src.infrastructure.monitoring.missing_dependencies import (
    missing_dependencies,
)

logger = logging.getLogger(__name__)

# Some optional packages are truly optional and should not produce
# noisy warnings when absent.
_NO_WARN_DEPS = {"cryptography", "cryptography.fernet"}


# ---------------------------------------------------------------------------
# Registry handling
_fallbacks: Dict[str, Callable[[], Any] | Any] = {}


def register_fallback(name: str, factory: Callable[[], Any] | Any) -> None:
    """Register a fallback factory for ``name``.

    ``factory`` may be a module instance or a callable returning one.
    The value is returned when :func:`import_optional` cannot import
    ``name``.
    """

    _fallbacks[name] = factory


# ``register_stub`` is kept for backwards compatibility with older tests
register_stub = register_fallback


# ---------------------------------------------------------------------------
# Optional import helper


def import_optional(name: str, fallback: Any | None = None) -> Any | None:
    """Attempt to import ``name`` returning a fallback on failure.

    Parameters
    ----------
    name:
        Dotted module path or ``pkg.mod.Class``.  If importing fails a
        registered stub or ``fallback`` is returned.  A warning is logged.
    fallback:
        Optional explicit fallback overriding any registered stub.
    """

    try:
<<<<<<< HEAD
        module = importlib.import_module(module_name)
        return getattr(module, attr) if attr else module
    except Exception as exc:  # pragma: no cover - defensive
        log = (
            logger.info
            if name in _NO_WARN_DEPS or module_name in _NO_WARN_DEPS
            else logger.warning
        )
        log("Optional dependency '%s' unavailable: %s", name, exc)
=======
        # Attempt to import the full dotted path first.  This handles real
        # modules like ``cryptography.fernet`` correctly without relying on
        # package attributes.
        return importlib.import_module(name)
    except Exception as exc:
        module_name = name
        attr = None
        if "." in name:
            module_name, attr = name.rsplit(".", 1)
            try:
                module = importlib.import_module(module_name)
                return getattr(module, attr) if attr else module
            except Exception as exc_attr:  # pragma: no cover - defensive
                exc = exc_attr
        logger.warning("Optional dependency '%s' unavailable: %s", name, exc)
>>>>>>> 7c69cc05
        missing_dependencies.labels(dependency=name).inc()
        value = _fallbacks.get(name) or _fallbacks.get(module_name) or fallback
        if callable(value):
            return value()
        return value



def is_available(name: str) -> bool:
    """Return ``True`` if ``name`` can be imported."""

    try:
        importlib.import_module(name)
        return True
    except Exception:  # pragma: no cover - defensive
        return False


__all__ = ["import_optional", "is_available", "register_fallback", "register_stub"]


# ---------------------------------------------------------------------------
# Default stubs for commonly optional packages


def _simple_module(name: str, **attrs: Any) -> types.ModuleType:
    mod = types.ModuleType(name)
    for key, value in attrs.items():
        setattr(mod, key, value)
    return mod


# hvac ----------------------------------------------------------------------
register_fallback("hvac", lambda: _simple_module("hvac", Client=object))


# cryptography.fernet -------------------------------------------------------
class _DummyFernet:
    def __init__(self, *a: Any, **k: Any) -> None: ...

    @staticmethod
    def generate_key() -> bytes:  # pragma: no cover - simple stub
        return b""

    def encrypt(self, data: bytes) -> bytes:  # pragma: no cover - simple stub
        return data

    def decrypt(self, data: bytes) -> bytes:  # pragma: no cover - simple stub
        return data


register_fallback(
    "cryptography.fernet",
    lambda: _simple_module("cryptography.fernet", Fernet=_DummyFernet),
)


# boto3 ---------------------------------------------------------------------
register_fallback(
    "boto3", lambda: _simple_module("boto3", client=lambda *a, **k: object())
)


# mlflow --------------------------------------------------------------------
class _DummyRun:
    def __init__(self) -> None:
        self.info = types.SimpleNamespace(run_id="run")

    def __enter__(self) -> "_DummyRun":  # pragma: no cover - simple stub
        return self

    def __exit__(self, exc_type, exc, tb) -> None:  # pragma: no cover - simple stub
        pass


def _mlflow_stub() -> types.ModuleType:
    return _simple_module(
        "mlflow",
        start_run=lambda *a, **k: _DummyRun(),
        log_metric=lambda *a, **k: None,
        log_artifact=lambda *a, **k: None,
        log_text=lambda *a, **k: None,
        set_tracking_uri=lambda *a, **k: None,
    )


register_fallback("mlflow", _mlflow_stub)


# asyncpg -------------------------------------------------------------------
register_fallback(
    "asyncpg", lambda: _simple_module("asyncpg", create_pool=lambda *a, **k: None)
)


# httpx ---------------------------------------------------------------------
register_fallback(
    "httpx",
    lambda: _simple_module("httpx", ASGITransport=object, AsyncClient=object),
)


# structlog -----------------------------------------------------------------
register_fallback("structlog", lambda: _simple_module("structlog", BoundLogger=object))


# confluent_kafka -----------------------------------------------------------
register_fallback("confluent_kafka", lambda: _simple_module("confluent_kafka"))


# dash and friends ----------------------------------------------------------
_dash_stub = _simple_module("dash")
_dash_stub.html = _simple_module("dash.html")
_dash_stub.dcc = _simple_module("dash.dcc")
_dash_stub.dependencies = _simple_module("dash.dependencies")
_dash_stub._callback = _simple_module("dash._callback")
register_fallback("dash", _dash_stub)
register_fallback("dash.html", lambda: _dash_stub.html)
register_fallback("dash.dcc", lambda: _dash_stub.dcc)
register_fallback("dash.dependencies", lambda: _dash_stub.dependencies)
register_fallback("dash._callback", lambda: _dash_stub._callback)
register_fallback("dash_bootstrap_components", lambda: _simple_module("dbc"))


# redis ---------------------------------------------------------------------
_redis_stub = _simple_module("redis")
_redis_stub.asyncio = _simple_module("redis.asyncio")
register_fallback("redis", _redis_stub)
register_fallback("redis.asyncio", lambda: _redis_stub.asyncio)


# requests ------------------------------------------------------------------
register_fallback("requests", lambda: _simple_module("requests"))<|MERGE_RESOLUTION|>--- conflicted
+++ resolved
@@ -69,7 +69,6 @@
     """
 
     try:
-<<<<<<< HEAD
         module = importlib.import_module(module_name)
         return getattr(module, attr) if attr else module
     except Exception as exc:  # pragma: no cover - defensive
@@ -79,23 +78,7 @@
             else logger.warning
         )
         log("Optional dependency '%s' unavailable: %s", name, exc)
-=======
-        # Attempt to import the full dotted path first.  This handles real
-        # modules like ``cryptography.fernet`` correctly without relying on
-        # package attributes.
-        return importlib.import_module(name)
-    except Exception as exc:
-        module_name = name
-        attr = None
-        if "." in name:
-            module_name, attr = name.rsplit(".", 1)
-            try:
-                module = importlib.import_module(module_name)
-                return getattr(module, attr) if attr else module
-            except Exception as exc_attr:  # pragma: no cover - defensive
-                exc = exc_attr
-        logger.warning("Optional dependency '%s' unavailable: %s", name, exc)
->>>>>>> 7c69cc05
+
         missing_dependencies.labels(dependency=name).inc()
         value = _fallbacks.get(name) or _fallbacks.get(module_name) or fallback
         if callable(value):
