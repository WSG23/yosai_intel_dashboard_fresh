"""Compatibility wrapper for application service registration."""

from __future__ import annotations

from startup.service_registration import (
    register_all_application_services,
    register_all_services,
    register_core_infrastructure,
    register_analytics_services,
    register_security_services,
    register_export_services,
    register_learning_services,
)
<<<<<<< HEAD
from core.service_container import ServiceContainer
from services.metadata_enhancement_engine import register_metadata_services


def register_all_application_services(container: ServiceContainer) -> None:
    """Register all application services with the container."""

    register_core_infrastructure(container)
    register_analytics_services(container)
    register_learning_services(container)
    register_metadata_services(container)
    register_security_services(container)
    register_export_services(container)
    from services.upload.service_registration import register_upload_services

    register_upload_services(container)


def register_all_services(container: ServiceContainer) -> None:
    """Backward compatible alias for register_all_application_services."""
    register_all_application_services(container)


def register_core_infrastructure(container: ServiceContainer) -> None:
    from config import (
        ConfigLoader,
        ConfigManager,
        ConfigTransformer,
        ConfigValidator,
        create_config_manager,
    )
    from config.database_manager import DatabaseManager, DatabaseSettings
    from core.logging import LoggingService
    from services.configuration_service import (
        ConfigurationServiceProtocol,
        DynamicConfigurationService,
    )

    container.register_singleton("config_loader", ConfigLoader)
    container.register_singleton("config_validator", ConfigValidator)
    container.register_singleton("config_transformer", ConfigTransformer)
    container.register_singleton(
        "config_manager",
        ConfigManager,
        protocol=ConfigurationProtocol,
        factory=lambda c: create_config_manager(container=c),
    )
    container.register_singleton(
        "configuration_service",
        DynamicConfigurationService,
        protocol=ConfigurationServiceProtocol,
    )
    container.register_singleton(
        "logging_service",
        LoggingService,
        protocol=LoggingProtocol,
    )
    container.register_singleton(
        "database_manager",
        DatabaseManager,
        protocol=DatabaseProtocol,
        factory=lambda c: DatabaseManager(DatabaseSettings()),
    )

    from core.events import EventBus

    container.register_singleton(
        "event_bus",
        EventBus,
        protocol=EventBusProtocol,
    )

    # Register generic file storage service for analytics
    from core.storage.file_storage import FileStorageService

    container.register_singleton(
        "file_storage",
        FileStorageService,
        protocol=StorageProtocol,
    )

    from config.cache_manager import get_cache_manager

    container.register_singleton(
        "cache_manager",
        get_cache_manager(),
    )


def register_analytics_services(container: ServiceContainer) -> None:
    """Register analytics components and service."""
    from core.protocols import AnalyticsServiceProtocol
    from services.analytics.protocols import (
        DataLoadingProtocol,
        DataProcessorProtocol,
        PublishingProtocol,
        ReportGeneratorProtocol,
    )
    from services.analytics_service import create_analytics_service
    from services.controllers.upload_controller import UnifiedUploadController
    from services.data_loading_service import DataLoadingService
    from services.data_processing.processor import Processor
    from services.data_processing_service import DataProcessingService
    from services.publishing_service import PublishingService
    from services.report_generation_service import ReportGenerationService
    from validation.security_validator import SecurityValidator

    container.register_singleton(
        "data_processing_service",
        DataProcessingService,
        protocol=DataProcessorProtocol,
        factory=lambda c: DataProcessingService(),
    )
    container.register_singleton(
        "upload_controller",
        UnifiedUploadController,
    )
    container.register_singleton(
        "data_loader",
        DataLoadingService,
        protocol=DataLoadingProtocol,
        factory=lambda c: DataLoadingService(
            c.get("upload_controller"),
            Processor(validator=SecurityValidator()),
        ),
    )
    container.register_singleton(
        "report_generator",
        ReportGenerationService,
        protocol=ReportGeneratorProtocol,
        factory=lambda c: ReportGenerationService(),
    )
    container.register_singleton(
        "publisher",
        PublishingService,
        protocol=PublishingProtocol,
        factory=lambda c: PublishingService(c.get("event_bus")),
    )
    container.register_singleton(
        "analytics_service",
        create_analytics_service(),
        protocol=AnalyticsServiceProtocol,
    )


def register_security_services(container: ServiceContainer) -> None:
    from validation.security_validator import SecurityValidator

    container.register_singleton(
        "security_validator",
        SecurityValidator,
        protocol=SecurityServiceProtocol,
    )


def register_export_services(container: ServiceContainer) -> None:
    from core.protocols import ExportServiceProtocol
    from services.export_service import ExportService

    container.register_transient(
        "export_service",
        ExportService,
        protocol=ExportServiceProtocol,
    )


def register_learning_services(container: ServiceContainer) -> None:
    """Register device learning service with the container."""

    from services.device_learning_service import create_device_learning_service
=======
>>>>>>> 4e19836f

__all__ = [
    "register_all_application_services",
    "register_all_services",
    "register_core_infrastructure",
    "register_analytics_services",
    "register_security_services",
    "register_export_services",
    "register_learning_services",
]<|MERGE_RESOLUTION|>--- conflicted
+++ resolved
@@ -11,7 +11,6 @@
     register_export_services,
     register_learning_services,
 )
-<<<<<<< HEAD
 from core.service_container import ServiceContainer
 from services.metadata_enhancement_engine import register_metadata_services
 
@@ -182,8 +181,7 @@
     """Register device learning service with the container."""
 
     from services.device_learning_service import create_device_learning_service
-=======
->>>>>>> 4e19836f
+
 
 __all__ = [
     "register_all_application_services",
