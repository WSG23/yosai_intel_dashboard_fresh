#!/usr/bin/env python3
from __future__ import annotations

"""
Database Manager - Fixed imports for streamlined architecture
"""
import logging
import sqlite3
import threading
import time
from pathlib import Path
from typing import TYPE_CHECKING, Any, Dict, Optional

from core.unicode import UnicodeSQLProcessor
from database.types import DatabaseConnection
from database.query_optimizer import DatabaseQueryOptimizer

if TYPE_CHECKING:  # pragma: no cover - for type hints
    from .connection_pool import DatabaseConnectionPool

from .base import DatabaseConfig
from .database_exceptions import ConnectionValidationFailed, DatabaseError
from .protocols import (
    ConnectionRetryManagerProtocol,
    RetryConfigProtocol,
)

logger = logging.getLogger(__name__)


class MockConnection:
    """Mock database connection for testing"""

    def __init__(self):
        self._connected = True
        logger.info("Mock database connection created")

    def execute_query(self, query: str, params: Optional[tuple] = None) -> list:
        """Execute mock query"""
        logger.debug(f"Mock query: {query}")
        return [{"id": 1, "result": "mock_data"}]

    def execute_command(self, command: str, params: Optional[tuple] = None) -> None:
        """Execute mock command"""
        logger.debug(f"Mock command: {command}")

    def health_check(self) -> bool:
        """Mock health check"""
        return self._connected

    def close(self) -> None:
        """Close mock connection"""
        self._connected = False
        logger.info("Mock database connection closed")


class SQLiteConnection:
    """SQLite database connection"""

    def __init__(self, config: DatabaseConfig):
        self.config = config
        self.db_path = config.name
        self._connection: Optional[sqlite3.Connection] = None
        self._connect()

    def _connect(self) -> None:
        """Create SQLite connection"""
        try:
            # Ensure directory exists
            db_file = Path(self.db_path)
            db_file.parent.mkdir(parents=True, exist_ok=True)

            self._connection = sqlite3.connect(
                self.db_path, timeout=self.config.connection_timeout
            )
            self._connection.row_factory = sqlite3.Row  # Enable dict-like access
            logger.info(f"SQLite connection created: {self.db_path}")
        except sqlite3.Error as e:
            logger.error(f"Failed to connect to SQLite: {e}")
            raise DatabaseError(f"SQLite connection failed: {e}") from e

    def execute_query(self, query: str, params: Optional[tuple] = None) -> list:
        """Execute SQLite query"""
        if not self._connection:
            raise DatabaseError("No database connection")

        try:
            cursor = self._connection.cursor()
            if params:
                cursor.execute(query, params)
            else:
                cursor.execute(query)

            rows = cursor.fetchall()
            return [dict(row) for row in rows]
        except sqlite3.Error as e:
            logger.error(f"SQLite query error: {e}")
            raise DatabaseError(f"Query failed: {e}") from e

    def execute_command(self, command: str, params: Optional[tuple] = None) -> None:
        """Execute SQLite command"""
        if not self._connection:
            raise DatabaseError("No database connection")

        try:
            cursor = self._connection.cursor()
            if params:
                cursor.execute(command, params)
            else:
                cursor.execute(command)

            self._connection.commit()
        except sqlite3.Error as e:
            logger.error(f"SQLite command error: {e}")
            raise DatabaseError(f"Command failed: {e}") from e

    def health_check(self) -> bool:
        """Check SQLite connection health"""
        try:
            if not self._connection:
                return False

            cursor = self._connection.cursor()
            cursor.execute("SELECT 1")
            return True
        except sqlite3.Error:
            return False

    def close(self) -> None:
        """Close SQLite connection"""
        if self._connection:
            self._connection.close()
            self._connection = None
            logger.info("SQLite connection closed")


class PostgreSQLConnection:
    """PostgreSQL database connection (requires psycopg2)"""

    def __init__(self, config: DatabaseConfig):
        self.config = config
        self._connection = None
        self._connect()

    def _connect(self) -> None:
        """Create PostgreSQL connection"""
        try:
            import psycopg2
            from psycopg2.extras import RealDictCursor
        except ImportError as exc:
            raise DatabaseError(
                "psycopg2 not installed - cannot connect to PostgreSQL"
            ) from exc

        try:
            self._connection = psycopg2.connect(
                host=self.config.host,
                port=self.config.port,
                database=self.config.name,
                user=self.config.user,
                password=self.config.password,
                cursor_factory=RealDictCursor,
                connect_timeout=self.config.connection_timeout,
            )
            logger.info(
                f"PostgreSQL connection created: {self.config.host}:{self.config.port}"
            )
        except psycopg2.Error as e:
            logger.error(f"Failed to connect to PostgreSQL: {e}")
            raise DatabaseError(f"PostgreSQL connection failed: {e}") from e

    def execute_query(self, query: str, params: Optional[tuple] = None) -> list:
        """Execute PostgreSQL query"""
        if not self._connection:
            raise DatabaseError("No database connection")

        try:
            with self._connection.cursor() as cursor:
                if params:
                    cursor.execute(query, params)
                else:
                    cursor.execute(query)

                rows = cursor.fetchall()
                return [dict(row) for row in rows]
        except psycopg2.Error as e:
            logger.error(f"PostgreSQL query error: {e}")
            raise DatabaseError(f"Query failed: {e}") from e

    def execute_command(self, command: str, params: Optional[tuple] = None) -> None:
        """Execute PostgreSQL command"""
        if not self._connection:
            raise DatabaseError("No database connection")

        try:
            with self._connection.cursor() as cursor:
                if params:
                    cursor.execute(command, params)
                else:
                    cursor.execute(command)

            self._connection.commit()
        except psycopg2.Error as e:
            logger.error(f"PostgreSQL command error: {e}")
            self._connection.rollback()
            raise DatabaseError(f"Command failed: {e}") from e

    def health_check(self) -> bool:
        """Check PostgreSQL connection health"""
        try:
            if not self._connection:
                return False

            with self._connection.cursor() as cursor:
                cursor.execute("SELECT 1")
                return True
        except psycopg2.Error:
            return False

    def close(self) -> None:
        """Close PostgreSQL connection"""
        if self._connection:
            self._connection.close()
            self._connection = None
            logger.info("PostgreSQL connection closed")


class DatabaseManager:
    """Database manager factory"""

    def __init__(self, config: DatabaseConfig):
        self.config = config
        self._connection: Optional[DatabaseConnection] = None

    def get_connection(self) -> DatabaseConnection:
        """Get database connection"""
        if self._connection is None:
            self._connection = self._create_connection()
        return self._connection

    def _create_connection(self) -> DatabaseConnection:
        """Create appropriate database connection"""
        db_type = self.config.type.lower()

        if db_type == "mock":
            return MockConnection()

        elif db_type == "sqlite":
            return SQLiteConnection(self.config)

        elif db_type in ["postgresql", "postgres"]:
            return PostgreSQLConnection(self.config)

        else:
            logger.warning(f"Unknown database type: {db_type}, using mock")
            return MockConnection()

    def health_check(self) -> bool:
        """Check database health"""
        try:
            connection = self.get_connection()
            return connection.health_check()
        except DatabaseError:
            return False

    def close(self) -> None:
        """Close database connection"""
        if self._connection and hasattr(self._connection, "close"):
            self._connection.close()
            self._connection = None


class ThreadSafeDatabaseManager(DatabaseManager):
    """DatabaseManager with thread-safe lazy pool creation."""

    def __init__(self, config: DatabaseConfig) -> None:
        super().__init__(config)
        self._lock = threading.RLock()
        self._pool: Optional[Any] = None

    def _create_pool(self) -> DatabaseConnectionPool:
        if getattr(self.config, "use_intelligent_pool", False):
            from database.intelligent_connection_pool import IntelligentConnectionPool

            pool_cls = IntelligentConnectionPool
        else:
            from .connection_pool import DatabaseConnectionPool

            pool_cls = DatabaseConnectionPool

        return pool_cls(
            self._create_connection,
            getattr(self.config, "initial_pool_size", 1),
            getattr(self.config, "max_pool_size", 1),
            getattr(self.config, "connection_timeout", 30),
            getattr(self.config, "shrink_timeout", 60),
        )

    def get_connection(self) -> DatabaseConnection:  # type: ignore[override]
        with self._lock:
            if self._pool is None:
                self._pool = self._create_pool()
            return self._pool.get_connection()

    def release_connection(self, conn: DatabaseConnection) -> None:
        with self._lock:
            if self._pool:
                self._pool.release_connection(conn)


# Factory function
def create_database_manager(config: DatabaseConfig) -> DatabaseManager:
    """Create database manager from config"""
    return DatabaseManager(config)


# Export main classes
__all__ = [
    "DatabaseConfig",
    "DatabaseConnection",
    "MockConnection",
    "SQLiteConnection",
    "PostgreSQLConnection",
    "DatabaseManager",
    "ThreadSafeDatabaseManager",
    "DatabaseError",
    "create_database_manager",
    "EnhancedPostgreSQLManager",
]


class EnhancedPostgreSQLManager(DatabaseManager):
    """PostgreSQL manager with retry, pooling and Unicode safety."""

    def __init__(
        self,
        config: DatabaseConfig,
        retry_config: RetryConfigProtocol | None = None,
    ) -> None:
        super().__init__(config)
        from database.connection_pool import EnhancedConnectionPool
        from database.performance_analyzer import DatabasePerformanceAnalyzer

        from .connection_retry import ConnectionRetryManager, RetryConfig

        self.retry_manager: ConnectionRetryManagerProtocol = ConnectionRetryManager(
            retry_config or RetryConfig()
        )
        self.performance_analyzer = DatabasePerformanceAnalyzer()
<<<<<<< HEAD
=======

>>>>>>> cf595a05
        self.pool = EnhancedConnectionPool(
            self._create_connection,
            self.config.initial_pool_size,
            self.config.max_pool_size,
            self.config.connection_timeout,
            self.config.shrink_timeout,
        )

    def execute_query_with_retry(self, query: str, params: Optional[Dict] = None):
        encoded_query = UnicodeSQLProcessor.encode_query(query)
        optimized_query = self.optimizer.optimize_query(encoded_query)

        def _encode_params(value: Any) -> Any:
            if isinstance(value, str):
                return UnicodeSQLProcessor.encode_query(value)
            if isinstance(value, dict):
                return {k: _encode_params(v) for k, v in value.items()}
            if isinstance(value, (list, tuple, set)):
                return type(value)(_encode_params(v) for v in value)
            return value

        encoded_params = _encode_params(params)

        def run():
            conn = self.pool.get_connection()
            try:
                start = time.perf_counter()
                result = conn.execute_query(encoded_query, encoded_params)
                elapsed = time.perf_counter() - start
                self.performance_analyzer.analyze_query_performance(
                    encoded_query, elapsed
                )
                return result
<<<<<<< HEAD
=======

>>>>>>> cf595a05
            finally:
                self.pool.release_connection(conn)

        return self.retry_manager.run_with_retry(run)

    def health_check_with_retry(self) -> bool:
        def run():
            conn = self.pool.get_connection()
            try:
                if not conn.health_check():
                    raise ConnectionValidationFailed("health check failed")
                return True
            finally:
                self.pool.release_connection(conn)

        return self.retry_manager.run_with_retry(run)<|MERGE_RESOLUTION|>--- conflicted
+++ resolved
@@ -347,10 +347,7 @@
             retry_config or RetryConfig()
         )
         self.performance_analyzer = DatabasePerformanceAnalyzer()
-<<<<<<< HEAD
-=======
-
->>>>>>> cf595a05
+
         self.pool = EnhancedConnectionPool(
             self._create_connection,
             self.config.initial_pool_size,
@@ -384,10 +381,7 @@
                     encoded_query, elapsed
                 )
                 return result
-<<<<<<< HEAD
-=======
-
->>>>>>> cf595a05
+
             finally:
                 self.pool.release_connection(conn)
 
