import logging
<<<<<<< HEAD
from dataclasses import dataclass, field
from typing import TYPE_CHECKING, Any, Callable, Dict, List
=======
from dataclasses import dataclass
from typing import TYPE_CHECKING, Any, Dict, List
>>>>>>> a4314282

from core.exceptions import ConfigurationError

if TYPE_CHECKING:  # pragma: no cover - used for type hints only
    from .config import Config

logger = logging.getLogger(__name__)


@dataclass
class ValidationResult:
    """Outcome of configuration validation."""

    valid: bool = True
    errors: List[str] = field(default_factory=list)
    warnings: List[str] = field(default_factory=list)


class ConfigValidator:
    """Validate configuration dictionaries."""

    REQUIRED_SECTIONS = {"app", "database", "security"}
<<<<<<< HEAD
    _custom_rules: List[Callable[["Config", ValidationResult], None]] = []

    @classmethod
    def register_rule(cls, func: Callable[["Config", ValidationResult], None]) -> None:
        """Register a custom validation rule."""
        cls._custom_rules.append(func)
=======
    DEFAULT_RULES: Dict[str, Dict[str, Any]] = {}

    @dataclass
    class ValidationResult:
        """Container for a single validation message."""

        message: str
        severity: str = "info"

    @classmethod
    def _setup_default_rules(cls) -> None:
        """Initialize built in validation rules."""
        if cls.DEFAULT_RULES:
            return

        cls.DEFAULT_RULES = {
            "database.type": {
                "allowed": ["sqlite", "postgresql", "mock"],
                "severity": "error",
            },
            "app.secret_key": {"required": True, "severity": "warning"},
            "security.secret_key": {"required": True, "severity": "warning"},
        }
>>>>>>> a4314282

    @classmethod
    def validate(cls, data: Dict[str, Any]) -> "Config":
        """Validate config data and return a Config object."""
        if not isinstance(data, dict):
            raise ConfigurationError("Configuration data must be a mapping")

        missing = cls.REQUIRED_SECTIONS - data.keys()
        if missing:
            raise ConfigurationError(
                "Missing configuration sections: " + ", ".join(sorted(missing))
            )

        from .config import Config

        config = Config()
        for section in [
            "app",
            "database",
            "security",
            "sample_files",
            "analytics",
            "monitoring",
            "cache",
            "secret_validation",
        ]:
            if section in data:
                section_data = data.get(section, {})
                if not isinstance(section_data, dict):
                    raise ConfigurationError(f"Section '{section}' must be a mapping")
                section_obj = getattr(config, section)
                for key, value in section_data.items():
                    if hasattr(section_obj, key):
                        setattr(section_obj, key, value)
        if "environment" in data:
            config.environment = str(data["environment"])
        return config

    # ------------------------------------------------------------------
    @classmethod
<<<<<<< HEAD
    def run_checks(cls, config: "Config") -> ValidationResult:
        """Run built-in and custom validation rules."""
        result = ValidationResult()

        if config.environment == "production":
            if config.app.secret_key in {"dev-key-change-in-production", "change-me", ""}:
                result.errors.append("SECRET_KEY must be set for production")
            if not config.database.password and config.database.type != "sqlite":
                result.warnings.append("Production database requires password")
            if config.app.host == "127.0.0.1":
                result.warnings.append("Production should not run on localhost")

        for rule in cls._custom_rules:
            try:
                rule(config, result)
            except Exception as exc:  # pragma: no cover - defensive
                result.warnings.append(f"Custom rule error: {exc}")

        result.valid = not result.errors
        return result


__all__ = ["ConfigValidator", "ValidationResult"]
=======
    def validate_structure(
        cls, config: "Config"
    ) -> List["ConfigValidator.ValidationResult"]:
        """Check that required sections exist."""
        results: List[ConfigValidator.ValidationResult] = []
        for section in cls.REQUIRED_SECTIONS:
            if not hasattr(config, section):
                results.append(
                    cls.ValidationResult(
                        f"Missing configuration section: {section}", "error"
                    )
                )
        return results

    @classmethod
    def validate_values(
        cls, config: "Config"
    ) -> List["ConfigValidator.ValidationResult"]:
        """Validate configuration option values."""
        cls._setup_default_rules()
        results: List[ConfigValidator.ValidationResult] = []

        rules = cls.DEFAULT_RULES

        # database.type allowed values
        rule = rules.get("database.type")
        if rule and config.database.type not in rule.get("allowed", []):
            results.append(
                cls.ValidationResult(
                    f"Invalid database type: {config.database.type}",
                    rule.get("severity", "error"),
                )
            )

        # required secret keys
        for path in ["app.secret_key", "security.secret_key"]:
            rule = rules.get(path)
            if rule and rule.get("required"):
                section, attr = path.split(".")
                value = getattr(getattr(config, section), attr, "")
                if not value:
                    results.append(
                        cls.ValidationResult(
                            f"{path} is required", rule.get("severity", "warning")
                        )
                    )

        # simple numeric checks
        if config.app.port <= 0:
            results.append(cls.ValidationResult("app.port must be positive", "error"))
        if config.database.port <= 0:
            results.append(
                cls.ValidationResult("database.port must be positive", "error")
            )

        return results

    @classmethod
    def validate_environment_specific(
        cls, config: "Config"
    ) -> List["ConfigValidator.ValidationResult"]:
        """Checks that depend on the current environment."""
        results: List[ConfigValidator.ValidationResult] = []
        env = getattr(config, "environment", "development")

        if env == "production":
            if config.app.secret_key in {
                "dev-key-change-in-production",
                "change-me",
                "",
            }:
                results.append(
                    cls.ValidationResult(
                        "SECRET_KEY must be set for production", "error"
                    )
                )
            if not config.database.password and config.database.type != "sqlite":
                results.append(
                    cls.ValidationResult(
                        "Production database requires password", "warning"
                    )
                )
            if config.app.host == "127.0.0.1":
                results.append(
                    cls.ValidationResult(
                        "Production should not run on localhost", "warning"
                    )
                )

        if config.app.debug and config.app.host == "0.0.0.0":
            results.append(
                cls.ValidationResult(
                    "Debug mode with host 0.0.0.0 is a security risk", "warning"
                )
            )
        if config.database.type == "postgresql" and not config.database.password:
            results.append(
                cls.ValidationResult("PostgreSQL requires a password", "warning")
            )

        return results
>>>>>>> a4314282
<|MERGE_RESOLUTION|>--- conflicted
+++ resolved
@@ -1,11 +1,7 @@
 import logging
-<<<<<<< HEAD
 from dataclasses import dataclass, field
 from typing import TYPE_CHECKING, Any, Callable, Dict, List
-=======
-from dataclasses import dataclass
-from typing import TYPE_CHECKING, Any, Dict, List
->>>>>>> a4314282
+
 
 from core.exceptions import ConfigurationError
 
@@ -28,38 +24,13 @@
     """Validate configuration dictionaries."""
 
     REQUIRED_SECTIONS = {"app", "database", "security"}
-<<<<<<< HEAD
     _custom_rules: List[Callable[["Config", ValidationResult], None]] = []
 
     @classmethod
     def register_rule(cls, func: Callable[["Config", ValidationResult], None]) -> None:
         """Register a custom validation rule."""
         cls._custom_rules.append(func)
-=======
-    DEFAULT_RULES: Dict[str, Dict[str, Any]] = {}
 
-    @dataclass
-    class ValidationResult:
-        """Container for a single validation message."""
-
-        message: str
-        severity: str = "info"
-
-    @classmethod
-    def _setup_default_rules(cls) -> None:
-        """Initialize built in validation rules."""
-        if cls.DEFAULT_RULES:
-            return
-
-        cls.DEFAULT_RULES = {
-            "database.type": {
-                "allowed": ["sqlite", "postgresql", "mock"],
-                "severity": "error",
-            },
-            "app.secret_key": {"required": True, "severity": "warning"},
-            "security.secret_key": {"required": True, "severity": "warning"},
-        }
->>>>>>> a4314282
 
     @classmethod
     def validate(cls, data: Dict[str, Any]) -> "Config":
@@ -100,7 +71,6 @@
 
     # ------------------------------------------------------------------
     @classmethod
-<<<<<<< HEAD
     def run_checks(cls, config: "Config") -> ValidationResult:
         """Run built-in and custom validation rules."""
         result = ValidationResult()
@@ -124,106 +94,3 @@
 
 
 __all__ = ["ConfigValidator", "ValidationResult"]
-=======
-    def validate_structure(
-        cls, config: "Config"
-    ) -> List["ConfigValidator.ValidationResult"]:
-        """Check that required sections exist."""
-        results: List[ConfigValidator.ValidationResult] = []
-        for section in cls.REQUIRED_SECTIONS:
-            if not hasattr(config, section):
-                results.append(
-                    cls.ValidationResult(
-                        f"Missing configuration section: {section}", "error"
-                    )
-                )
-        return results
-
-    @classmethod
-    def validate_values(
-        cls, config: "Config"
-    ) -> List["ConfigValidator.ValidationResult"]:
-        """Validate configuration option values."""
-        cls._setup_default_rules()
-        results: List[ConfigValidator.ValidationResult] = []
-
-        rules = cls.DEFAULT_RULES
-
-        # database.type allowed values
-        rule = rules.get("database.type")
-        if rule and config.database.type not in rule.get("allowed", []):
-            results.append(
-                cls.ValidationResult(
-                    f"Invalid database type: {config.database.type}",
-                    rule.get("severity", "error"),
-                )
-            )
-
-        # required secret keys
-        for path in ["app.secret_key", "security.secret_key"]:
-            rule = rules.get(path)
-            if rule and rule.get("required"):
-                section, attr = path.split(".")
-                value = getattr(getattr(config, section), attr, "")
-                if not value:
-                    results.append(
-                        cls.ValidationResult(
-                            f"{path} is required", rule.get("severity", "warning")
-                        )
-                    )
-
-        # simple numeric checks
-        if config.app.port <= 0:
-            results.append(cls.ValidationResult("app.port must be positive", "error"))
-        if config.database.port <= 0:
-            results.append(
-                cls.ValidationResult("database.port must be positive", "error")
-            )
-
-        return results
-
-    @classmethod
-    def validate_environment_specific(
-        cls, config: "Config"
-    ) -> List["ConfigValidator.ValidationResult"]:
-        """Checks that depend on the current environment."""
-        results: List[ConfigValidator.ValidationResult] = []
-        env = getattr(config, "environment", "development")
-
-        if env == "production":
-            if config.app.secret_key in {
-                "dev-key-change-in-production",
-                "change-me",
-                "",
-            }:
-                results.append(
-                    cls.ValidationResult(
-                        "SECRET_KEY must be set for production", "error"
-                    )
-                )
-            if not config.database.password and config.database.type != "sqlite":
-                results.append(
-                    cls.ValidationResult(
-                        "Production database requires password", "warning"
-                    )
-                )
-            if config.app.host == "127.0.0.1":
-                results.append(
-                    cls.ValidationResult(
-                        "Production should not run on localhost", "warning"
-                    )
-                )
-
-        if config.app.debug and config.app.host == "0.0.0.0":
-            results.append(
-                cls.ValidationResult(
-                    "Debug mode with host 0.0.0.0 is a security risk", "warning"
-                )
-            )
-        if config.database.type == "postgresql" and not config.database.password:
-            results.append(
-                cls.ValidationResult("PostgreSQL requires a password", "warning")
-            )
-
-        return results
->>>>>>> a4314282
