import logging
import os
from typing import Any, Dict, Protocol

logger = logging.getLogger(__name__)

from .constants import (
    AnalyticsConstants,
    CSSConstants,
    PerformanceConstants,
    SecurityConstants,
    UploadLimits,
)
from .app_config import UploadConfig
from .environment import select_config_file
<<<<<<< HEAD
from .base_loader import BaseConfigLoader
=======
from .env_overrides import apply_env_overrides
>>>>>>> 17696858


class ConfigurationServiceProtocol(Protocol):
    """Minimal configuration service interface."""

    def get_max_upload_size_mb(self) -> int:
        ...

    def get_max_upload_size_bytes(self) -> int:
        ...


class DynamicConfigManager(BaseConfigLoader):
    """Loads constants and applies environment overrides."""

    def __init__(self) -> None:
        self.security = SecurityConstants()
        self.performance = PerformanceConstants()
        self.css = CSSConstants()
        self.analytics = AnalyticsConstants()
        self.uploads = UploadLimits()
        self.upload = UploadConfig()
        self._load_yaml_config()
        self._apply_env_overrides()

    def _load_yaml_config(self) -> None:
        """Load configuration from YAML files."""
        try:
            config_path = select_config_file()

            if config_path and config_path.exists():
                config_data = self.load_file(config_path)

                analytics_config = config_data.get("analytics", {})
                for key, value in analytics_config.items():
                    if hasattr(self.analytics, key):
                        setattr(self.analytics, key, value)

                uploads_config = config_data.get("uploads", {})
                for key, value in uploads_config.items():
                    if hasattr(self.uploads, key):
                        setattr(self.uploads, key, value)

        except Exception as exc:
            logging.getLogger(__name__).warning(
                "Failed to load %s: %s", config_path, exc
            )

    def _apply_env_overrides(self) -> None:
        """Override defaults from environment variables with validation."""
        iterations = os.getenv("PBKDF2_ITERATIONS")
        if iterations is not None:
            self.security.pbkdf2_iterations = int(iterations)

        rate_limit_api = os.getenv("RATE_LIMIT_API")
        if rate_limit_api is not None:
            self.security.rate_limit_requests = int(rate_limit_api)

        rate_limit_window = os.getenv("RATE_LIMIT_WINDOW")
        if rate_limit_window is not None:
            self.security.rate_limit_window_minutes = int(rate_limit_window)

        max_upload = os.getenv("MAX_UPLOAD_MB")
        if max_upload is not None:
            value = int(max_upload)
            if value < 50:  # Prevent accidentally setting too small
                logger.warning(
                    "MAX_UPLOAD_MB=%s is too small. Using 50MB minimum.",
                    value,
                )
                value = 50
            self.security.max_upload_mb = value
            self.security.max_file_size_mb = value  # Keep them in sync

        db_pool = os.getenv("DB_POOL_SIZE")
        if db_pool is not None:
            self.performance.db_pool_size = int(db_pool)

        ai_threshold = os.getenv("AI_CONFIDENCE_THRESHOLD")
        if ai_threshold is not None:
            self.performance.ai_confidence_threshold = int(ai_threshold)

        mem_thresh = os.getenv("MEMORY_THRESHOLD_MB")
        if mem_thresh is not None:
            self.performance.memory_usage_threshold_mb = int(mem_thresh)

        css_threshold = os.getenv("CSS_BUNDLE_THRESHOLD")
        if css_threshold is not None:
            self.css.bundle_threshold_kb = int(css_threshold)

        css_specificity = os.getenv("CSS_SPECIFICITY_HIGH")
        if css_specificity is not None:
            self.css.specificity_high = int(css_specificity)

        analytics_cache = os.getenv("ANALYTICS_CACHE_TIMEOUT")
        if analytics_cache is not None:
            self.analytics.cache_timeout_seconds = int(analytics_cache)

        chunk_size = os.getenv("ANALYTICS_CHUNK_SIZE")
        if chunk_size is not None:
            self.analytics.chunk_size = int(chunk_size)

        min_chunk_size = os.getenv("ANALYTICS_MIN_CHUNK_SIZE")
        if min_chunk_size is not None:
            self.analytics.min_chunk_size = int(min_chunk_size)

        batch_size = os.getenv("ANALYTICS_BATCH_SIZE")
        if batch_size is not None:
            self.analytics.batch_size = int(batch_size)

        max_memory = os.getenv("ANALYTICS_MAX_MEMORY_MB")
        if max_memory is not None:
            self.analytics.max_memory_mb = int(max_memory)

        upload_chunk = os.getenv("UPLOAD_CHUNK_SIZE")
        if upload_chunk is not None:
            self.uploads.DEFAULT_CHUNK_SIZE = int(upload_chunk)

        parallel_uploads = os.getenv("MAX_PARALLEL_UPLOADS")
        if parallel_uploads is not None:
            self.uploads.MAX_PARALLEL_UPLOADS = int(parallel_uploads)

        validator_rules = os.getenv("VALIDATOR_RULES")
        if validator_rules:
            try:
                import json

                rules = json.loads(validator_rules)
                if isinstance(rules, dict):
                    self.uploads.VALIDATOR_RULES.update(rules)
            except Exception:
                logging.getLogger(__name__).warning(
                    "Failed to parse VALIDATOR_RULES env var"
                )


    def get_rate_limit(self) -> Dict[str, int]:
        return {
            "requests": self.security.rate_limit_requests,
            "window_minutes": self.security.rate_limit_window_minutes,
        }

    def get_security_level(self) -> int:
        return self.security.pbkdf2_iterations

    def get_max_upload_size(self) -> int:
        return self.security.max_upload_mb

    def get_db_pool_size(self) -> int:
        return self.performance.db_pool_size

    def get_css_thresholds(self) -> Dict[str, Any]:
        return {
            "bundle_threshold_kb": self.css.bundle_threshold_kb,
            "specificity_high": self.css.specificity_high,
        }

    def get_ai_confidence_threshold(self) -> int:
        return self.performance.ai_confidence_threshold

    def get_max_upload_size_mb(self) -> int:
        """Get maximum upload size in MB."""
        return getattr(self.upload, "max_file_size_mb", self.security.max_upload_mb)

    def get_max_upload_size_bytes(self) -> int:
        """Get maximum upload size in bytes."""
        return self.upload.max_file_size_bytes

    def validate_large_file_support(self) -> bool:
        """Check if configuration supports 50MB+ files."""
        return self.get_max_upload_size_mb() >= 50

    def get_upload_chunk_size(self) -> int:
        return getattr(self.uploads, "DEFAULT_CHUNK_SIZE", 50000)

    def get_max_parallel_uploads(self) -> int:
        return getattr(self.uploads, "MAX_PARALLEL_UPLOADS", 4)

    def get_validator_rules(self) -> Dict[str, Any]:
        return getattr(self.uploads, "VALIDATOR_RULES", {})


# Global instance
dynamic_config = DynamicConfigManager()


def diagnose_upload_config():
    """Diagnostic function to check upload configuration"""
    import os

    from config.dynamic_config import dynamic_config

    print("=== Upload Configuration Diagnosis ===")
    print(f"Environment MAX_UPLOAD_MB: {os.getenv('MAX_UPLOAD_MB', 'Not Set')}")
    print(f"Dynamic Config max_upload_mb: {dynamic_config.security.max_upload_mb}MB")
    print(f"Upload folder: {dynamic_config.upload.folder}")
    print(f"Max file size: {dynamic_config.upload.max_file_size_mb}MB")
    print(f"Calculated max bytes: {dynamic_config.get_max_upload_size_bytes():,}")
    print(f"Supports 50MB+ files: {dynamic_config.validate_large_file_support()}")

    # Check if environment is overriding to small value
    env_value = os.getenv("MAX_UPLOAD_MB")
    if env_value and int(env_value) < 50:
        print(
            "\u26a0\ufe0f  WARNING: Environment variable MAX_UPLOAD_MB="
            f"{env_value} is too small!"
        )
        print("   Run: unset MAX_UPLOAD_MB")


if __name__ == "__main__":
    diagnose_upload_config()<|MERGE_RESOLUTION|>--- conflicted
+++ resolved
@@ -13,12 +13,7 @@
 )
 from .app_config import UploadConfig
 from .environment import select_config_file
-<<<<<<< HEAD
 from .base_loader import BaseConfigLoader
-=======
-from .env_overrides import apply_env_overrides
->>>>>>> 17696858
-
 
 class ConfigurationServiceProtocol(Protocol):
     """Minimal configuration service interface."""
