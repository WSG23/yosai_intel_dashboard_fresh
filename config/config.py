#!/usr/bin/env python3
"""
Simplified Configuration System
Replaces: config/yaml_config.py, config/unified_config.py, config/validator.py
"""
import logging
import os
from dataclasses import dataclass, field
from typing import Any, Dict, List, Optional

import yaml

from core.exceptions import ConfigurationError
from core.protocols import ConfigurationProtocol
from core.secrets_manager import SecretsManager
from core.secrets_validator import SecretsValidator
<<<<<<< HEAD
=======

>>>>>>> 68110a6d

from .config_loader import ConfigLoader
from .config_transformer import ConfigTransformer
from .config_validator import ConfigValidator
<<<<<<< HEAD
=======

ValidationResult = ConfigValidator.ValidationResult
>>>>>>> 68110a6d
from .constants import (
    DEFAULT_APP_HOST,
    DEFAULT_APP_PORT,
    DEFAULT_CACHE_HOST,
    DEFAULT_CACHE_PORT,
    DEFAULT_DB_HOST,
    DEFAULT_DB_PORT,
)
from .dynamic_config import dynamic_config
from .environment import get_environment, select_config_file

logger = logging.getLogger(__name__)


def _validate_production_secrets() -> None:
    """Ensure required secrets are set when running in production."""
    if os.getenv("YOSAI_ENV") == "production":
        secret = os.getenv("SECRET_KEY")
        if not secret:
            raise ConfigurationError("SECRET_KEY required in production")


@dataclass
class AppConfig:
    """Application configuration"""

    title: str = "Yōsai Intel Dashboard"
    debug: bool = True
    host: str = DEFAULT_APP_HOST
    port: int = DEFAULT_APP_PORT
    secret_key: str = field(default_factory=lambda: os.getenv("SECRET_KEY", ""))
    environment: str = "development"


@dataclass
class DatabaseConfig:
    """Database configuration"""

    type: str = "sqlite"
    host: str = DEFAULT_DB_HOST
    port: int = DEFAULT_DB_PORT
    name: str = "yosai.db"
    user: str = "user"
    password: str = ""
    connection_timeout: int = 30
    initial_pool_size: int = dynamic_config.get_db_pool_size()
    max_pool_size: int = dynamic_config.get_db_pool_size() * 2
    shrink_timeout: int = 60

    def get_connection_string(self) -> str:
        """Get database connection string"""
        if self.type == "postgresql":
            return (
                f"postgresql://{self.user}:{self.password}"
                f"@{self.host}:{self.port}/{self.name}"
            )
        elif self.type == "sqlite":
            return f"sqlite:///{self.name}"
        else:
            return f"mock://{self.name}"


@dataclass
class SecurityConfig:
    """Security configuration"""

    secret_key: str = field(default_factory=lambda: os.getenv("SECRET_KEY", ""))
    session_timeout: int = 3600
    session_timeout_by_role: Dict[str, int] = field(default_factory=dict)
    cors_origins: List[str] = field(default_factory=list)
    csrf_enabled: bool = True
    max_failed_attempts: int = 5


@dataclass
class SampleFilesConfig:
    """File paths for bundled sample datasets"""

    csv_path: str = "data/sample_data.csv"
    json_path: str = "data/sample_data.json"


@dataclass
class AnalyticsConfig:
    """Analytics tuning options"""

    cache_timeout_seconds: int = 60
    max_records_per_query: int = 500000
    enable_real_time: bool = True
    batch_size: int = 25000
    chunk_size: int = 100000
    enable_chunked_analysis: bool = True
    anomaly_detection_enabled: bool = True
    ml_models_path: str = "models/ml"
    data_retention_days: int = 30
    query_timeout_seconds: int = 600
    force_full_dataset_analysis: bool = True
    max_memory_mb: int = 1024
    max_display_rows: int = 10000


@dataclass
class MonitoringConfig:
    """Runtime monitoring options"""

    health_check_enabled: bool = True
    metrics_enabled: bool = True
    health_check_interval: int = 30
    performance_monitoring: bool = False
    error_reporting_enabled: bool = True
    sentry_dsn: Optional[str] = None
    log_retention_days: int = 30


@dataclass
class CacheConfig:
    """Cache backend settings"""

    type: str = "memory"
    host: str = DEFAULT_CACHE_HOST
    port: int = DEFAULT_CACHE_PORT
    database: int = 0
    timeout_seconds: int = 300
    key_prefix: str = "yosai:"
    compression_enabled: bool = False
    max_memory_mb: int = 100


@dataclass
class SecretValidationConfig:
    """Severity configuration for secret validator"""

    severity: str = "low"


@dataclass
class Config:
    """Main configuration object"""

    app: AppConfig = field(default_factory=AppConfig)
    database: DatabaseConfig = field(default_factory=DatabaseConfig)
    security: SecurityConfig = field(default_factory=SecurityConfig)
    sample_files: SampleFilesConfig = field(default_factory=SampleFilesConfig)
    analytics: AnalyticsConfig = field(default_factory=AnalyticsConfig)
    monitoring: MonitoringConfig = field(default_factory=MonitoringConfig)
    cache: CacheConfig = field(default_factory=CacheConfig)
    secret_validation: SecretValidationConfig = field(
        default_factory=SecretValidationConfig
    )
    environment: str = "development"
    plugin_settings: Dict[str, Dict[str, Any]] = field(default_factory=dict)


class ConfigManager(ConfigurationProtocol):
    """Simple configuration manager"""

    def __init__(
        self,
        config_path: Optional[str] = None,
        *,
        loader: Optional[ConfigLoader] = None,
        validator: Optional[ConfigValidator] = None,
        transformer: Optional[ConfigTransformer] = None,
    ) -> None:
        self.config_path = config_path
        self.loader = loader or ConfigLoader(config_path)
        self.validator = validator or ConfigValidator()
        self.transformer = transformer or ConfigTransformer()
        self.config = Config()
        self.validated_secrets: Dict[str, str] = {}
        self._load_config()

    def _load_config(self) -> None:
        """Load configuration from YAML file and environment"""
        self.config.environment = get_environment()
        _validate_production_secrets()
        # Load from YAML file
        yaml_config = self.loader.load()

        # Apply YAML config
        if yaml_config:
            self.config = self.validator.validate(yaml_config)
            self._apply_yaml_config(yaml_config)

        # Apply environment overrides
        self._apply_env_overrides()

        # Validate secrets and store values
        validator = SecretsValidator()
        self.validated_secrets = validator.validate_all_secrets()
        self._apply_validated_secrets()

        # Validate configuration
        self._validate_config()
        self.config = self.transformer.transform(self.config)

    def _load_yaml_config(self) -> Optional[Dict[str, Any]]:
        """Load configuration from YAML file"""
        config_file = select_config_file(self.config_path)

        if not config_file or not config_file.exists():
            logger.info("No YAML config file found, using defaults")
            return None

        try:
            with open(config_file, "r") as f:
                content = f.read()
                # Simple environment variable substitution
                content = self._substitute_env_vars(content)

                class IncludeLoader(yaml.SafeLoader):
                    pass

                base_dir = config_file.parent

                def _include(loader: IncludeLoader, node: yaml.Node):
                    filename = loader.construct_scalar(node)
                    inc_path = base_dir / filename
                    with open(inc_path, "r") as inc:
                        return yaml.load(inc, Loader=IncludeLoader)

                IncludeLoader.add_constructor("!include", _include)

                return yaml.load(content, Loader=IncludeLoader)
        except Exception as e:
            logger.warning(f"Error loading config file {config_file}: {e}")
            return None

    def _substitute_env_vars(self, content: str) -> str:
        """Replace ${VAR_NAME} with environment variable values"""
        import re

        def replacer(match):
            var_name = match.group(1)
            return os.getenv(var_name, match.group(0))

        return re.sub(r"\$\{([^}]+)\}", replacer, content)

    def _apply_yaml_config(self, yaml_config: Dict[str, Any]) -> None:
        """Apply YAML configuration to config objects"""
        if "app" in yaml_config:
            app_data = yaml_config["app"]
            self.config.app.title = app_data.get("title", self.config.app.title)
            self.config.app.debug = app_data.get("debug", self.config.app.debug)
            self.config.app.host = app_data.get("host", self.config.app.host)
            self.config.app.port = app_data.get("port", self.config.app.port)
            self.config.app.secret_key = app_data.get(
                "secret_key", self.config.app.secret_key
            )

        if "database" in yaml_config:
            db_data = yaml_config["database"]
            self.config.database.type = db_data.get("type", self.config.database.type)
            self.config.database.host = db_data.get("host", self.config.database.host)
            self.config.database.port = db_data.get("port", self.config.database.port)
            self.config.database.name = db_data.get("name", self.config.database.name)
            self.config.database.user = db_data.get("user", self.config.database.user)
            self.config.database.password = db_data.get(
                "password", self.config.database.password
            )
            self.config.database.connection_timeout = db_data.get(
                "connection_timeout", self.config.database.connection_timeout
            )
            self.config.database.initial_pool_size = db_data.get(
                "initial_pool_size", self.config.database.initial_pool_size
            )
            self.config.database.max_pool_size = db_data.get(
                "max_pool_size", self.config.database.max_pool_size
            )
            self.config.database.shrink_timeout = db_data.get(
                "shrink_timeout", self.config.database.shrink_timeout
            )

        if "security" in yaml_config:
            sec_data = yaml_config["security"]
            self.config.security.secret_key = sec_data.get(
                "secret_key", self.config.security.secret_key
            )
            self.config.security.session_timeout = sec_data.get(
                "session_timeout", self.config.security.session_timeout
            )
            if "session_timeout_by_role" in sec_data:
                self.config.security.session_timeout_by_role = sec_data.get(
                    "session_timeout_by_role",
                    self.config.security.session_timeout_by_role,
                )
            self.config.security.cors_origins = sec_data.get(
                "cors_origins", self.config.security.cors_origins
            )
            if "csrf_enabled" in sec_data:
                self.config.security.csrf_enabled = bool(sec_data.get("csrf_enabled"))
            if "max_failed_attempts" in sec_data:
                self.config.security.max_failed_attempts = int(
                    sec_data.get("max_failed_attempts")
                )

        if "sample_files" in yaml_config:
            sample_data = yaml_config["sample_files"]
            self.config.sample_files.csv_path = sample_data.get(
                "csv_path", self.config.sample_files.csv_path
            )
            self.config.sample_files.json_path = sample_data.get(
                "json_path", self.config.sample_files.json_path
            )

        if "analytics" in yaml_config:
            analytics_data = yaml_config["analytics"]
            for key, value in analytics_data.items():
                if hasattr(self.config.analytics, key):
                    if key == "max_display_rows":
                        setattr(self.config.analytics, key, int(value))
                    else:
                        setattr(self.config.analytics, key, value)

        if "monitoring" in yaml_config:
            mon_data = yaml_config["monitoring"]
            for key, value in mon_data.items():
                if hasattr(self.config.monitoring, key):
                    setattr(self.config.monitoring, key, value)

        if "cache" in yaml_config:
            cache_data = yaml_config["cache"]
            for key, value in cache_data.items():
                if hasattr(self.config.cache, key):
                    setattr(self.config.cache, key, value)

        if "secret_validation" in yaml_config:
            sec_val = yaml_config["secret_validation"]
            for key, value in sec_val.items():
                if hasattr(self.config.secret_validation, key):
                    setattr(self.config.secret_validation, key, value)

        if "plugins" in yaml_config:
            plugins_data = yaml_config["plugins"]
            if isinstance(plugins_data, dict):
                self.config.plugin_settings.update(plugins_data)

    def _apply_env_overrides(self) -> None:
        """Apply environment variable overrides"""
        config_transformer.apply(self)


    def _apply_validated_secrets(self) -> None:
        """Apply secrets validated by SecretsValidator."""
        if "SECRET_KEY" in self.validated_secrets:
            secret = self.validated_secrets["SECRET_KEY"]
            self.config.app.secret_key = secret
            self.config.security.secret_key = secret
            os.environ.setdefault("SECRET_KEY", secret)
        if "DB_PASSWORD" in self.validated_secrets:
            pwd = self.validated_secrets["DB_PASSWORD"]
            self.config.database.password = pwd
            os.environ.setdefault("DB_PASSWORD", pwd)

    def _validate_config(self) -> None:
        """Validate configuration and log warnings"""
        warnings = []
        errors = []

        validator = SecretsValidator()

        invalid_secrets: List[str] = []

        # Production checks
        if self.config.environment == "production":
            invalid_secrets = validator.validate_production_secrets()

            if self.config.app.secret_key in [
                "dev-key-change-in-production",
                "change-me",
                "",
            ]:
                errors.append("SECRET_KEY must be set for production")

            if (
                not self.config.database.password
                and self.config.database.type != "sqlite"
            ):
                warnings.append("Production database requires password")

            if self.config.app.host == DEFAULT_APP_HOST:
                warnings.append("Production should not run on localhost")

        if self.config.app.debug and self.config.app.host == "0.0.0.0":
            warnings.append("Debug mode with host 0.0.0.0 is a security risk")
        if (
            self.config.database.type == "postgresql"
            and not self.config.database.password
        ):
            warnings.append("PostgreSQL requires a password")

        # Log warnings
        for warning in warnings:
            logger.warning(f"Configuration warning: {warning}")

        if invalid_secrets:
            secret_list = ", ".join(invalid_secrets)
            logger.error(f"Invalid production secrets: {secret_list}")
            raise ValueError(f"Invalid secrets: {secret_list}")

        if errors:
            error_msg = "; ".join(errors)
            logger.error(error_msg)
            raise ConfigurationError(error_msg)

    def validate_current_config(self) -> List[ValidationResult]:
        """Run validation rules and return results."""
        results: List[ValidationResult] = []
        results.extend(ConfigValidator.validate_structure(self.config))
        results.extend(ConfigValidator.validate_values(self.config))
        results.extend(ConfigValidator.validate_environment_specific(self.config))
        return results

    def get_app_config(self) -> AppConfig:
        """Get app configuration"""
        return self.config.app

    def get_database_config(self) -> DatabaseConfig:
        """Get database configuration"""
        return self.config.database

    def get_security_config(self) -> SecurityConfig:
        """Get security configuration"""
        return self.config.security

    def get_upload_config(self) -> Dict[str, Any]:
        """Get upload configuration settings"""
        return vars(dynamic_config.uploads)

    def get_sample_files_config(self) -> SampleFilesConfig:
        """Get sample file path configuration"""
        return self.config.sample_files

    def get_analytics_config(self) -> AnalyticsConfig:
        """Get analytics configuration"""
        return self.config.analytics

    def get_monitoring_config(self) -> MonitoringConfig:
        """Get monitoring configuration"""
        return self.config.monitoring

    def get_cache_config(self) -> CacheConfig:
        """Get cache configuration"""
        return self.config.cache

    def get_secret_validation_config(self) -> SecretValidationConfig:
        """Get secret validation configuration"""
        return self.config.secret_validation

    def get_plugin_config(self, name: str) -> Dict[str, Any]:
        """Return configuration dictionary for the given plugin."""
        return self.config.plugin_settings.get(name, {})

    # ------------------------------------------------------------------
    def reload_config(self) -> None:
        """Reload configuration from source."""
        self._load_config()

    def validate_config(self) -> Dict[str, Any]:
        """Validate current configuration."""
        try:
            self._validate_config()
            return {"valid": True}
        except Exception as exc:
            return {"valid": False, "error": str(exc)}


# ------------------------------------------------------------------
# Environment override callbacks registered with ``config_transformer``

def _apply_app_env_overrides(manager: "ConfigManager") -> None:
    """Apply app-specific environment overrides"""
    secrets = SecretsManager()
    if os.getenv("DEBUG"):
        manager.config.app.debug = os.getenv("DEBUG", "").lower() in (
            "true",
            "1",
            "yes",
        )
    host_env = os.getenv("HOST")
    if host_env is not None:
        manager.config.app.host = host_env
    port_env = os.getenv("PORT")
    if port_env is not None:
        manager.config.app.port = int(port_env)
    try:
        secret_env = secrets.get("SECRET_KEY")
    except KeyError:
        secret_env = None
    if secret_env is not None:
        manager.config.app.secret_key = secret_env
        manager.config.security.secret_key = secret_env
        os.environ.setdefault("SECRET_KEY", secret_env)
    title_env = os.getenv("APP_TITLE")
    if title_env is not None:
        manager.config.app.title = title_env


def _apply_database_env_overrides(manager: "ConfigManager") -> None:
    """Apply database environment overrides"""
    secrets = SecretsManager()
    db_type = os.getenv("DB_TYPE")
    if db_type is not None:
        manager.config.database.type = db_type
    db_host = os.getenv("DB_HOST")
    if db_host is not None:
        manager.config.database.host = db_host
    db_port = os.getenv("DB_PORT")
    if db_port is not None:
        manager.config.database.port = int(db_port)
    db_name = os.getenv("DB_NAME")
    if db_name is not None:
        manager.config.database.name = db_name
    db_user = os.getenv("DB_USER")
    if db_user is not None:
        manager.config.database.user = db_user
    try:
        db_password = secrets.get("DB_PASSWORD")
    except KeyError:
        db_password = None
    if db_password is not None:
        manager.config.database.password = db_password
        os.environ.setdefault("DB_PASSWORD", db_password)

    for auth_key in [
        "AUTH0_CLIENT_ID",
        "AUTH0_CLIENT_SECRET",
        "AUTH0_DOMAIN",
        "AUTH0_AUDIENCE",
    ]:
        try:
            value = secrets.get(auth_key)
        except KeyError:
            value = None
        if value is not None:
            os.environ.setdefault(auth_key, value)

    manager.config.database.initial_pool_size = dynamic_config.get_db_pool_size()
    manager.config.database.max_pool_size = dynamic_config.get_db_pool_size() * 2
    db_timeout = os.getenv("DB_TIMEOUT")
    if db_timeout is not None:
        manager.config.database.connection_timeout = int(db_timeout)
    init_pool = os.getenv("DB_INITIAL_POOL_SIZE")
    if init_pool is not None:
        manager.config.database.initial_pool_size = int(init_pool)
    max_pool = os.getenv("DB_MAX_POOL_SIZE")
    if max_pool is not None:
        manager.config.database.max_pool_size = int(max_pool)
    shrink_timeout = os.getenv("DB_SHRINK_TIMEOUT")
    if shrink_timeout is not None:
        manager.config.database.shrink_timeout = int(shrink_timeout)


def _apply_security_env_overrides(manager: "ConfigManager") -> None:
    """Apply security-related environment overrides"""
    csrf_enabled = os.getenv("CSRF_ENABLED")
    if csrf_enabled is not None:
        manager.config.security.csrf_enabled = csrf_enabled.lower() in (
            "true",
            "1",
            "yes",
        )
    max_failed = os.getenv("MAX_FAILED_ATTEMPTS")
    if max_failed is not None:
        manager.config.security.max_failed_attempts = int(max_failed)


def _apply_sample_files_env_overrides(manager: "ConfigManager") -> None:
    """Apply sample file path overrides"""
    sample_csv = os.getenv("SAMPLE_CSV_PATH")
    if sample_csv is not None:
        manager.config.sample_files.csv_path = sample_csv
    sample_json = os.getenv("SAMPLE_JSON_PATH")
    if sample_json is not None:
        manager.config.sample_files.json_path = sample_json


def _apply_cache_env_overrides(manager: "ConfigManager") -> None:
    """Apply cache-related environment overrides"""
    cache_type = os.getenv("CACHE_TYPE")
    if cache_type is not None:
        manager.config.cache.type = cache_type
    cache_host = os.getenv("CACHE_HOST")
    if cache_host is not None:
        manager.config.cache.host = cache_host
    cache_port = os.getenv("CACHE_PORT")
    if cache_port is not None:
        manager.config.cache.port = int(cache_port)
    cache_db = os.getenv("CACHE_DB")
    if cache_db is not None:
        manager.config.cache.database = int(cache_db)
    cache_timeout = os.getenv("CACHE_TIMEOUT")
    if cache_timeout is not None:
        manager.config.cache.timeout_seconds = int(cache_timeout)


# Register the environment transformers
config_transformer.register("app", _apply_app_env_overrides)
config_transformer.register("database", _apply_database_env_overrides)
config_transformer.register("security", _apply_security_env_overrides)
config_transformer.register("sample_files", _apply_sample_files_env_overrides)
config_transformer.register("cache", _apply_cache_env_overrides)


# Global configuration instance
_config_manager: Optional[ConfigManager] = None


def get_config() -> ConfigManager:
    """Get global configuration manager"""
    global _config_manager
    if _config_manager is None:
        from . import create_config_manager

        _config_manager = create_config_manager()
    return _config_manager


def reload_config() -> ConfigManager:
    """Reload configuration (useful for testing)"""
    global _config_manager
    _config_manager = None
    return get_config()


# Convenience functions
def get_app_config() -> AppConfig:
    """Get app configuration"""
    return get_config().get_app_config()


def get_database_config() -> DatabaseConfig:
    """Get database configuration"""
    return get_config().get_database_config()


def get_security_config() -> SecurityConfig:
    """Get security configuration"""
    return get_config().get_security_config()


def get_sample_files_config() -> SampleFilesConfig:
    """Get sample file configuration"""
    return get_config().get_sample_files_config()


def get_analytics_config() -> AnalyticsConfig:
    """Get analytics configuration"""
    return get_config().get_analytics_config()


def get_monitoring_config() -> MonitoringConfig:
    """Get monitoring configuration"""
    return get_config().get_monitoring_config()


def get_cache_config() -> CacheConfig:
    """Get cache configuration"""
    return get_config().get_cache_config()


def get_secret_validation_config() -> SecretValidationConfig:
    """Get secret validation configuration"""
    return get_config().get_secret_validation_config()


def get_plugin_config(name: str) -> Dict[str, Any]:
    """Get configuration for a specific plugin"""
    return get_config().get_plugin_config(name)


def create_config_manager(config_path: Optional[str] = None) -> ConfigManager:
    """Factory for creating :class:`ConfigManager` instances."""
    return ConfigManager(config_path=config_path)


# Export main classes and functions
__all__ = [
    "Config",
    "AppConfig",
    "DatabaseConfig",
    "SecurityConfig",
    "SampleFilesConfig",
    "AnalyticsConfig",
    "MonitoringConfig",
    "CacheConfig",
    "SecretValidationConfig",
    "ConfigManager",
    "get_config",
    "reload_config",
    "get_app_config",
    "get_database_config",
    "get_security_config",
    "get_sample_files_config",
    "get_analytics_config",
    "get_monitoring_config",
    "get_cache_config",
    "get_secret_validation_config",
    "get_plugin_config",
    "create_config_manager",
]<|MERGE_RESOLUTION|>--- conflicted
+++ resolved
@@ -14,19 +14,11 @@
 from core.protocols import ConfigurationProtocol
 from core.secrets_manager import SecretsManager
 from core.secrets_validator import SecretsValidator
-<<<<<<< HEAD
-=======
-
->>>>>>> 68110a6d
+
 
 from .config_loader import ConfigLoader
 from .config_transformer import ConfigTransformer
 from .config_validator import ConfigValidator
-<<<<<<< HEAD
-=======
-
-ValidationResult = ConfigValidator.ValidationResult
->>>>>>> 68110a6d
 from .constants import (
     DEFAULT_APP_HOST,
     DEFAULT_APP_PORT,
