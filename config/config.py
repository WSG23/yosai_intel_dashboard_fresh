#!/usr/bin/env python3
"""
Simplified Configuration System
Replaces: config/yaml_config.py, config/unified_config.py, config/validator.py
"""
<<<<<<< HEAD
from typing import Any, Dict, Optional
=======
import logging
import os
from typing import Any, Dict, List, Optional
>>>>>>> dc42271d

import yaml


from .config_transformer import ConfigTransformer

from .base import (
    AnalyticsConfig,
    AppConfig,
    CacheConfig,
    Config,
    DatabaseConfig,
    MonitoringConfig,
    SampleFilesConfig,
    SecretValidationConfig,
    SecurityConfig,
)
<<<<<<< HEAD
=======
from .config_loader import ConfigLoader
from .config_validator import ConfigValidator, ValidationResult
from .constants import (
    DEFAULT_APP_HOST,
    DEFAULT_APP_PORT,
    DEFAULT_CACHE_HOST,
    DEFAULT_CACHE_PORT,
    DEFAULT_DB_HOST,
    DEFAULT_DB_PORT,
)
from .dynamic_config import dynamic_config
from .environment import get_environment, select_config_file
from .protocols import (
    ConfigLoaderProtocol,
    ConfigTransformerProtocol,
    ConfigValidatorProtocol,
)

logger = logging.getLogger(__name__)


def _validate_production_secrets() -> None:
    """Ensure required secrets are set when running in production."""
    if os.getenv("YOSAI_ENV") == "production":
        secret = os.getenv("SECRET_KEY")
        if not secret:
            raise ConfigurationError("SECRET_KEY required in production")


class ConfigManager(ConfigurationProtocol):
    """Simple configuration manager"""

    def __init__(
        self,
        config_path: Optional[str] = None,
        *,
        loader: ConfigLoaderProtocol | None = None,
        validator: ConfigValidatorProtocol | None = None,
        transformer: ConfigTransformerProtocol | None = None,
    ) -> None:
        self.config_path = config_path
        self.loader: ConfigLoaderProtocol = loader or ConfigLoader(config_path)
        self.validator: ConfigValidatorProtocol = validator or ConfigValidator()
        self.transformer: ConfigTransformerProtocol = transformer or ConfigTransformer()
        self.config = Config()
        self.validated_secrets: Dict[str, str] = {}
        self._load_config()

    def _load_config(self) -> None:
        """Load configuration from YAML file and environment"""
        self.config.environment = get_environment()
        _validate_production_secrets()
        # Load from YAML file
        yaml_config = self.loader.load()

        # Apply YAML config
        if yaml_config:
            self.config = self.validator.validate(yaml_config)
            self._apply_yaml_config(yaml_config)

        # Apply environment overrides
        self._apply_env_overrides()

        # Validate secrets and store values
        validator = SecretsValidator()
        self.validated_secrets = validator.validate_all_secrets()
        self._apply_validated_secrets()

        # Validate configuration
        self._validate_config()
        self.config = self.transformer.transform(self.config)

    def _load_yaml_config(self) -> Optional[Dict[str, Any]]:
        """Load configuration from YAML file"""
        config_file = select_config_file(self.config_path)

        if not config_file or not config_file.exists():
            logger.info("No YAML config file found, using defaults")
            return None

        try:
            with open(config_file, "r") as f:
                content = f.read()
                # Simple environment variable substitution
                content = self._substitute_env_vars(content)

                class IncludeLoader(yaml.SafeLoader):
                    pass

                base_dir = config_file.parent

                def _include(loader: IncludeLoader, node: yaml.Node):
                    filename = loader.construct_scalar(node)
                    inc_path = base_dir / filename
                    with open(inc_path, "r") as inc:
                        return yaml.load(inc, Loader=IncludeLoader)

                IncludeLoader.add_constructor("!include", _include)

                return yaml.load(content, Loader=IncludeLoader)
        except Exception as e:
            logger.warning(f"Error loading config file {config_file}: {e}")
            return None

    def _substitute_env_vars(self, content: str) -> str:
        """Replace ${VAR_NAME} with environment variable values"""
        import re

        def replacer(match):
            var_name = match.group(1)
            return os.getenv(var_name, match.group(0))

        return re.sub(r"\$\{([^}]+)\}", replacer, content)

    def _apply_yaml_config(self, yaml_config: Dict[str, Any]) -> None:
        """Apply YAML configuration to config objects"""
        if "app" in yaml_config:
            app_data = yaml_config["app"]
            self.config.app.title = app_data.get("title", self.config.app.title)
            self.config.app.debug = app_data.get("debug", self.config.app.debug)
            self.config.app.host = app_data.get("host", self.config.app.host)
            self.config.app.port = app_data.get("port", self.config.app.port)
            self.config.app.secret_key = app_data.get(
                "secret_key", self.config.app.secret_key
            )

        if "database" in yaml_config:
            db_data = yaml_config["database"]
            self.config.database.type = db_data.get("type", self.config.database.type)
            self.config.database.host = db_data.get("host", self.config.database.host)
            self.config.database.port = db_data.get("port", self.config.database.port)
            self.config.database.name = db_data.get("name", self.config.database.name)
            self.config.database.user = db_data.get("user", self.config.database.user)
            self.config.database.password = db_data.get(
                "password", self.config.database.password
            )
            self.config.database.connection_timeout = db_data.get(
                "connection_timeout", self.config.database.connection_timeout
            )
            self.config.database.initial_pool_size = db_data.get(
                "initial_pool_size", self.config.database.initial_pool_size
            )
            self.config.database.max_pool_size = db_data.get(
                "max_pool_size", self.config.database.max_pool_size
            )
            self.config.database.shrink_timeout = db_data.get(
                "shrink_timeout", self.config.database.shrink_timeout
            )

        if "security" in yaml_config:
            sec_data = yaml_config["security"]
            self.config.security.secret_key = sec_data.get(
                "secret_key", self.config.security.secret_key
            )
            self.config.security.session_timeout = sec_data.get(
                "session_timeout", self.config.security.session_timeout
            )
            if "session_timeout_by_role" in sec_data:
                self.config.security.session_timeout_by_role = sec_data.get(
                    "session_timeout_by_role",
                    self.config.security.session_timeout_by_role,
                )
            self.config.security.cors_origins = sec_data.get(
                "cors_origins", self.config.security.cors_origins
            )
            if "csrf_enabled" in sec_data:
                self.config.security.csrf_enabled = bool(sec_data.get("csrf_enabled"))
            if "max_failed_attempts" in sec_data:
                self.config.security.max_failed_attempts = int(
                    sec_data.get("max_failed_attempts")
                )

        if "sample_files" in yaml_config:
            sample_data = yaml_config["sample_files"]
            self.config.sample_files.csv_path = sample_data.get(
                "csv_path", self.config.sample_files.csv_path
            )
            self.config.sample_files.json_path = sample_data.get(
                "json_path", self.config.sample_files.json_path
            )

        if "analytics" in yaml_config:
            analytics_data = yaml_config["analytics"]
            for key, value in analytics_data.items():
                if hasattr(self.config.analytics, key):
                    if key == "max_display_rows":
                        setattr(self.config.analytics, key, int(value))
                    else:
                        setattr(self.config.analytics, key, value)

        if "monitoring" in yaml_config:
            mon_data = yaml_config["monitoring"]
            for key, value in mon_data.items():
                if hasattr(self.config.monitoring, key):
                    setattr(self.config.monitoring, key, value)

        if "cache" in yaml_config:
            cache_data = yaml_config["cache"]
            for key, value in cache_data.items():
                if hasattr(self.config.cache, key):
                    setattr(self.config.cache, key, value)

        if "secret_validation" in yaml_config:
            sec_val = yaml_config["secret_validation"]
            for key, value in sec_val.items():
                if hasattr(self.config.secret_validation, key):
                    setattr(self.config.secret_validation, key, value)

        if "plugins" in yaml_config:
            plugins_data = yaml_config["plugins"]
            if isinstance(plugins_data, dict):
                self.config.plugin_settings.update(plugins_data)

    def _apply_env_overrides(self) -> None:
        """Apply environment variable overrides"""
        self.transformer.transform(self.config)

    def _apply_validated_secrets(self) -> None:
        """Apply secrets validated by SecretsValidator."""
        if "SECRET_KEY" in self.validated_secrets:
            secret = self.validated_secrets["SECRET_KEY"]
            self.config.app.secret_key = secret
            self.config.security.secret_key = secret
            os.environ.setdefault("SECRET_KEY", secret)
        if "DB_PASSWORD" in self.validated_secrets:
            pwd = self.validated_secrets["DB_PASSWORD"]
            self.config.database.password = pwd
            os.environ.setdefault("DB_PASSWORD", pwd)

    def _validate_config(self) -> None:
        """Validate configuration and log warnings"""
        warnings = []
        errors = []

        validator = SecretsValidator()

        invalid_secrets: List[str] = []

        # Production checks
        if self.config.environment == "production":
            invalid_secrets = validator.validate_production_secrets()

            if self.config.app.secret_key in [
                "dev-key-change-in-production",
                "change-me",
                "",
            ]:
                errors.append("SECRET_KEY must be set for production")

            if (
                not self.config.database.password
                and self.config.database.type != "sqlite"
            ):
                warnings.append("Production database requires password")

            if self.config.app.host == DEFAULT_APP_HOST:
                warnings.append("Production should not run on localhost")

        if self.config.app.debug and self.config.app.host == "0.0.0.0":
            warnings.append("Debug mode with host 0.0.0.0 is a security risk")
        if (
            self.config.database.type == "postgresql"
            and not self.config.database.password
        ):
            warnings.append("PostgreSQL requires a password")

        # Log warnings
        for warning in warnings:
            logger.warning(f"Configuration warning: {warning}")

        if invalid_secrets:
            secret_list = ", ".join(invalid_secrets)
            logger.error(f"Invalid production secrets: {secret_list}")
            raise ValueError(f"Invalid secrets: {secret_list}")

        if errors:
            error_msg = "; ".join(errors)
            logger.error(error_msg)
            raise ConfigurationError(error_msg)

    def validate_current_config(self) -> List[ValidationResult]:
        """Run validation rules and return results."""
        results: List[ValidationResult] = []
        results.extend(ConfigValidator.validate_structure(self.config))
        results.extend(ConfigValidator.validate_values(self.config))
        results.extend(ConfigValidator.validate_environment_specific(self.config))
        return results

    def get_app_config(self) -> AppConfig:
        """Get app configuration"""
        return self.config.app

    def get_database_config(self) -> DatabaseConfig:
        """Get database configuration"""
        return self.config.database

    def get_security_config(self) -> SecurityConfig:
        """Get security configuration"""
        return self.config.security

    def get_upload_config(self) -> Dict[str, Any]:
        """Get upload configuration settings"""
        return vars(dynamic_config.uploads)

    def get_sample_files_config(self) -> SampleFilesConfig:
        """Get sample file path configuration"""
        return self.config.sample_files

    def get_analytics_config(self) -> AnalyticsConfig:
        """Get analytics configuration"""
        return self.config.analytics

    def get_monitoring_config(self) -> MonitoringConfig:
        """Get monitoring configuration"""
        return self.config.monitoring

    def get_cache_config(self) -> CacheConfig:
        """Get cache configuration"""
        return self.config.cache

    def get_secret_validation_config(self) -> SecretValidationConfig:
        """Get secret validation configuration"""
        return self.config.secret_validation

    def get_plugin_config(self, name: str) -> Dict[str, Any]:
        """Return configuration dictionary for the given plugin."""
        return self.config.plugin_settings.get(name, {})

    # ------------------------------------------------------------------
    def reload_config(self) -> None:
        """Reload configuration from source."""
        self._load_config()

    def validate_config(self) -> Dict[str, Any]:
        """Validate current configuration."""
        try:
            self._validate_config()
            return {"valid": True}
        except Exception as exc:
            return {"valid": False, "error": str(exc)}

>>>>>>> dc42271d

# Global configuration instance
_config_manager: Optional["ConfigManager"] = None


def get_config() -> "ConfigManager":
    """Get global configuration manager using new implementation."""
    global _config_manager
    if _config_manager is None:
        from .config_manager import get_config as _new_get_config

        _config_manager = _new_get_config()

    return _config_manager


def reload_config() -> "ConfigManager":
    """Reload configuration using new implementation."""
    global _config_manager
    from .config_manager import reload_config as _new_reload

    _config_manager = _new_reload()
    return _config_manager


# Convenience functions
def get_app_config() -> AppConfig:
    """Get app configuration"""
    return get_config().get_app_config()


def get_database_config() -> DatabaseConfig:
    """Get database configuration"""
    return get_config().get_database_config()


def get_security_config() -> SecurityConfig:
    """Get security configuration"""
    return get_config().get_security_config()


def get_sample_files_config() -> SampleFilesConfig:
    """Get sample file configuration"""
    return get_config().get_sample_files_config()


def get_analytics_config() -> AnalyticsConfig:
    """Get analytics configuration"""
    return get_config().get_analytics_config()


def get_monitoring_config() -> MonitoringConfig:
    """Get monitoring configuration"""
    return get_config().get_monitoring_config()


def get_cache_config() -> CacheConfig:
    """Get cache configuration"""
    return get_config().get_cache_config()


def get_secret_validation_config() -> SecretValidationConfig:
    """Get secret validation configuration"""
    return get_config().get_secret_validation_config()


def get_plugin_config(name: str) -> Dict[str, Any]:
    """Get configuration for a specific plugin"""
    return get_config().get_plugin_config(name)


# Export main classes and functions

__all__ = [
    "Config",
    "AppConfig",
    "DatabaseConfig",
    "SecurityConfig",
    "SampleFilesConfig",
    "AnalyticsConfig",
    "MonitoringConfig",
    "CacheConfig",
    "SecretValidationConfig",
    "ConfigManager",
    "create_config_manager",
    "get_config",
    "reload_config",
    "get_app_config",
    "get_database_config",
    "get_security_config",
    "get_sample_files_config",
    "get_analytics_config",
    "get_monitoring_config",
    "get_cache_config",
    "get_secret_validation_config",
    "get_plugin_config",
]

# Use new implementation by default
from .config_manager import ConfigManager as ConfigManager
from .config_manager import get_config as get_config
from .config_manager import reload_config as reload_config<|MERGE_RESOLUTION|>--- conflicted
+++ resolved
@@ -3,13 +3,7 @@
 Simplified Configuration System
 Replaces: config/yaml_config.py, config/unified_config.py, config/validator.py
 """
-<<<<<<< HEAD
 from typing import Any, Dict, Optional
-=======
-import logging
-import os
-from typing import Any, Dict, List, Optional
->>>>>>> dc42271d
 
 import yaml
 
@@ -27,350 +21,6 @@
     SecretValidationConfig,
     SecurityConfig,
 )
-<<<<<<< HEAD
-=======
-from .config_loader import ConfigLoader
-from .config_validator import ConfigValidator, ValidationResult
-from .constants import (
-    DEFAULT_APP_HOST,
-    DEFAULT_APP_PORT,
-    DEFAULT_CACHE_HOST,
-    DEFAULT_CACHE_PORT,
-    DEFAULT_DB_HOST,
-    DEFAULT_DB_PORT,
-)
-from .dynamic_config import dynamic_config
-from .environment import get_environment, select_config_file
-from .protocols import (
-    ConfigLoaderProtocol,
-    ConfigTransformerProtocol,
-    ConfigValidatorProtocol,
-)
-
-logger = logging.getLogger(__name__)
-
-
-def _validate_production_secrets() -> None:
-    """Ensure required secrets are set when running in production."""
-    if os.getenv("YOSAI_ENV") == "production":
-        secret = os.getenv("SECRET_KEY")
-        if not secret:
-            raise ConfigurationError("SECRET_KEY required in production")
-
-
-class ConfigManager(ConfigurationProtocol):
-    """Simple configuration manager"""
-
-    def __init__(
-        self,
-        config_path: Optional[str] = None,
-        *,
-        loader: ConfigLoaderProtocol | None = None,
-        validator: ConfigValidatorProtocol | None = None,
-        transformer: ConfigTransformerProtocol | None = None,
-    ) -> None:
-        self.config_path = config_path
-        self.loader: ConfigLoaderProtocol = loader or ConfigLoader(config_path)
-        self.validator: ConfigValidatorProtocol = validator or ConfigValidator()
-        self.transformer: ConfigTransformerProtocol = transformer or ConfigTransformer()
-        self.config = Config()
-        self.validated_secrets: Dict[str, str] = {}
-        self._load_config()
-
-    def _load_config(self) -> None:
-        """Load configuration from YAML file and environment"""
-        self.config.environment = get_environment()
-        _validate_production_secrets()
-        # Load from YAML file
-        yaml_config = self.loader.load()
-
-        # Apply YAML config
-        if yaml_config:
-            self.config = self.validator.validate(yaml_config)
-            self._apply_yaml_config(yaml_config)
-
-        # Apply environment overrides
-        self._apply_env_overrides()
-
-        # Validate secrets and store values
-        validator = SecretsValidator()
-        self.validated_secrets = validator.validate_all_secrets()
-        self._apply_validated_secrets()
-
-        # Validate configuration
-        self._validate_config()
-        self.config = self.transformer.transform(self.config)
-
-    def _load_yaml_config(self) -> Optional[Dict[str, Any]]:
-        """Load configuration from YAML file"""
-        config_file = select_config_file(self.config_path)
-
-        if not config_file or not config_file.exists():
-            logger.info("No YAML config file found, using defaults")
-            return None
-
-        try:
-            with open(config_file, "r") as f:
-                content = f.read()
-                # Simple environment variable substitution
-                content = self._substitute_env_vars(content)
-
-                class IncludeLoader(yaml.SafeLoader):
-                    pass
-
-                base_dir = config_file.parent
-
-                def _include(loader: IncludeLoader, node: yaml.Node):
-                    filename = loader.construct_scalar(node)
-                    inc_path = base_dir / filename
-                    with open(inc_path, "r") as inc:
-                        return yaml.load(inc, Loader=IncludeLoader)
-
-                IncludeLoader.add_constructor("!include", _include)
-
-                return yaml.load(content, Loader=IncludeLoader)
-        except Exception as e:
-            logger.warning(f"Error loading config file {config_file}: {e}")
-            return None
-
-    def _substitute_env_vars(self, content: str) -> str:
-        """Replace ${VAR_NAME} with environment variable values"""
-        import re
-
-        def replacer(match):
-            var_name = match.group(1)
-            return os.getenv(var_name, match.group(0))
-
-        return re.sub(r"\$\{([^}]+)\}", replacer, content)
-
-    def _apply_yaml_config(self, yaml_config: Dict[str, Any]) -> None:
-        """Apply YAML configuration to config objects"""
-        if "app" in yaml_config:
-            app_data = yaml_config["app"]
-            self.config.app.title = app_data.get("title", self.config.app.title)
-            self.config.app.debug = app_data.get("debug", self.config.app.debug)
-            self.config.app.host = app_data.get("host", self.config.app.host)
-            self.config.app.port = app_data.get("port", self.config.app.port)
-            self.config.app.secret_key = app_data.get(
-                "secret_key", self.config.app.secret_key
-            )
-
-        if "database" in yaml_config:
-            db_data = yaml_config["database"]
-            self.config.database.type = db_data.get("type", self.config.database.type)
-            self.config.database.host = db_data.get("host", self.config.database.host)
-            self.config.database.port = db_data.get("port", self.config.database.port)
-            self.config.database.name = db_data.get("name", self.config.database.name)
-            self.config.database.user = db_data.get("user", self.config.database.user)
-            self.config.database.password = db_data.get(
-                "password", self.config.database.password
-            )
-            self.config.database.connection_timeout = db_data.get(
-                "connection_timeout", self.config.database.connection_timeout
-            )
-            self.config.database.initial_pool_size = db_data.get(
-                "initial_pool_size", self.config.database.initial_pool_size
-            )
-            self.config.database.max_pool_size = db_data.get(
-                "max_pool_size", self.config.database.max_pool_size
-            )
-            self.config.database.shrink_timeout = db_data.get(
-                "shrink_timeout", self.config.database.shrink_timeout
-            )
-
-        if "security" in yaml_config:
-            sec_data = yaml_config["security"]
-            self.config.security.secret_key = sec_data.get(
-                "secret_key", self.config.security.secret_key
-            )
-            self.config.security.session_timeout = sec_data.get(
-                "session_timeout", self.config.security.session_timeout
-            )
-            if "session_timeout_by_role" in sec_data:
-                self.config.security.session_timeout_by_role = sec_data.get(
-                    "session_timeout_by_role",
-                    self.config.security.session_timeout_by_role,
-                )
-            self.config.security.cors_origins = sec_data.get(
-                "cors_origins", self.config.security.cors_origins
-            )
-            if "csrf_enabled" in sec_data:
-                self.config.security.csrf_enabled = bool(sec_data.get("csrf_enabled"))
-            if "max_failed_attempts" in sec_data:
-                self.config.security.max_failed_attempts = int(
-                    sec_data.get("max_failed_attempts")
-                )
-
-        if "sample_files" in yaml_config:
-            sample_data = yaml_config["sample_files"]
-            self.config.sample_files.csv_path = sample_data.get(
-                "csv_path", self.config.sample_files.csv_path
-            )
-            self.config.sample_files.json_path = sample_data.get(
-                "json_path", self.config.sample_files.json_path
-            )
-
-        if "analytics" in yaml_config:
-            analytics_data = yaml_config["analytics"]
-            for key, value in analytics_data.items():
-                if hasattr(self.config.analytics, key):
-                    if key == "max_display_rows":
-                        setattr(self.config.analytics, key, int(value))
-                    else:
-                        setattr(self.config.analytics, key, value)
-
-        if "monitoring" in yaml_config:
-            mon_data = yaml_config["monitoring"]
-            for key, value in mon_data.items():
-                if hasattr(self.config.monitoring, key):
-                    setattr(self.config.monitoring, key, value)
-
-        if "cache" in yaml_config:
-            cache_data = yaml_config["cache"]
-            for key, value in cache_data.items():
-                if hasattr(self.config.cache, key):
-                    setattr(self.config.cache, key, value)
-
-        if "secret_validation" in yaml_config:
-            sec_val = yaml_config["secret_validation"]
-            for key, value in sec_val.items():
-                if hasattr(self.config.secret_validation, key):
-                    setattr(self.config.secret_validation, key, value)
-
-        if "plugins" in yaml_config:
-            plugins_data = yaml_config["plugins"]
-            if isinstance(plugins_data, dict):
-                self.config.plugin_settings.update(plugins_data)
-
-    def _apply_env_overrides(self) -> None:
-        """Apply environment variable overrides"""
-        self.transformer.transform(self.config)
-
-    def _apply_validated_secrets(self) -> None:
-        """Apply secrets validated by SecretsValidator."""
-        if "SECRET_KEY" in self.validated_secrets:
-            secret = self.validated_secrets["SECRET_KEY"]
-            self.config.app.secret_key = secret
-            self.config.security.secret_key = secret
-            os.environ.setdefault("SECRET_KEY", secret)
-        if "DB_PASSWORD" in self.validated_secrets:
-            pwd = self.validated_secrets["DB_PASSWORD"]
-            self.config.database.password = pwd
-            os.environ.setdefault("DB_PASSWORD", pwd)
-
-    def _validate_config(self) -> None:
-        """Validate configuration and log warnings"""
-        warnings = []
-        errors = []
-
-        validator = SecretsValidator()
-
-        invalid_secrets: List[str] = []
-
-        # Production checks
-        if self.config.environment == "production":
-            invalid_secrets = validator.validate_production_secrets()
-
-            if self.config.app.secret_key in [
-                "dev-key-change-in-production",
-                "change-me",
-                "",
-            ]:
-                errors.append("SECRET_KEY must be set for production")
-
-            if (
-                not self.config.database.password
-                and self.config.database.type != "sqlite"
-            ):
-                warnings.append("Production database requires password")
-
-            if self.config.app.host == DEFAULT_APP_HOST:
-                warnings.append("Production should not run on localhost")
-
-        if self.config.app.debug and self.config.app.host == "0.0.0.0":
-            warnings.append("Debug mode with host 0.0.0.0 is a security risk")
-        if (
-            self.config.database.type == "postgresql"
-            and not self.config.database.password
-        ):
-            warnings.append("PostgreSQL requires a password")
-
-        # Log warnings
-        for warning in warnings:
-            logger.warning(f"Configuration warning: {warning}")
-
-        if invalid_secrets:
-            secret_list = ", ".join(invalid_secrets)
-            logger.error(f"Invalid production secrets: {secret_list}")
-            raise ValueError(f"Invalid secrets: {secret_list}")
-
-        if errors:
-            error_msg = "; ".join(errors)
-            logger.error(error_msg)
-            raise ConfigurationError(error_msg)
-
-    def validate_current_config(self) -> List[ValidationResult]:
-        """Run validation rules and return results."""
-        results: List[ValidationResult] = []
-        results.extend(ConfigValidator.validate_structure(self.config))
-        results.extend(ConfigValidator.validate_values(self.config))
-        results.extend(ConfigValidator.validate_environment_specific(self.config))
-        return results
-
-    def get_app_config(self) -> AppConfig:
-        """Get app configuration"""
-        return self.config.app
-
-    def get_database_config(self) -> DatabaseConfig:
-        """Get database configuration"""
-        return self.config.database
-
-    def get_security_config(self) -> SecurityConfig:
-        """Get security configuration"""
-        return self.config.security
-
-    def get_upload_config(self) -> Dict[str, Any]:
-        """Get upload configuration settings"""
-        return vars(dynamic_config.uploads)
-
-    def get_sample_files_config(self) -> SampleFilesConfig:
-        """Get sample file path configuration"""
-        return self.config.sample_files
-
-    def get_analytics_config(self) -> AnalyticsConfig:
-        """Get analytics configuration"""
-        return self.config.analytics
-
-    def get_monitoring_config(self) -> MonitoringConfig:
-        """Get monitoring configuration"""
-        return self.config.monitoring
-
-    def get_cache_config(self) -> CacheConfig:
-        """Get cache configuration"""
-        return self.config.cache
-
-    def get_secret_validation_config(self) -> SecretValidationConfig:
-        """Get secret validation configuration"""
-        return self.config.secret_validation
-
-    def get_plugin_config(self, name: str) -> Dict[str, Any]:
-        """Return configuration dictionary for the given plugin."""
-        return self.config.plugin_settings.get(name, {})
-
-    # ------------------------------------------------------------------
-    def reload_config(self) -> None:
-        """Reload configuration from source."""
-        self._load_config()
-
-    def validate_config(self) -> Dict[str, Any]:
-        """Validate current configuration."""
-        try:
-            self._validate_config()
-            return {"valid": True}
-        except Exception as exc:
-            return {"valid": False, "error": str(exc)}
-
->>>>>>> dc42271d
 
 # Global configuration instance
 _config_manager: Optional["ConfigManager"] = None
