#!/usr/bin/env python3
"""
Simplified Configuration System
Replaces: config/yaml_config.py, config/unified_config.py, config/validator.py
"""
from typing import Any, Dict


<<<<<<< HEAD
from core.exceptions import ConfigurationError
from core.protocols import ConfigurationProtocol
from core.secrets_manager import SecretsManager
from core.secrets_validator import SecretsValidator

=======
>>>>>>> fee3aea5
from .base import (
    AnalyticsConfig,
    AppConfig,
    CacheConfig,
    Config,
    DatabaseConfig,
    MonitoringConfig,
    SampleFilesConfig,
    SecretValidationConfig,
    SecurityConfig,
)
<<<<<<< HEAD
from .config_loader import ConfigLoader
from .config_validator import ConfigValidator, ValidationResult
from .constants import (
    DEFAULT_APP_HOST,
    DEFAULT_APP_PORT,
    DEFAULT_CACHE_HOST,
    DEFAULT_CACHE_PORT,
    DEFAULT_DB_HOST,
    DEFAULT_DB_PORT,
)
from .dynamic_config import dynamic_config
from .environment import get_environment, select_config_file
from .protocols import (
    ConfigLoaderProtocol,
    ConfigTransformerProtocol,
    ConfigValidatorProtocol,
)

logger = logging.getLogger(__name__)


def _validate_production_secrets() -> None:
    """Ensure required secrets are set when running in production."""
    if os.getenv("YOSAI_ENV") == "production":
        secret = os.getenv("SECRET_KEY")
        if not secret:
            raise ConfigurationError("SECRET_KEY required in production")


class ConfigManager(ConfigurationProtocol):
    """Simple configuration manager"""

    def __init__(
        self,
        config_path: Optional[str] = None,
        *,
        loader: ConfigLoaderProtocol | None = None,
        validator: ConfigValidatorProtocol | None = None,
        transformer: ConfigTransformerProtocol | None = None,
    ) -> None:
        self.config_path = config_path
        self.loader: ConfigLoaderProtocol = loader or ConfigLoader(config_path)
        self.validator: ConfigValidatorProtocol = validator or ConfigValidator()
        self.transformer: ConfigTransformerProtocol = transformer or ConfigTransformer()
        self.config = Config()
        self.validated_secrets: Dict[str, str] = {}
        self._load_config()

    def _load_config(self) -> None:
        """Load configuration from YAML file and environment"""
        self.config.environment = get_environment()
        _validate_production_secrets()
        # Load from YAML file
        yaml_config = self.loader.load()

        # Apply YAML config
        if yaml_config:
            self.config = self.validator.validate(yaml_config)
            self._apply_yaml_config(yaml_config)

        # Apply environment overrides
        self._apply_env_overrides()

        # Validate secrets and store values
        validator = SecretsValidator()
        self.validated_secrets = validator.validate_all_secrets()
        self._apply_validated_secrets()

        # Validate configuration
        self._validate_config()
        self.config = self.transformer.transform(self.config)

    def _load_yaml_config(self) -> Optional[Dict[str, Any]]:
        """Load configuration from YAML file"""
        config_file = select_config_file(self.config_path)

        if not config_file or not config_file.exists():
            logger.info("No YAML config file found, using defaults")
            return None

        try:
            with open(config_file, "r") as f:
                content = f.read()
                # Simple environment variable substitution
                content = self._substitute_env_vars(content)

                class IncludeLoader(yaml.SafeLoader):
                    pass

                base_dir = config_file.parent

                def _include(loader: IncludeLoader, node: yaml.Node):
                    filename = loader.construct_scalar(node)
                    inc_path = base_dir / filename
                    with open(inc_path, "r") as inc:
                        return yaml.load(inc, Loader=IncludeLoader)

                IncludeLoader.add_constructor("!include", _include)

                return yaml.load(content, Loader=IncludeLoader)
        except Exception as e:
            logger.warning(f"Error loading config file {config_file}: {e}")
            return None

    def _substitute_env_vars(self, content: str) -> str:
        """Replace ${VAR_NAME} with environment variable values"""
        import re

        def replacer(match):
            var_name = match.group(1)
            return os.getenv(var_name, match.group(0))

        return re.sub(r"\$\{([^}]+)\}", replacer, content)

    def _apply_yaml_config(self, yaml_config: Dict[str, Any]) -> None:
        """Apply YAML configuration to config objects"""
        if "app" in yaml_config:
            app_data = yaml_config["app"]
            self.config.app.title = app_data.get("title", self.config.app.title)
            self.config.app.debug = app_data.get("debug", self.config.app.debug)
            self.config.app.host = app_data.get("host", self.config.app.host)
            self.config.app.port = app_data.get("port", self.config.app.port)
            self.config.app.secret_key = app_data.get(
                "secret_key", self.config.app.secret_key
            )

        if "database" in yaml_config:
            db_data = yaml_config["database"]
            self.config.database.type = db_data.get("type", self.config.database.type)
            self.config.database.host = db_data.get("host", self.config.database.host)
            self.config.database.port = db_data.get("port", self.config.database.port)
            self.config.database.name = db_data.get("name", self.config.database.name)
            self.config.database.user = db_data.get("user", self.config.database.user)
            self.config.database.password = db_data.get(
                "password", self.config.database.password
            )
            self.config.database.connection_timeout = db_data.get(
                "connection_timeout", self.config.database.connection_timeout
            )
            self.config.database.initial_pool_size = db_data.get(
                "initial_pool_size", self.config.database.initial_pool_size
            )
            self.config.database.max_pool_size = db_data.get(
                "max_pool_size", self.config.database.max_pool_size
            )
            self.config.database.shrink_timeout = db_data.get(
                "shrink_timeout", self.config.database.shrink_timeout
            )

        if "security" in yaml_config:
            sec_data = yaml_config["security"]
            self.config.security.secret_key = sec_data.get(
                "secret_key", self.config.security.secret_key
            )
            self.config.security.session_timeout = sec_data.get(
                "session_timeout", self.config.security.session_timeout
            )
            if "session_timeout_by_role" in sec_data:
                self.config.security.session_timeout_by_role = sec_data.get(
                    "session_timeout_by_role",
                    self.config.security.session_timeout_by_role,
                )
            self.config.security.cors_origins = sec_data.get(
                "cors_origins", self.config.security.cors_origins
            )
            if "csrf_enabled" in sec_data:
                self.config.security.csrf_enabled = bool(sec_data.get("csrf_enabled"))
            if "max_failed_attempts" in sec_data:
                self.config.security.max_failed_attempts = int(
                    sec_data.get("max_failed_attempts")
                )

        if "sample_files" in yaml_config:
            sample_data = yaml_config["sample_files"]
            self.config.sample_files.csv_path = sample_data.get(
                "csv_path", self.config.sample_files.csv_path
            )
            self.config.sample_files.json_path = sample_data.get(
                "json_path", self.config.sample_files.json_path
            )

        if "analytics" in yaml_config:
            analytics_data = yaml_config["analytics"]
            for key, value in analytics_data.items():
                if hasattr(self.config.analytics, key):
                    if key == "max_display_rows":
                        setattr(self.config.analytics, key, int(value))
                    else:
                        setattr(self.config.analytics, key, value)

        if "monitoring" in yaml_config:
            mon_data = yaml_config["monitoring"]
            for key, value in mon_data.items():
                if hasattr(self.config.monitoring, key):
                    setattr(self.config.monitoring, key, value)

        if "cache" in yaml_config:
            cache_data = yaml_config["cache"]
            for key, value in cache_data.items():
                if hasattr(self.config.cache, key):
                    setattr(self.config.cache, key, value)

        if "secret_validation" in yaml_config:
            sec_val = yaml_config["secret_validation"]
            for key, value in sec_val.items():
                if hasattr(self.config.secret_validation, key):
                    setattr(self.config.secret_validation, key, value)

        if "plugins" in yaml_config:
            plugins_data = yaml_config["plugins"]
            if isinstance(plugins_data, dict):
                self.config.plugin_settings.update(plugins_data)

    def _apply_env_overrides(self) -> None:
        """Apply environment variable overrides"""
        config_transformer.apply(self)

    def _apply_validated_secrets(self) -> None:
        """Apply secrets validated by SecretsValidator."""
        if "SECRET_KEY" in self.validated_secrets:
            secret = self.validated_secrets["SECRET_KEY"]
            self.config.app.secret_key = secret
            self.config.security.secret_key = secret
            os.environ.setdefault("SECRET_KEY", secret)
        if "DB_PASSWORD" in self.validated_secrets:
            pwd = self.validated_secrets["DB_PASSWORD"]
            self.config.database.password = pwd
            os.environ.setdefault("DB_PASSWORD", pwd)

    def _validate_config(self) -> None:
        """Validate configuration and log warnings"""
        warnings = []
        errors = []

        validator = SecretsValidator()

        invalid_secrets: List[str] = []

        # Production checks
        if self.config.environment == "production":
            invalid_secrets = validator.validate_production_secrets()

            if self.config.app.secret_key in [
                "dev-key-change-in-production",
                "change-me",
                "",
            ]:
                errors.append("SECRET_KEY must be set for production")

            if (
                not self.config.database.password
                and self.config.database.type != "sqlite"
            ):
                warnings.append("Production database requires password")

            if self.config.app.host == DEFAULT_APP_HOST:
                warnings.append("Production should not run on localhost")

        if self.config.app.debug and self.config.app.host == "0.0.0.0":
            warnings.append("Debug mode with host 0.0.0.0 is a security risk")
        if (
            self.config.database.type == "postgresql"
            and not self.config.database.password
        ):
            warnings.append("PostgreSQL requires a password")

        # Log warnings
        for warning in warnings:
            logger.warning(f"Configuration warning: {warning}")

        if invalid_secrets:
            secret_list = ", ".join(invalid_secrets)
            logger.error(f"Invalid production secrets: {secret_list}")
            raise ValueError(f"Invalid secrets: {secret_list}")

        if errors:
            error_msg = "; ".join(errors)
            logger.error(error_msg)
            raise ConfigurationError(error_msg)

    def validate_current_config(self) -> List[ValidationResult]:
        """Run validation rules and return results."""
        results: List[ValidationResult] = []
        results.extend(ConfigValidator.validate_structure(self.config))
        results.extend(ConfigValidator.validate_values(self.config))
        results.extend(ConfigValidator.validate_environment_specific(self.config))
        return results

    def get_app_config(self) -> AppConfig:
        """Get app configuration"""
        return self.config.app

    def get_database_config(self) -> DatabaseConfig:
        """Get database configuration"""
        return self.config.database

    def get_security_config(self) -> SecurityConfig:
        """Get security configuration"""
        return self.config.security

    def get_upload_config(self) -> Dict[str, Any]:
        """Get upload configuration settings"""
        return vars(dynamic_config.uploads)

    def get_sample_files_config(self) -> SampleFilesConfig:
        """Get sample file path configuration"""
        return self.config.sample_files

    def get_analytics_config(self) -> AnalyticsConfig:
        """Get analytics configuration"""
        return self.config.analytics

    def get_monitoring_config(self) -> MonitoringConfig:
        """Get monitoring configuration"""
        return self.config.monitoring

    def get_cache_config(self) -> CacheConfig:
        """Get cache configuration"""
        return self.config.cache

    def get_secret_validation_config(self) -> SecretValidationConfig:
        """Get secret validation configuration"""
        return self.config.secret_validation

    def get_plugin_config(self, name: str) -> Dict[str, Any]:
        """Return configuration dictionary for the given plugin."""
        return self.config.plugin_settings.get(name, {})

    # ------------------------------------------------------------------
    def reload_config(self) -> None:
        """Reload configuration from source."""
        self._load_config()

    def validate_config(self) -> Dict[str, Any]:
        """Validate current configuration."""
        try:
            self._validate_config()
            return {"valid": True}
        except Exception as exc:
            return {"valid": False, "error": str(exc)}


def create_config_manager(config_path: Optional[str] = None) -> "ConfigManager":
    """Factory helper to instantiate :class:`ConfigManager`."""
    return ConfigManager(config_path)


# Global configuration instance
_config_manager: Optional[ConfigManager] = None


def get_config() -> ConfigManager:
    """Get global configuration manager using new implementation."""
    global _config_manager
    if _config_manager is None:
        from .config_manager import get_config as _new_get_config

        _config_manager = _new_get_config()

    return _config_manager


def reload_config() -> ConfigManager:
    """Reload configuration using new implementation."""
    global _config_manager
    from .config_manager import reload_config as _new_reload

    _config_manager = _new_reload()
    return _config_manager

=======
from .config_manager import (
    ConfigManager,
    create_config_manager,
    get_config,
    reload_config,
)
>>>>>>> fee3aea5

# Convenience functions
def get_app_config() -> AppConfig:
    """Get app configuration"""
    return get_config().get_app_config()


def get_database_config() -> DatabaseConfig:
    """Get database configuration"""
    return get_config().get_database_config()


def get_security_config() -> SecurityConfig:
    """Get security configuration"""
    return get_config().get_security_config()


def get_sample_files_config() -> SampleFilesConfig:
    """Get sample file configuration"""
    return get_config().get_sample_files_config()


def get_analytics_config() -> AnalyticsConfig:
    """Get analytics configuration"""
    return get_config().get_analytics_config()


def get_monitoring_config() -> MonitoringConfig:
    """Get monitoring configuration"""
    return get_config().get_monitoring_config()


def get_cache_config() -> CacheConfig:
    """Get cache configuration"""
    return get_config().get_cache_config()


def get_secret_validation_config() -> SecretValidationConfig:
    """Get secret validation configuration"""
    return get_config().get_secret_validation_config()


def get_plugin_config(name: str) -> Dict[str, Any]:
    """Get configuration for a specific plugin"""
    return get_config().get_plugin_config(name)

# Export main classes and functions
__all__ = [
    "Config",
    "AppConfig",
    "DatabaseConfig",
    "SecurityConfig",
    "SampleFilesConfig",
    "AnalyticsConfig",
    "MonitoringConfig",
    "CacheConfig",
    "SecretValidationConfig",
    "ConfigManager",
    "create_config_manager",
    "get_config",
    "reload_config",
    "get_app_config",
    "get_database_config",
    "get_security_config",
    "get_sample_files_config",
    "get_analytics_config",
    "get_monitoring_config",
    "get_cache_config",
    "get_secret_validation_config",
    "get_plugin_config",
]
<|MERGE_RESOLUTION|>--- conflicted
+++ resolved
@@ -6,14 +6,11 @@
 from typing import Any, Dict
 
 
-<<<<<<< HEAD
 from core.exceptions import ConfigurationError
 from core.protocols import ConfigurationProtocol
 from core.secrets_manager import SecretsManager
 from core.secrets_validator import SecretsValidator
 
-=======
->>>>>>> fee3aea5
 from .base import (
     AnalyticsConfig,
     AppConfig,
@@ -25,7 +22,6 @@
     SecretValidationConfig,
     SecurityConfig,
 )
-<<<<<<< HEAD
 from .config_loader import ConfigLoader
 from .config_validator import ConfigValidator, ValidationResult
 from .constants import (
@@ -396,14 +392,6 @@
     _config_manager = _new_reload()
     return _config_manager
 
-=======
-from .config_manager import (
-    ConfigManager,
-    create_config_manager,
-    get_config,
-    reload_config,
-)
->>>>>>> fee3aea5
 
 # Convenience functions
 def get_app_config() -> AppConfig:
