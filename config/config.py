#!/usr/bin/env python3
"""
Simplified Configuration System
Replaces: config/yaml_config.py, config/unified_config.py, config/validator.py
"""
import logging
import os
from dataclasses import dataclass, field
from typing import Any, Dict, List, Optional

import yaml

from core.exceptions import ConfigurationError
from core.protocols import ConfigurationProtocol
from core.secrets_manager import SecretsManager
from core.secrets_validator import SecretsValidator


from .config_loader import ConfigLoader
from .config_transformer import ConfigTransformer
from .config_validator import ConfigValidator
from .constants import (
    DEFAULT_APP_HOST,
    DEFAULT_APP_PORT,
    DEFAULT_CACHE_HOST,
    DEFAULT_CACHE_PORT,
    DEFAULT_DB_HOST,
    DEFAULT_DB_PORT,
)
from .dynamic_config import dynamic_config
from .environment import get_environment, select_config_file

logger = logging.getLogger(__name__)


def _validate_production_secrets() -> None:
    """Ensure required secrets are set when running in production."""
    if os.getenv("YOSAI_ENV") == "production":
        secret = os.getenv("SECRET_KEY")
        if not secret:
            raise ConfigurationError("SECRET_KEY required in production")


@dataclass
class AppConfig:
    """Application configuration"""

    title: str = "Yōsai Intel Dashboard"
    debug: bool = True
    host: str = DEFAULT_APP_HOST
    port: int = DEFAULT_APP_PORT
    secret_key: str = field(default_factory=lambda: os.getenv("SECRET_KEY", ""))
    environment: str = "development"


@dataclass
class DatabaseConfig:
    """Database configuration"""

    type: str = "sqlite"
    host: str = DEFAULT_DB_HOST
    port: int = DEFAULT_DB_PORT
    name: str = "yosai.db"
    user: str = "user"
    password: str = ""
    connection_timeout: int = 30
    initial_pool_size: int = dynamic_config.get_db_pool_size()
    max_pool_size: int = dynamic_config.get_db_pool_size() * 2
    shrink_timeout: int = 60

    def get_connection_string(self) -> str:
        """Get database connection string"""
        if self.type == "postgresql":
            return (
                f"postgresql://{self.user}:{self.password}"
                f"@{self.host}:{self.port}/{self.name}"
            )
        elif self.type == "sqlite":
            return f"sqlite:///{self.name}"
        else:
            return f"mock://{self.name}"


@dataclass
class SecurityConfig:
    """Security configuration"""

    secret_key: str = field(default_factory=lambda: os.getenv("SECRET_KEY", ""))
    session_timeout: int = 3600
    session_timeout_by_role: Dict[str, int] = field(default_factory=dict)
    cors_origins: List[str] = field(default_factory=list)
    csrf_enabled: bool = True
    max_failed_attempts: int = 5


@dataclass
class SampleFilesConfig:
    """File paths for bundled sample datasets"""

    csv_path: str = "data/sample_data.csv"
    json_path: str = "data/sample_data.json"


@dataclass
class AnalyticsConfig:
    """Analytics tuning options"""

    cache_timeout_seconds: int = 60
    max_records_per_query: int = 500000
    enable_real_time: bool = True
    batch_size: int = 25000
    chunk_size: int = 100000
    enable_chunked_analysis: bool = True
    anomaly_detection_enabled: bool = True
    ml_models_path: str = "models/ml"
    data_retention_days: int = 30
    query_timeout_seconds: int = 600
    force_full_dataset_analysis: bool = True
    max_memory_mb: int = 1024
    max_display_rows: int = 10000


@dataclass
class MonitoringConfig:
    """Runtime monitoring options"""

    health_check_enabled: bool = True
    metrics_enabled: bool = True
    health_check_interval: int = 30
    performance_monitoring: bool = False
    error_reporting_enabled: bool = True
    sentry_dsn: Optional[str] = None
    log_retention_days: int = 30


@dataclass
class CacheConfig:
    """Cache backend settings"""

    type: str = "memory"
    host: str = DEFAULT_CACHE_HOST
    port: int = DEFAULT_CACHE_PORT
    database: int = 0
    timeout_seconds: int = 300
    key_prefix: str = "yosai:"
    compression_enabled: bool = False
    max_memory_mb: int = 100


@dataclass
class SecretValidationConfig:
    """Severity configuration for secret validator"""

    severity: str = "low"


@dataclass
class Config:
    """Main configuration object"""

    app: AppConfig = field(default_factory=AppConfig)
    database: DatabaseConfig = field(default_factory=DatabaseConfig)
    security: SecurityConfig = field(default_factory=SecurityConfig)
    sample_files: SampleFilesConfig = field(default_factory=SampleFilesConfig)
    analytics: AnalyticsConfig = field(default_factory=AnalyticsConfig)
    monitoring: MonitoringConfig = field(default_factory=MonitoringConfig)
    cache: CacheConfig = field(default_factory=CacheConfig)
    secret_validation: SecretValidationConfig = field(
        default_factory=SecretValidationConfig
    )
    environment: str = "development"
    plugin_settings: Dict[str, Dict[str, Any]] = field(default_factory=dict)


class ConfigManager(ConfigurationProtocol):
    """Simple configuration manager"""

    def __init__(
        self,
        config_path: Optional[str] = None,
        *,
        loader: Optional[ConfigLoader] = None,
        validator: Optional[ConfigValidator] = None,
        transformer: Optional[ConfigTransformer] = None,
    ) -> None:
        self.config_path = config_path
        self.loader = loader or ConfigLoader(config_path)
        self.validator = validator or ConfigValidator()
        self.transformer = transformer or ConfigTransformer()
        self.config = Config()
        self.validated_secrets: Dict[str, str] = {}
        self._load_config()

    def _load_config(self) -> None:
        """Load configuration from YAML file and environment"""
        self.config.environment = get_environment()
        _validate_production_secrets()
        # Load from YAML file
        yaml_config = self.loader.load()

        # Apply YAML config
        if yaml_config:
            self.config = self.validator.validate(yaml_config)
            self._apply_yaml_config(yaml_config)

        # Apply environment overrides
        self._apply_env_overrides()

        # Validate secrets and store values
        validator = SecretsValidator()
        self.validated_secrets = validator.validate_all_secrets()
        self._apply_validated_secrets()

        # Validate configuration
        self._validate_config()
        self.config = self.transformer.transform(self.config)

    def _load_yaml_config(self) -> Optional[Dict[str, Any]]:
        """Load configuration from YAML file"""
        config_file = select_config_file(self.config_path)

        if not config_file or not config_file.exists():
            logger.info("No YAML config file found, using defaults")
            return None

        try:
            with open(config_file, "r") as f:
                content = f.read()
                # Simple environment variable substitution
                content = self._substitute_env_vars(content)

                class IncludeLoader(yaml.SafeLoader):
                    pass

                base_dir = config_file.parent

                def _include(loader: IncludeLoader, node: yaml.Node):
                    filename = loader.construct_scalar(node)
                    inc_path = base_dir / filename
                    with open(inc_path, "r") as inc:
                        return yaml.load(inc, Loader=IncludeLoader)

                IncludeLoader.add_constructor("!include", _include)

                return yaml.load(content, Loader=IncludeLoader)
        except Exception as e:
            logger.warning(f"Error loading config file {config_file}: {e}")
            return None

    def _substitute_env_vars(self, content: str) -> str:
        """Replace ${VAR_NAME} with environment variable values"""
        import re

        def replacer(match):
            var_name = match.group(1)
            return os.getenv(var_name, match.group(0))

        return re.sub(r"\$\{([^}]+)\}", replacer, content)

    def _apply_yaml_config(self, yaml_config: Dict[str, Any]) -> None:
        """Apply YAML configuration to config objects"""
        if "app" in yaml_config:
            app_data = yaml_config["app"]
            self.config.app.title = app_data.get("title", self.config.app.title)
            self.config.app.debug = app_data.get("debug", self.config.app.debug)
            self.config.app.host = app_data.get("host", self.config.app.host)
            self.config.app.port = app_data.get("port", self.config.app.port)
            self.config.app.secret_key = app_data.get(
                "secret_key", self.config.app.secret_key
            )

        if "database" in yaml_config:
            db_data = yaml_config["database"]
            self.config.database.type = db_data.get("type", self.config.database.type)
            self.config.database.host = db_data.get("host", self.config.database.host)
            self.config.database.port = db_data.get("port", self.config.database.port)
            self.config.database.name = db_data.get("name", self.config.database.name)
            self.config.database.user = db_data.get("user", self.config.database.user)
            self.config.database.password = db_data.get(
                "password", self.config.database.password
            )
            self.config.database.connection_timeout = db_data.get(
                "connection_timeout", self.config.database.connection_timeout
            )
            self.config.database.initial_pool_size = db_data.get(
                "initial_pool_size", self.config.database.initial_pool_size
            )
            self.config.database.max_pool_size = db_data.get(
                "max_pool_size", self.config.database.max_pool_size
            )
            self.config.database.shrink_timeout = db_data.get(
                "shrink_timeout", self.config.database.shrink_timeout
            )

        if "security" in yaml_config:
            sec_data = yaml_config["security"]
            self.config.security.secret_key = sec_data.get(
                "secret_key", self.config.security.secret_key
            )
            self.config.security.session_timeout = sec_data.get(
                "session_timeout", self.config.security.session_timeout
            )
            if "session_timeout_by_role" in sec_data:
                self.config.security.session_timeout_by_role = sec_data.get(
                    "session_timeout_by_role",
                    self.config.security.session_timeout_by_role,
                )
            self.config.security.cors_origins = sec_data.get(
                "cors_origins", self.config.security.cors_origins
            )
            if "csrf_enabled" in sec_data:
                self.config.security.csrf_enabled = bool(sec_data.get("csrf_enabled"))
            if "max_failed_attempts" in sec_data:
                self.config.security.max_failed_attempts = int(
                    sec_data.get("max_failed_attempts")
                )

        if "sample_files" in yaml_config:
            sample_data = yaml_config["sample_files"]
            self.config.sample_files.csv_path = sample_data.get(
                "csv_path", self.config.sample_files.csv_path
            )
            self.config.sample_files.json_path = sample_data.get(
                "json_path", self.config.sample_files.json_path
            )

        if "analytics" in yaml_config:
            analytics_data = yaml_config["analytics"]
            for key, value in analytics_data.items():
                if hasattr(self.config.analytics, key):
                    if key == "max_display_rows":
                        setattr(self.config.analytics, key, int(value))
                    else:
                        setattr(self.config.analytics, key, value)

        if "monitoring" in yaml_config:
            mon_data = yaml_config["monitoring"]
            for key, value in mon_data.items():
                if hasattr(self.config.monitoring, key):
                    setattr(self.config.monitoring, key, value)

        if "cache" in yaml_config:
            cache_data = yaml_config["cache"]
            for key, value in cache_data.items():
                if hasattr(self.config.cache, key):
                    setattr(self.config.cache, key, value)

        if "secret_validation" in yaml_config:
            sec_val = yaml_config["secret_validation"]
            for key, value in sec_val.items():
                if hasattr(self.config.secret_validation, key):
                    setattr(self.config.secret_validation, key, value)

        if "plugins" in yaml_config:
            plugins_data = yaml_config["plugins"]
            if isinstance(plugins_data, dict):
                self.config.plugin_settings.update(plugins_data)

    def _apply_env_overrides(self) -> None:
        """Apply environment variable overrides"""
        config_transformer.apply(self)


    def _apply_validated_secrets(self) -> None:
        """Apply secrets validated by SecretsValidator."""
        if "SECRET_KEY" in self.validated_secrets:
            secret = self.validated_secrets["SECRET_KEY"]
            self.config.app.secret_key = secret
            self.config.security.secret_key = secret
            os.environ.setdefault("SECRET_KEY", secret)
        if "DB_PASSWORD" in self.validated_secrets:
            pwd = self.validated_secrets["DB_PASSWORD"]
            self.config.database.password = pwd
            os.environ.setdefault("DB_PASSWORD", pwd)

    def _validate_config(self) -> None:
        """Validate configuration and log warnings"""
        warnings = []
        errors = []

        validator = SecretsValidator()

        invalid_secrets: List[str] = []

        # Production checks
        if self.config.environment == "production":
            invalid_secrets = validator.validate_production_secrets()

            if self.config.app.secret_key in [
                "dev-key-change-in-production",
                "change-me",
                "",
            ]:
                errors.append("SECRET_KEY must be set for production")

            if (
                not self.config.database.password
                and self.config.database.type != "sqlite"
            ):
                warnings.append("Production database requires password")

            if self.config.app.host == DEFAULT_APP_HOST:
                warnings.append("Production should not run on localhost")

        if self.config.app.debug and self.config.app.host == "0.0.0.0":
            warnings.append("Debug mode with host 0.0.0.0 is a security risk")
        if (
            self.config.database.type == "postgresql"
            and not self.config.database.password
        ):
            warnings.append("PostgreSQL requires a password")

        # Log warnings
        for warning in warnings:
            logger.warning(f"Configuration warning: {warning}")

        if invalid_secrets:
            secret_list = ", ".join(invalid_secrets)
            logger.error(f"Invalid production secrets: {secret_list}")
            raise ValueError(f"Invalid secrets: {secret_list}")

        if errors:
            error_msg = "; ".join(errors)
            logger.error(error_msg)
            raise ConfigurationError(error_msg)

    def validate_current_config(self) -> List[ValidationResult]:
        """Run validation rules and return results."""
        results: List[ValidationResult] = []
        results.extend(ConfigValidator.validate_structure(self.config))
        results.extend(ConfigValidator.validate_values(self.config))
        results.extend(ConfigValidator.validate_environment_specific(self.config))
        return results

    def get_app_config(self) -> AppConfig:
        """Get app configuration"""
        return self.config.app

    def get_database_config(self) -> DatabaseConfig:
        """Get database configuration"""
        return self.config.database

    def get_security_config(self) -> SecurityConfig:
        """Get security configuration"""
        return self.config.security

    def get_upload_config(self) -> Dict[str, Any]:
        """Get upload configuration settings"""
        return vars(dynamic_config.uploads)

    def get_sample_files_config(self) -> SampleFilesConfig:
        """Get sample file path configuration"""
        return self.config.sample_files

    def get_analytics_config(self) -> AnalyticsConfig:
        """Get analytics configuration"""
        return self.config.analytics

    def get_monitoring_config(self) -> MonitoringConfig:
        """Get monitoring configuration"""
        return self.config.monitoring

    def get_cache_config(self) -> CacheConfig:
        """Get cache configuration"""
        return self.config.cache

    def get_secret_validation_config(self) -> SecretValidationConfig:
        """Get secret validation configuration"""
        return self.config.secret_validation

    def get_plugin_config(self, name: str) -> Dict[str, Any]:
        """Return configuration dictionary for the given plugin."""
        return self.config.plugin_settings.get(name, {})

    # ------------------------------------------------------------------
    def reload_config(self) -> None:
        """Reload configuration from source."""
        self._load_config()

    def validate_config(self) -> Dict[str, Any]:
        """Validate current configuration."""
        try:
            self._validate_config()
            return {"valid": True}
        except Exception as exc:
            return {"valid": False, "error": str(exc)}


<<<<<<< HEAD
def create_config_manager(config_path: Optional[str] = None) -> "ConfigManager":
    """Factory helper to instantiate :class:`ConfigManager`."""
    return ConfigManager(config_path)
=======
# ------------------------------------------------------------------
# Environment override callbacks registered with ``config_transformer``

def _apply_app_env_overrides(manager: "ConfigManager") -> None:
    """Apply app-specific environment overrides"""
    secrets = SecretsManager()
    if os.getenv("DEBUG"):
        manager.config.app.debug = os.getenv("DEBUG", "").lower() in (
            "true",
            "1",
            "yes",
        )
    host_env = os.getenv("HOST")
    if host_env is not None:
        manager.config.app.host = host_env
    port_env = os.getenv("PORT")
    if port_env is not None:
        manager.config.app.port = int(port_env)
    try:
        secret_env = secrets.get("SECRET_KEY")
    except KeyError:
        secret_env = None
    if secret_env is not None:
        manager.config.app.secret_key = secret_env
        manager.config.security.secret_key = secret_env
        os.environ.setdefault("SECRET_KEY", secret_env)
    title_env = os.getenv("APP_TITLE")
    if title_env is not None:
        manager.config.app.title = title_env


def _apply_database_env_overrides(manager: "ConfigManager") -> None:
    """Apply database environment overrides"""
    secrets = SecretsManager()
    db_type = os.getenv("DB_TYPE")
    if db_type is not None:
        manager.config.database.type = db_type
    db_host = os.getenv("DB_HOST")
    if db_host is not None:
        manager.config.database.host = db_host
    db_port = os.getenv("DB_PORT")
    if db_port is not None:
        manager.config.database.port = int(db_port)
    db_name = os.getenv("DB_NAME")
    if db_name is not None:
        manager.config.database.name = db_name
    db_user = os.getenv("DB_USER")
    if db_user is not None:
        manager.config.database.user = db_user
    try:
        db_password = secrets.get("DB_PASSWORD")
    except KeyError:
        db_password = None
    if db_password is not None:
        manager.config.database.password = db_password
        os.environ.setdefault("DB_PASSWORD", db_password)

    for auth_key in [
        "AUTH0_CLIENT_ID",
        "AUTH0_CLIENT_SECRET",
        "AUTH0_DOMAIN",
        "AUTH0_AUDIENCE",
    ]:
        try:
            value = secrets.get(auth_key)
        except KeyError:
            value = None
        if value is not None:
            os.environ.setdefault(auth_key, value)

    manager.config.database.initial_pool_size = dynamic_config.get_db_pool_size()
    manager.config.database.max_pool_size = dynamic_config.get_db_pool_size() * 2
    db_timeout = os.getenv("DB_TIMEOUT")
    if db_timeout is not None:
        manager.config.database.connection_timeout = int(db_timeout)
    init_pool = os.getenv("DB_INITIAL_POOL_SIZE")
    if init_pool is not None:
        manager.config.database.initial_pool_size = int(init_pool)
    max_pool = os.getenv("DB_MAX_POOL_SIZE")
    if max_pool is not None:
        manager.config.database.max_pool_size = int(max_pool)
    shrink_timeout = os.getenv("DB_SHRINK_TIMEOUT")
    if shrink_timeout is not None:
        manager.config.database.shrink_timeout = int(shrink_timeout)


def _apply_security_env_overrides(manager: "ConfigManager") -> None:
    """Apply security-related environment overrides"""
    csrf_enabled = os.getenv("CSRF_ENABLED")
    if csrf_enabled is not None:
        manager.config.security.csrf_enabled = csrf_enabled.lower() in (
            "true",
            "1",
            "yes",
        )
    max_failed = os.getenv("MAX_FAILED_ATTEMPTS")
    if max_failed is not None:
        manager.config.security.max_failed_attempts = int(max_failed)


def _apply_sample_files_env_overrides(manager: "ConfigManager") -> None:
    """Apply sample file path overrides"""
    sample_csv = os.getenv("SAMPLE_CSV_PATH")
    if sample_csv is not None:
        manager.config.sample_files.csv_path = sample_csv
    sample_json = os.getenv("SAMPLE_JSON_PATH")
    if sample_json is not None:
        manager.config.sample_files.json_path = sample_json


def _apply_cache_env_overrides(manager: "ConfigManager") -> None:
    """Apply cache-related environment overrides"""
    cache_type = os.getenv("CACHE_TYPE")
    if cache_type is not None:
        manager.config.cache.type = cache_type
    cache_host = os.getenv("CACHE_HOST")
    if cache_host is not None:
        manager.config.cache.host = cache_host
    cache_port = os.getenv("CACHE_PORT")
    if cache_port is not None:
        manager.config.cache.port = int(cache_port)
    cache_db = os.getenv("CACHE_DB")
    if cache_db is not None:
        manager.config.cache.database = int(cache_db)
    cache_timeout = os.getenv("CACHE_TIMEOUT")
    if cache_timeout is not None:
        manager.config.cache.timeout_seconds = int(cache_timeout)


# Register the environment transformers
config_transformer.register("app", _apply_app_env_overrides)
config_transformer.register("database", _apply_database_env_overrides)
config_transformer.register("security", _apply_security_env_overrides)
config_transformer.register("sample_files", _apply_sample_files_env_overrides)
config_transformer.register("cache", _apply_cache_env_overrides)
>>>>>>> 5bdf32cc


# Global configuration instance
_config_manager: Optional[ConfigManager] = None


def get_config() -> ConfigManager:
    """Get global configuration manager using new implementation."""
    global _config_manager
    if _config_manager is None:
        from .config_manager import get_config as _new_get_config

        _config_manager = _new_get_config()

    return _config_manager


def reload_config() -> ConfigManager:
    """Reload configuration using new implementation."""
    global _config_manager
    from .config_manager import reload_config as _new_reload

    _config_manager = _new_reload()
    return _config_manager


# Convenience functions
def get_app_config() -> AppConfig:
    """Get app configuration"""
    return get_config().get_app_config()


def get_database_config() -> DatabaseConfig:
    """Get database configuration"""
    return get_config().get_database_config()


def get_security_config() -> SecurityConfig:
    """Get security configuration"""
    return get_config().get_security_config()


def get_sample_files_config() -> SampleFilesConfig:
    """Get sample file configuration"""
    return get_config().get_sample_files_config()


def get_analytics_config() -> AnalyticsConfig:
    """Get analytics configuration"""
    return get_config().get_analytics_config()


def get_monitoring_config() -> MonitoringConfig:
    """Get monitoring configuration"""
    return get_config().get_monitoring_config()


def get_cache_config() -> CacheConfig:
    """Get cache configuration"""
    return get_config().get_cache_config()


def get_secret_validation_config() -> SecretValidationConfig:
    """Get secret validation configuration"""
    return get_config().get_secret_validation_config()


def get_plugin_config(name: str) -> Dict[str, Any]:
    """Get configuration for a specific plugin"""
    return get_config().get_plugin_config(name)


def create_config_manager(config_path: Optional[str] = None) -> ConfigManager:
    """Factory for creating :class:`ConfigManager` instances."""
    return ConfigManager(config_path=config_path)


# Export main classes and functions
__all__ = [
    "Config",
    "AppConfig",
    "DatabaseConfig",
    "SecurityConfig",
    "SampleFilesConfig",
    "AnalyticsConfig",
    "MonitoringConfig",
    "CacheConfig",
    "SecretValidationConfig",
    "ConfigManager",
    "create_config_manager",
    "get_config",
    "reload_config",
    "get_app_config",
    "get_database_config",
    "get_security_config",
    "get_sample_files_config",
    "get_analytics_config",
    "get_monitoring_config",
    "get_cache_config",
    "get_secret_validation_config",
    "get_plugin_config",
    "create_config_manager",
]

# Use new implementation by default
from .config_manager import ConfigManager as ConfigManager
from .config_manager import get_config as get_config
from .config_manager import reload_config as reload_config<|MERGE_RESOLUTION|>--- conflicted
+++ resolved
@@ -486,147 +486,10 @@
             return {"valid": False, "error": str(exc)}
 
 
-<<<<<<< HEAD
 def create_config_manager(config_path: Optional[str] = None) -> "ConfigManager":
     """Factory helper to instantiate :class:`ConfigManager`."""
     return ConfigManager(config_path)
-=======
-# ------------------------------------------------------------------
-# Environment override callbacks registered with ``config_transformer``
-
-def _apply_app_env_overrides(manager: "ConfigManager") -> None:
-    """Apply app-specific environment overrides"""
-    secrets = SecretsManager()
-    if os.getenv("DEBUG"):
-        manager.config.app.debug = os.getenv("DEBUG", "").lower() in (
-            "true",
-            "1",
-            "yes",
-        )
-    host_env = os.getenv("HOST")
-    if host_env is not None:
-        manager.config.app.host = host_env
-    port_env = os.getenv("PORT")
-    if port_env is not None:
-        manager.config.app.port = int(port_env)
-    try:
-        secret_env = secrets.get("SECRET_KEY")
-    except KeyError:
-        secret_env = None
-    if secret_env is not None:
-        manager.config.app.secret_key = secret_env
-        manager.config.security.secret_key = secret_env
-        os.environ.setdefault("SECRET_KEY", secret_env)
-    title_env = os.getenv("APP_TITLE")
-    if title_env is not None:
-        manager.config.app.title = title_env
-
-
-def _apply_database_env_overrides(manager: "ConfigManager") -> None:
-    """Apply database environment overrides"""
-    secrets = SecretsManager()
-    db_type = os.getenv("DB_TYPE")
-    if db_type is not None:
-        manager.config.database.type = db_type
-    db_host = os.getenv("DB_HOST")
-    if db_host is not None:
-        manager.config.database.host = db_host
-    db_port = os.getenv("DB_PORT")
-    if db_port is not None:
-        manager.config.database.port = int(db_port)
-    db_name = os.getenv("DB_NAME")
-    if db_name is not None:
-        manager.config.database.name = db_name
-    db_user = os.getenv("DB_USER")
-    if db_user is not None:
-        manager.config.database.user = db_user
-    try:
-        db_password = secrets.get("DB_PASSWORD")
-    except KeyError:
-        db_password = None
-    if db_password is not None:
-        manager.config.database.password = db_password
-        os.environ.setdefault("DB_PASSWORD", db_password)
-
-    for auth_key in [
-        "AUTH0_CLIENT_ID",
-        "AUTH0_CLIENT_SECRET",
-        "AUTH0_DOMAIN",
-        "AUTH0_AUDIENCE",
-    ]:
-        try:
-            value = secrets.get(auth_key)
-        except KeyError:
-            value = None
-        if value is not None:
-            os.environ.setdefault(auth_key, value)
-
-    manager.config.database.initial_pool_size = dynamic_config.get_db_pool_size()
-    manager.config.database.max_pool_size = dynamic_config.get_db_pool_size() * 2
-    db_timeout = os.getenv("DB_TIMEOUT")
-    if db_timeout is not None:
-        manager.config.database.connection_timeout = int(db_timeout)
-    init_pool = os.getenv("DB_INITIAL_POOL_SIZE")
-    if init_pool is not None:
-        manager.config.database.initial_pool_size = int(init_pool)
-    max_pool = os.getenv("DB_MAX_POOL_SIZE")
-    if max_pool is not None:
-        manager.config.database.max_pool_size = int(max_pool)
-    shrink_timeout = os.getenv("DB_SHRINK_TIMEOUT")
-    if shrink_timeout is not None:
-        manager.config.database.shrink_timeout = int(shrink_timeout)
-
-
-def _apply_security_env_overrides(manager: "ConfigManager") -> None:
-    """Apply security-related environment overrides"""
-    csrf_enabled = os.getenv("CSRF_ENABLED")
-    if csrf_enabled is not None:
-        manager.config.security.csrf_enabled = csrf_enabled.lower() in (
-            "true",
-            "1",
-            "yes",
-        )
-    max_failed = os.getenv("MAX_FAILED_ATTEMPTS")
-    if max_failed is not None:
-        manager.config.security.max_failed_attempts = int(max_failed)
-
-
-def _apply_sample_files_env_overrides(manager: "ConfigManager") -> None:
-    """Apply sample file path overrides"""
-    sample_csv = os.getenv("SAMPLE_CSV_PATH")
-    if sample_csv is not None:
-        manager.config.sample_files.csv_path = sample_csv
-    sample_json = os.getenv("SAMPLE_JSON_PATH")
-    if sample_json is not None:
-        manager.config.sample_files.json_path = sample_json
-
-
-def _apply_cache_env_overrides(manager: "ConfigManager") -> None:
-    """Apply cache-related environment overrides"""
-    cache_type = os.getenv("CACHE_TYPE")
-    if cache_type is not None:
-        manager.config.cache.type = cache_type
-    cache_host = os.getenv("CACHE_HOST")
-    if cache_host is not None:
-        manager.config.cache.host = cache_host
-    cache_port = os.getenv("CACHE_PORT")
-    if cache_port is not None:
-        manager.config.cache.port = int(cache_port)
-    cache_db = os.getenv("CACHE_DB")
-    if cache_db is not None:
-        manager.config.cache.database = int(cache_db)
-    cache_timeout = os.getenv("CACHE_TIMEOUT")
-    if cache_timeout is not None:
-        manager.config.cache.timeout_seconds = int(cache_timeout)
-
-
-# Register the environment transformers
-config_transformer.register("app", _apply_app_env_overrides)
-config_transformer.register("database", _apply_database_env_overrides)
-config_transformer.register("security", _apply_security_env_overrides)
-config_transformer.register("sample_files", _apply_sample_files_env_overrides)
-config_transformer.register("cache", _apply_cache_env_overrides)
->>>>>>> 5bdf32cc
+
 
 
 # Global configuration instance
