#!/usr/bin/env python3
"""
Simplified Configuration System
Replaces: config/yaml_config.py, config/unified_config.py, config/validator.py
"""
import logging
import os
from dataclasses import dataclass, field
from typing import Any, Dict, List, Optional

import yaml

from core.exceptions import ConfigurationError
from core.secrets_validator import SecretsValidator

<<<<<<< HEAD
from .config_validator import ConfigValidator
=======
from core.protocols import ConfigProviderProtocol

>>>>>>> afdeff1f
from .dynamic_config import dynamic_config
from .environment import get_environment, select_config_file

logger = logging.getLogger(__name__)


def _validate_production_secrets() -> None:
    """Ensure required secrets are set when running in production."""
    if os.getenv("YOSAI_ENV") == "production":
        secret = os.getenv("SECRET_KEY")
        if not secret:
            raise ConfigurationError("SECRET_KEY required in production")


@dataclass
class AppConfig:
    """Application configuration"""

    title: str = "Yōsai Intel Dashboard"
    debug: bool = True
    host: str = "127.0.0.1"
    port: int = 8050
    secret_key: str = field(default_factory=lambda: os.getenv("SECRET_KEY", ""))
    environment: str = "development"


@dataclass
class DatabaseConfig:
    """Database configuration"""

    type: str = "sqlite"
    host: str = "localhost"
    port: int = 5432
    name: str = "yosai.db"
    user: str = "user"
    password: str = ""
    connection_pool_size: int = dynamic_config.get_db_pool_size()
    connection_timeout: int = 30
    initial_pool_size: int = dynamic_config.get_db_pool_size()
    max_pool_size: int = dynamic_config.get_db_pool_size()
    shrink_timeout: int = 60

    def get_connection_string(self) -> str:
        """Get database connection string"""
        if self.type == "postgresql":
            return (
                f"postgresql://{self.user}:{self.password}"
                f"@{self.host}:{self.port}/{self.name}"
            )
        elif self.type == "sqlite":
            return f"sqlite:///{self.name}"
        else:
            return f"mock://{self.name}"


@dataclass
class SecurityConfig:
    """Security configuration"""

    secret_key: str = field(default_factory=lambda: os.getenv("SECRET_KEY", ""))
    session_timeout: int = 3600
    cors_origins: List[str] = field(default_factory=list)
    csrf_enabled: bool = True
    max_failed_attempts: int = 5


@dataclass
class SampleFilesConfig:
    """File paths for bundled sample datasets"""

    csv_path: str = "data/sample_data.csv"
    json_path: str = "data/sample_data.json"


@dataclass
class AnalyticsConfig:
    """Analytics tuning options"""

    cache_timeout_seconds: int = 60
    max_records_per_query: int = 500000
    enable_real_time: bool = True
    batch_size: int = 25000
    chunk_size: int = 100000
    enable_chunked_analysis: bool = True
    anomaly_detection_enabled: bool = True
    ml_models_path: str = "models/ml"
    data_retention_days: int = 30
    query_timeout_seconds: int = 600
    force_full_dataset_analysis: bool = True
<<<<<<< HEAD
    max_memory_mb: int = 1024
=======
    max_display_rows: int = 10000
>>>>>>> afdeff1f


@dataclass
class MonitoringConfig:
    """Runtime monitoring options"""

    health_check_enabled: bool = True
    metrics_enabled: bool = True
    health_check_interval: int = 30
    performance_monitoring: bool = False
    error_reporting_enabled: bool = True
    sentry_dsn: Optional[str] = None
    log_retention_days: int = 30


@dataclass
class CacheConfig:
    """Cache backend settings"""

    type: str = "memory"
    host: str = "localhost"
    port: int = 6379
    database: int = 0
    timeout_seconds: int = 300
    key_prefix: str = "yosai:"
    compression_enabled: bool = False
    max_memory_mb: int = 100


@dataclass
class SecretValidationConfig:
    """Severity configuration for secret validator"""

    severity: str = "low"


@dataclass
class Config:
    """Main configuration object"""

    app: AppConfig = field(default_factory=AppConfig)
    database: DatabaseConfig = field(default_factory=DatabaseConfig)
    security: SecurityConfig = field(default_factory=SecurityConfig)
    sample_files: SampleFilesConfig = field(default_factory=SampleFilesConfig)
    analytics: AnalyticsConfig = field(default_factory=AnalyticsConfig)
    monitoring: MonitoringConfig = field(default_factory=MonitoringConfig)
    cache: CacheConfig = field(default_factory=CacheConfig)
    secret_validation: SecretValidationConfig = field(default_factory=SecretValidationConfig)
    environment: str = "development"
    plugin_settings: Dict[str, Dict[str, Any]] = field(default_factory=dict)


class ConfigManager(ConfigProviderProtocol):
    """Simple configuration manager"""

    def __init__(self, config_path: Optional[str] = None):
        self.config_path = config_path
        self.config = Config()
        self.validated_secrets: Dict[str, str] = {}
        self._load_config()

    def _load_config(self) -> None:
        """Load configuration from YAML file and environment"""
        self.config.environment = get_environment()
        _validate_production_secrets()
        # Load from YAML file
        yaml_config = self._load_yaml_config()

        # Apply YAML config
        if yaml_config:
            self.config = ConfigValidator.validate(yaml_config)
            self._apply_yaml_config(yaml_config)

        # Apply environment overrides
        self._apply_env_overrides()

        # Validate secrets and store values
        validator = SecretsValidator()
        self.validated_secrets = validator.validate_all_secrets()
        self._apply_validated_secrets()

        # Validate configuration
        self._validate_config()

    def _load_yaml_config(self) -> Optional[Dict[str, Any]]:
        """Load configuration from YAML file"""
        config_file = select_config_file(self.config_path)

        if not config_file or not config_file.exists():
            logger.info("No YAML config file found, using defaults")
            return None

        try:
            with open(config_file, "r") as f:
                content = f.read()
                # Simple environment variable substitution
                content = self._substitute_env_vars(content)

                class IncludeLoader(yaml.SafeLoader):
                    pass

                base_dir = config_file.parent

                def _include(loader: IncludeLoader, node: yaml.Node):
                    filename = loader.construct_scalar(node)
                    inc_path = base_dir / filename
                    with open(inc_path, "r") as inc:
                        return yaml.load(inc, Loader=IncludeLoader)

                IncludeLoader.add_constructor("!include", _include)

                return yaml.load(content, Loader=IncludeLoader)
        except Exception as e:
            logger.warning(f"Error loading config file {config_file}: {e}")
            return None

    def _substitute_env_vars(self, content: str) -> str:
        """Replace ${VAR_NAME} with environment variable values"""
        import re

        def replacer(match):
            var_name = match.group(1)
            return os.getenv(var_name, match.group(0))

        return re.sub(r"\$\{([^}]+)\}", replacer, content)

    def _apply_yaml_config(self, yaml_config: Dict[str, Any]) -> None:
        """Apply YAML configuration to config objects"""
        if "app" in yaml_config:
            app_data = yaml_config["app"]
            self.config.app.title = app_data.get("title", self.config.app.title)
            self.config.app.debug = app_data.get("debug", self.config.app.debug)
            self.config.app.host = app_data.get("host", self.config.app.host)
            self.config.app.port = app_data.get("port", self.config.app.port)
            self.config.app.secret_key = app_data.get(
                "secret_key", self.config.app.secret_key
            )

        if "database" in yaml_config:
            db_data = yaml_config["database"]
            self.config.database.type = db_data.get("type", self.config.database.type)
            self.config.database.host = db_data.get("host", self.config.database.host)
            self.config.database.port = db_data.get("port", self.config.database.port)
            self.config.database.name = db_data.get("name", self.config.database.name)
            self.config.database.user = db_data.get("user", self.config.database.user)
            self.config.database.password = db_data.get(
                "password", self.config.database.password
            )
            self.config.database.connection_pool_size = db_data.get(
                "connection_pool_size", self.config.database.connection_pool_size
            )
            self.config.database.connection_timeout = db_data.get(
                "connection_timeout", self.config.database.connection_timeout
            )
            self.config.database.initial_pool_size = db_data.get(
                "initial_pool_size", self.config.database.initial_pool_size
            )
            self.config.database.max_pool_size = db_data.get(
                "max_pool_size", self.config.database.max_pool_size
            )
            self.config.database.shrink_timeout = db_data.get(
                "shrink_timeout", self.config.database.shrink_timeout
            )

        if "security" in yaml_config:
            sec_data = yaml_config["security"]
            self.config.security.secret_key = sec_data.get(
                "secret_key", self.config.security.secret_key
            )
            self.config.security.session_timeout = sec_data.get(
                "session_timeout", self.config.security.session_timeout
            )
            self.config.security.cors_origins = sec_data.get(
                "cors_origins", self.config.security.cors_origins
            )
            if "csrf_enabled" in sec_data:
                self.config.security.csrf_enabled = bool(sec_data.get("csrf_enabled"))
            if "max_failed_attempts" in sec_data:
                self.config.security.max_failed_attempts = int(
                    sec_data.get("max_failed_attempts")
                )

        if "sample_files" in yaml_config:
            sample_data = yaml_config["sample_files"]
            self.config.sample_files.csv_path = sample_data.get(
                "csv_path", self.config.sample_files.csv_path
            )
            self.config.sample_files.json_path = sample_data.get(
                "json_path", self.config.sample_files.json_path
            )

        if "analytics" in yaml_config:
            analytics_data = yaml_config["analytics"]
            for key, value in analytics_data.items():
                if hasattr(self.config.analytics, key):
                    setattr(self.config.analytics, key, value)

        if "monitoring" in yaml_config:
            mon_data = yaml_config["monitoring"]
            for key, value in mon_data.items():
                if hasattr(self.config.monitoring, key):
                    setattr(self.config.monitoring, key, value)

        if "cache" in yaml_config:
            cache_data = yaml_config["cache"]
            for key, value in cache_data.items():
                if hasattr(self.config.cache, key):
                    setattr(self.config.cache, key, value)

        if "secret_validation" in yaml_config:
            sec_val = yaml_config["secret_validation"]
            for key, value in sec_val.items():
                if hasattr(self.config.secret_validation, key):
                    setattr(self.config.secret_validation, key, value)

        if "plugins" in yaml_config:
            plugins_data = yaml_config["plugins"]
            if isinstance(plugins_data, dict):
                self.config.plugin_settings.update(plugins_data)

    def _apply_env_overrides(self) -> None:
        """Apply environment variable overrides"""
        # App overrides
        if os.getenv("DEBUG"):
            self.config.app.debug = os.getenv("DEBUG", "").lower() in (
                "true",
                "1",
                "yes",
            )
        host_env = os.getenv("HOST")
        if host_env is not None:
            self.config.app.host = host_env
        port_env = os.getenv("PORT")
        if port_env is not None:
            self.config.app.port = int(port_env)
        secret_env = os.getenv("SECRET_KEY")
        if secret_env is not None:
            self.config.app.secret_key = secret_env
            self.config.security.secret_key = secret_env
        title_env = os.getenv("APP_TITLE")
        if title_env is not None:
            self.config.app.title = title_env

        # Database overrides
        db_type = os.getenv("DB_TYPE")
        if db_type is not None:
            self.config.database.type = db_type
        db_host = os.getenv("DB_HOST")
        if db_host is not None:
            self.config.database.host = db_host
        db_port = os.getenv("DB_PORT")
        if db_port is not None:
            self.config.database.port = int(db_port)
        db_name = os.getenv("DB_NAME")
        if db_name is not None:
            self.config.database.name = db_name
        db_user = os.getenv("DB_USER")
        if db_user is not None:
            self.config.database.user = db_user
        db_password = os.getenv("DB_PASSWORD")
        if db_password is not None:
            self.config.database.password = db_password
        # Pool size is loaded from DynamicConfigManager
        self.config.database.connection_pool_size = dynamic_config.get_db_pool_size()
        db_timeout = os.getenv("DB_TIMEOUT")
        if db_timeout is not None:
            self.config.database.connection_timeout = int(db_timeout)
        init_pool = os.getenv("DB_INITIAL_POOL_SIZE")
        if init_pool is not None:
            self.config.database.initial_pool_size = int(init_pool)
        max_pool = os.getenv("DB_MAX_POOL_SIZE")
        if max_pool is not None:
            self.config.database.max_pool_size = int(max_pool)
        shrink_timeout = os.getenv("DB_SHRINK_TIMEOUT")
        if shrink_timeout is not None:
            self.config.database.shrink_timeout = int(shrink_timeout)

        # Security overrides
        csrf_enabled = os.getenv("CSRF_ENABLED")
        if csrf_enabled is not None:
            self.config.security.csrf_enabled = csrf_enabled.lower() in (
                "true",
                "1",
                "yes",
            )
        max_failed = os.getenv("MAX_FAILED_ATTEMPTS")
        if max_failed is not None:
            self.config.security.max_failed_attempts = int(max_failed)

        # Sample file overrides
        sample_csv = os.getenv("SAMPLE_CSV_PATH")
        if sample_csv is not None:
            self.config.sample_files.csv_path = sample_csv
        sample_json = os.getenv("SAMPLE_JSON_PATH")
        if sample_json is not None:
            self.config.sample_files.json_path = sample_json

        cache_type = os.getenv("CACHE_TYPE")
        if cache_type is not None:
            self.config.cache.type = cache_type
        cache_host = os.getenv("CACHE_HOST")
        if cache_host is not None:
            self.config.cache.host = cache_host
        cache_port = os.getenv("CACHE_PORT")
        if cache_port is not None:
            self.config.cache.port = int(cache_port)
        cache_db = os.getenv("CACHE_DB")
        if cache_db is not None:
            self.config.cache.database = int(cache_db)
        cache_timeout = os.getenv("CACHE_TIMEOUT")
        if cache_timeout is not None:
            self.config.cache.timeout_seconds = int(cache_timeout)

    def _apply_validated_secrets(self) -> None:
        """Apply secrets validated by SecretsValidator."""
        if "SECRET_KEY" in self.validated_secrets:
            secret = self.validated_secrets["SECRET_KEY"]
            self.config.app.secret_key = secret
            self.config.security.secret_key = secret
            os.environ.setdefault("SECRET_KEY", secret)
        if "DB_PASSWORD" in self.validated_secrets:
            pwd = self.validated_secrets["DB_PASSWORD"]
            self.config.database.password = pwd
            os.environ.setdefault("DB_PASSWORD", pwd)

    def _validate_config(self) -> None:
        """Validate configuration and log warnings"""
        warnings = []
        errors = []

        validator = SecretsValidator()

        invalid_secrets: List[str] = []

        # Production checks
        if self.config.environment == "production":
            invalid_secrets = validator.validate_production_secrets()

            if self.config.app.secret_key in [
                "dev-key-change-in-production",
                "change-me",
                "",
            ]:
                errors.append("SECRET_KEY must be set for production")

            if (
                not self.config.database.password
                and self.config.database.type != "sqlite"
            ):
                warnings.append("Production database requires password")

            if self.config.app.host == "127.0.0.1":
                warnings.append("Production should not run on localhost")

        if self.config.app.debug and self.config.app.host == "0.0.0.0":
            warnings.append("Debug mode with host 0.0.0.0 is a security risk")
        if (
            self.config.database.type == "postgresql"
            and not self.config.database.password
        ):
            warnings.append("PostgreSQL requires a password")

        # Log warnings
        for warning in warnings:
            logger.warning(f"Configuration warning: {warning}")

        if invalid_secrets:
            secret_list = ", ".join(invalid_secrets)
            logger.error(f"Invalid production secrets: {secret_list}")
            raise ValueError(f"Invalid secrets: {secret_list}")

        if errors:
            error_msg = "; ".join(errors)
            logger.error(error_msg)
            raise ConfigurationError(error_msg)

    def get_app_config(self) -> AppConfig:
        """Get app configuration"""
        return self.config.app

    def get_database_config(self) -> DatabaseConfig:
        """Get database configuration"""
        return self.config.database

    def get_security_config(self) -> SecurityConfig:
        """Get security configuration"""
        return self.config.security

    def get_sample_files_config(self) -> SampleFilesConfig:
        """Get sample file path configuration"""
        return self.config.sample_files

    def get_analytics_config(self) -> AnalyticsConfig:
        """Get analytics configuration"""
        return self.config.analytics

    def get_monitoring_config(self) -> MonitoringConfig:
        """Get monitoring configuration"""
        return self.config.monitoring

    def get_cache_config(self) -> CacheConfig:
        """Get cache configuration"""
        return self.config.cache

    def get_secret_validation_config(self) -> SecretValidationConfig:
        """Get secret validation configuration"""
        return self.config.secret_validation

    def get_plugin_config(self, name: str) -> Dict[str, Any]:
        """Return configuration dictionary for the given plugin."""
        return self.config.plugin_settings.get(name, {})


# Global configuration instance
_config_manager: Optional[ConfigManager] = None


def get_config() -> ConfigManager:
    """Get global configuration manager"""
    global _config_manager
    if _config_manager is None:
        _config_manager = ConfigManager()
    return _config_manager


def reload_config() -> ConfigManager:
    """Reload configuration (useful for testing)"""
    global _config_manager
    _config_manager = None
    return get_config()


# Convenience functions
def get_app_config() -> AppConfig:
    """Get app configuration"""
    return get_config().get_app_config()


def get_database_config() -> DatabaseConfig:
    """Get database configuration"""
    return get_config().get_database_config()


def get_security_config() -> SecurityConfig:
    """Get security configuration"""
    return get_config().get_security_config()


def get_sample_files_config() -> SampleFilesConfig:
    """Get sample file configuration"""
    return get_config().get_sample_files_config()


def get_analytics_config() -> AnalyticsConfig:
    """Get analytics configuration"""
    return get_config().get_analytics_config()


def get_monitoring_config() -> MonitoringConfig:
    """Get monitoring configuration"""
    return get_config().get_monitoring_config()


def get_cache_config() -> CacheConfig:
    """Get cache configuration"""
    return get_config().get_cache_config()


def get_secret_validation_config() -> SecretValidationConfig:
    """Get secret validation configuration"""
    return get_config().get_secret_validation_config()


def get_plugin_config(name: str) -> Dict[str, Any]:
    """Get configuration for a specific plugin"""
    return get_config().get_plugin_config(name)


# Export main classes and functions
__all__ = [
    "Config",
    "AppConfig",
    "DatabaseConfig",
    "SecurityConfig",
    "SampleFilesConfig",
    "AnalyticsConfig",
    "MonitoringConfig",
    "CacheConfig",
    "SecretValidationConfig",
    "ConfigManager",
    "get_config",
    "reload_config",
    "get_app_config",
    "get_database_config",
    "get_security_config",
    "get_sample_files_config",
    "get_analytics_config",
    "get_monitoring_config",
    "get_cache_config",
    "get_secret_validation_config",
    "get_plugin_config",
]<|MERGE_RESOLUTION|>--- conflicted
+++ resolved
@@ -13,12 +13,8 @@
 from core.exceptions import ConfigurationError
 from core.secrets_validator import SecretsValidator
 
-<<<<<<< HEAD
 from .config_validator import ConfigValidator
-=======
-from core.protocols import ConfigProviderProtocol
-
->>>>>>> afdeff1f
+
 from .dynamic_config import dynamic_config
 from .environment import get_environment, select_config_file
 
@@ -108,11 +104,8 @@
     data_retention_days: int = 30
     query_timeout_seconds: int = 600
     force_full_dataset_analysis: bool = True
-<<<<<<< HEAD
     max_memory_mb: int = 1024
-=======
-    max_display_rows: int = 10000
->>>>>>> afdeff1f
+
 
 
 @dataclass
