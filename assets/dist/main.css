--- conflicted
+++ resolved
@@ -1094,13 +1094,9 @@
 }
 /* Navigation Icon */
 .nav-icon {
-<<<<<<< HEAD
   width: 2rem;
   height: 2rem;
-=======
-  width: 24px;
-  height: 24px;
->>>>>>> 01aaa63e
+
   flex-shrink: 0;
 }
 .nav-icon--image {
