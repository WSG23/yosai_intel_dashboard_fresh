--- conflicted
+++ resolved
@@ -2199,52 +2199,6 @@
     min-width: 200px
 }
 
-<<<<<<< HEAD
-=======
-.dark-mode {
-    --surface-app: var(--color-gray-850);
-    --surface-primary: var(--color-gray-800);
-    --surface-secondary: var(--color-gray-750);
-    --surface-tertiary: var(--color-gray-700);
-    --text-primary: var(--color-gray-100);
-    --text-secondary: var(--color-gray-300);
-    --text-tertiary: var(--color-gray-500)
-}
-
-.light-mode {
-    --surface-app: var(--color-white);
-    --surface-primary: var(--color-gray-50);
-    --surface-secondary: var(--color-gray-100);
-    --surface-tertiary: var(--color-gray-200);
-    --text-primary: var(--color-gray-900);
-    --text-secondary: var(--color-gray-700);
-    --text-tertiary: var(--color-gray-500);
-    --color-border: var(--color-gray-300)
-}
-
-.high-contrast-mode {
-    --surface-app: var(--color-black);
-    --surface-primary: var(--color-black);
-    --surface-secondary: var(--color-gray-900);
-    --surface-tertiary: var(--color-gray-800);
-    --text-primary: var(--color-white);
-    --text-secondary: var(--color-gray-100);
-    --text-tertiary: var(--color-gray-300);
-    --color-border: var(--color-white)
-}
-
-.executive-mode {
-    --text-base: 1.125rem;
-    --text-lg: 1.25rem;
-    --text-xl: 1.5rem;
-    --text-2xl: 1.875rem;
-    --color-accent: #09f;
-    --color-success: #0c4;
-    --color-warning: #f90;
-    --color-critical: #f33
-}
->>>>>>> 8a06d85c
-
 * {
     transition-duration: var(--duration-normal);
     transition-property: background-color, border-color, color, box-shadow;
