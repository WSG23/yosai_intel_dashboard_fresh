/* =================================================================== */
/* 01-foundation/_variables.css - Design Token System */
/* =================================================================== */

:root {
  /* Extracted from existing dashboard.css */
  --color-primary: #1B2A47;
  --color-accent: #2196F3;
  --color-accent-hover: #42A5F5;
  /* Slight accent tint used for subtle backgrounds */
  --color-accent-subtle: rgba(33, 150, 243, 0.2);
  --color-success: #2DBE6C;
  --color-warning: #FFB020;
  --color-critical: #E02020;
  --color-white: #FFFFFF;
  --color-black: #000000;
  --color-gray-50: #F7FAFC;
  --color-gray-100: #E2E8F0;
  --color-gray-200: #CBD5E0;
  --color-gray-300: #A0AEC0;
  --color-gray-400: #718096;
  --color-gray-500: #4A5568;
  --color-gray-600: #2D3748;
  --color-gray-700: #1F2735;
  --color-gray-750: #273142;
  --color-gray-800: #1F2937;
  --color-gray-850: #1A2332;
  --color-gray-900: #0F1419;
  --color-background: #0F1419;
  --color-surface: #1A2332;
  --color-white: #FFFFFF;
  --color-black: #000000;
  --color-gray-50: #F9FAFB;
  --color-gray-100: #F3F4F6;
  --color-gray-200: #E5E7EB;
  --color-gray-300: #D1D5DB;
  --color-gray-400: #9CA3AF;
  --color-gray-500: #6B7280;
  --color-gray-600: #4B5563;
  --color-gray-700: #374151;
  --color-gray-750: #2D3748;
  --color-gray-800: #1F2937;
  --color-gray-850: #1A2332;
  --color-gray-900: #0F1419;
  --color-gray-950: #05070A;
  /* Default surface layers before a theme is applied */
  --surface-app: var(--color-surface);
  --surface-primary: var(--color-surface);
  --surface-secondary: var(--color-surface);
  --surface-tertiary: var(--color-surface);
<<<<<<< HEAD
  --surface-section: var(--surface-secondary);
=======
  --surface-section: var(--surface-tertiary);
>>>>>>> 59f2e977
  --color-border: #2D3748;
  --color-text-primary: #F7FAFC;
  --color-text-secondary: #E2E8F0;
  --color-text-tertiary: #A0AEC0;

  --color-accent-subtle: #E3F2FD;
  --text-on-accent: var(--color-white);
  --color-graph-series-1: #1d4e89;
  --color-graph-series-2: #e07a5f;
  --color-graph-series-3: #3da5d9;
  --color-graph-series-4: #81b29a;
  --color-graph-series-5: #f2cc8f;

  /* Additional text colors used by utilities */
  --text-primary: var(--color-text-primary);
  --text-secondary: var(--color-text-secondary);
  --text-tertiary: var(--color-text-tertiary);
  --text-disabled: var(--color-text-tertiary);
  --text-inverse: var(--color-background);
  --text-on-accent: var(--color-white);

  /* Semantic color */
  --color-info: #3FA7D6;
  
  /* Spacing system (8pt grid) */
  --space-0: 0;
  --space-1: 0.25rem;    /* 4px */
  --space-2: 0.5rem;     /* 8px */
  --space-3: 0.75rem;    /* 12px */
  --space-4: 1rem;       /* 16px */
  --space-5: 1.25rem;    /* 20px */
  --space-6: 1.5rem;     /* 24px */
  --space-8: 2rem;       /* 32px */
  --space-10: 2.5rem;    /* 40px */
  --space-12: 3rem;      /* 48px */
  
  /* Border radius */
  --radius-sm: 0.25rem;   /* 4px */
  --radius-md: 0.375rem;  /* 6px */
  --radius-lg: 0.5rem;    /* 8px */
  --radius-xl: 0.75rem;   /* 12px */
  --radius-full: 9999px;
  
  /* Typography */
  --font-family-system: -apple-system, BlinkMacSystemFont, "Helvetica Neue", "Hiragino Kaku Gothic ProN", Meiryo, sans-serif;
  --font-family-mono: ui-monospace, SFMono-Regular, Menlo, monospace;

  --text-xs: 0.75rem;     /* 12px */
  --text-sm: 0.875rem;    /* 14px */
  --text-base: 1rem;      /* 16px */
  --text-lg: 1.125rem;    /* 18px */
  --text-xl: 1.25rem;     /* 20px */
  --text-2xl: 1.5rem;     /* 24px */
  --text-3xl: 1.875rem;   /* 30px */
  --text-4xl: 2.25rem;    /* 36px */
  --text-5xl: 3rem;       /* 48px */
  --text-6xl: 3.75rem;    /* 60px */
  --text-2xs: 0.625rem;   /* 10px */

  
  /* Font weights */
  --font-weight-normal: 400;
  --font-weight-medium: 500;
  --font-weight-semibold: 600;
  --font-weight-bold: 700;
  --font-weight-thin: 100;
  --font-weight-light: 300;
  --font-weight-extrabold: 800;
  --font-weight-black: 900;

  /* Line heights */
  --leading-none: 1;
  --leading-tight: 1.25;
  --leading-snug: 1.375;
  --leading-normal: 1.5;
  --leading-relaxed: 1.625;
  --leading-loose: 2;
  
  /* Transitions */
  --duration-fast: 150ms;
  --duration-normal: 200ms;
  --duration-slow: 300ms;
  --ease-out: cubic-bezier(0, 0, 0.2, 1);
  --ease-in: cubic-bezier(0.4, 0, 1, 1);
  
  /* Shadows */
  --shadow-sm: 0 1px 3px 0 rgba(0, 0, 0, 0.1);
  --shadow-md: 0 4px 6px -1px rgba(0, 0, 0, 0.1);
  --shadow-lg: 0 10px 15px -3px rgba(0, 0, 0, 0.1);
  --shadow-xl: 0 20px 25px -5px rgba(0, 0, 0, 0.1);
  --shadow-2xl: 0 25px 50px -12px rgba(0, 0, 0, 0.25);

  /* Z-index scale */
  --z-base: 0;
  --z-docked: 10;
  --z-dropdown: 20;
  --z-sticky: 30;
  --z-overlay: 40;
  --z-modal: 50;
}<|MERGE_RESOLUTION|>--- conflicted
+++ resolved
@@ -48,11 +48,8 @@
   --surface-primary: var(--color-surface);
   --surface-secondary: var(--color-surface);
   --surface-tertiary: var(--color-surface);
-<<<<<<< HEAD
   --surface-section: var(--surface-secondary);
-=======
-  --surface-section: var(--surface-tertiary);
->>>>>>> 59f2e977
+
   --color-border: #2D3748;
   --color-text-primary: #F7FAFC;
   --color-text-secondary: #E2E8F0;
