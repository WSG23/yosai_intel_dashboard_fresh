/* =================================================================== */
/* 01-foundation/_variables.css - Design Token System */
/* =================================================================== */

:root {
  /* Extracted from existing dashboard.css */
  --color-primary: #1B2A47;
  --color-accent: #2196F3;
  --color-accent-hover: #42A5F5;
  --color-success: #2DBE6C;
  --color-warning: #FFB020;
  --color-critical: #E02020;
  --color-background: #0F1419;
  --color-surface: #1A2332;
  --color-border: #2D3748;
  --color-text-primary: #F7FAFC;
  --color-text-secondary: #E2E8F0;
  --color-text-tertiary: #A0AEC0;

  /* Additional text colors used by utilities */
  --text-primary: var(--color-text-primary);
  --text-secondary: var(--color-text-secondary);
  --text-tertiary: var(--color-text-tertiary);
  --text-disabled: var(--color-text-tertiary);
  --text-inverse: var(--color-background);

  /* Semantic color */
  --color-info: #3FA7D6;
  
  /* Spacing system (8pt grid) */
  --space-0: 0;
  --space-1: 0.25rem;    /* 4px */
  --space-2: 0.5rem;     /* 8px */
  --space-3: 0.75rem;    /* 12px */
  --space-4: 1rem;       /* 16px */
  --space-5: 1.25rem;    /* 20px */
  --space-6: 1.5rem;     /* 24px */
  --space-8: 2rem;       /* 32px */
  --space-10: 2.5rem;    /* 40px */
  --space-12: 3rem;      /* 48px */
  
  /* Border radius */
  --radius-sm: 0.25rem;   /* 4px */
  --radius-md: 0.375rem;  /* 6px */
  --radius-lg: 0.5rem;    /* 8px */
  --radius-xl: 0.75rem;   /* 12px */
  --radius-full: 9999px;
  
  /* Typography */
  --font-family-system: -apple-system, BlinkMacSystemFont, "Helvetica Neue", sans-serif;
<<<<<<< HEAD
  --font-family-mono: ui-monospace, SFMono-Regular, Menlo, monospace;
=======
  --text-2xs: 0.625rem;   /* 10px */
>>>>>>> 491aa367
  --text-xs: 0.75rem;     /* 12px */
  --text-sm: 0.875rem;    /* 14px */
  --text-base: 1rem;      /* 16px */
  --text-lg: 1.125rem;    /* 18px */
  --text-xl: 1.25rem;     /* 20px */
  --text-2xl: 1.5rem;     /* 24px */
  --text-3xl: 1.875rem;   /* 30px */
  --text-4xl: 2.25rem;    /* 36px */
  --text-5xl: 3rem;       /* 48px */
  --text-6xl: 3.75rem;    /* 60px */
<<<<<<< HEAD
  --text-2xs: 0.625rem;   /* 10px */
=======
>>>>>>> 491aa367
  
  /* Font weights */
  --font-weight-normal: 400;
  --font-weight-medium: 500;
  --font-weight-semibold: 600;
  --font-weight-bold: 700;
  --font-weight-thin: 100;
  --font-weight-light: 300;
  --font-weight-extrabold: 800;
  --font-weight-black: 900;

  /* Line heights */
  --leading-none: 1;
  --leading-tight: 1.25;
  --leading-snug: 1.375;
  --leading-normal: 1.5;
  --leading-relaxed: 1.625;
  --leading-loose: 2;
  
  /* Transitions */
  --duration-fast: 150ms;
  --duration-normal: 200ms;
  --duration-slow: 300ms;
  --ease-out: cubic-bezier(0, 0, 0.2, 1);
  --ease-in: cubic-bezier(0.4, 0, 1, 1);
  
  /* Shadows */
  --shadow-sm: 0 1px 3px 0 rgba(0, 0, 0, 0.1);
  --shadow-md: 0 4px 6px -1px rgba(0, 0, 0, 0.1);
  --shadow-lg: 0 10px 15px -3px rgba(0, 0, 0, 0.1);
  --shadow-xl: 0 20px 25px -5px rgba(0, 0, 0, 0.1);
  --shadow-2xl: 0 25px 50px -12px rgba(0, 0, 0, 0.25);

  /* Z-index scale */
  --z-base: 0;
  --z-docked: 10;
  --z-dropdown: 20;
  --z-sticky: 30;
  --z-overlay: 40;
  --z-modal: 50;
}<|MERGE_RESOLUTION|>--- conflicted
+++ resolved
@@ -48,11 +48,8 @@
   
   /* Typography */
   --font-family-system: -apple-system, BlinkMacSystemFont, "Helvetica Neue", sans-serif;
-<<<<<<< HEAD
   --font-family-mono: ui-monospace, SFMono-Regular, Menlo, monospace;
-=======
-  --text-2xs: 0.625rem;   /* 10px */
->>>>>>> 491aa367
+
   --text-xs: 0.75rem;     /* 12px */
   --text-sm: 0.875rem;    /* 14px */
   --text-base: 1rem;      /* 16px */
@@ -63,10 +60,8 @@
   --text-4xl: 2.25rem;    /* 36px */
   --text-5xl: 3rem;       /* 48px */
   --text-6xl: 3.75rem;    /* 60px */
-<<<<<<< HEAD
   --text-2xs: 0.625rem;   /* 10px */
-=======
->>>>>>> 491aa367
+
   
   /* Font weights */
   --font-weight-normal: 400;
