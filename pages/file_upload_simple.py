--- conflicted
+++ resolved
@@ -36,25 +36,7 @@
                 ),
             ]
         ),
-<<<<<<< HEAD
-=======
-        className="upload-simple m-2-5",
-        style={
-            "width": "100%",
-            "height": "200px",
-            "lineHeight": "60px",
-            "borderWidth": "2px",
-            "borderStyle": "dashed",
-            "borderRadius": "5px",
-            "textAlign": "center",
-            "cursor": "pointer",
-            "display": "flex",
-            "flexDirection": "column",
-            "justifyContent": "center",
-            "alignItems": "center",
-        },
-        className="m-2",
->>>>>>> 0e7ba976
+
         multiple=True,
     )
 
