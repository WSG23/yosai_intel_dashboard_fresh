--- conflicted
+++ resolved
@@ -13,44 +13,15 @@
 
 from components.ui_component import UIComponent
 
-<<<<<<< HEAD
-=======
-
-def register_page() -> None:
-    """Register the settings page with Dash."""
-    dash_register_page(__name__, path="/settings", name="Settings")
->>>>>>> 27db4c9a
-
 class SettingsPage(UIComponent):
     """Settings page component."""
 
-<<<<<<< HEAD
     def layout(self) -> dbc.Container:  # type: ignore[override]
         sections = dbc.Row(
             [
                 dbc.Col(self._settings_section("User Preferences"), md=6),
                 dbc.Col(self._system_config_section(), md=6),
-=======
-def _user_preferences_section(title: str) -> dbc.Card:
-    """Return user preference controls."""
-    title = sanitize_unicode_input(title)
-    return dbc.Card(
-        dbc.CardBody(
-            [
-                html.H5(title, className="card-title"),
-                dbc.Label("Theme", html_for="theme-dropdown", className="fw-bold"),
-                dcc.Dropdown(
-                    id="theme-dropdown",
-                    options=[
-                        {"label": "Dark", "value": "dark"},
-                        {"label": "Light", "value": "light"},
-                        {"label": "High Contrast", "value": "high-contrast"},
-                    ],
-                    value="dark",
-                    clearable=False,
-                    className="mb-3",
-                ),
->>>>>>> 27db4c9a
+
             ]
         )
 
@@ -77,7 +48,6 @@
         timeout_options = [5, 10, 20, 30, 60]
         batch_options = [1000, 2000, 5000, 10000, 25000]
 
-<<<<<<< HEAD
         return dbc.Card(
             dbc.CardBody(
                 [
@@ -139,128 +109,9 @@
 
 def layout() -> dbc.Container:
     """Compatibility wrapper returning the default component layout."""
-=======
-    return dbc.Card(
-        dbc.CardBody(
-            [
-                html.H5("System Configuration", className="card-title"),
-                dbc.Label(
-                    "Rate Limit (per minute)",
-                    html_for="setting-rate-limit",
-                    className="fw-bold",
-                ),
-                dcc.Dropdown(
-                    id="setting-rate-limit",
-                    options=[{"label": str(o), "value": o} for o in rate_options],
-                    value=dynamic_config.security.rate_limit_requests,
-                    clearable=False,
-                    className="mb-3",
-                ),
-                dbc.Label(
-                    "DB Connection Timeout",
-                    html_for="setting-db-timeout",
-                    className="fw-bold",
-                ),
-                dcc.Dropdown(
-                    id="setting-db-timeout",
-                    options=[{"label": str(o), "value": o} for o in timeout_options],
-                    value=dynamic_config.database.connection_timeout_seconds,
-                    clearable=False,
-                    className="mb-3",
-                ),
-                dbc.Label(
-                    "Analytics Batch Size",
-                    html_for="setting-batch-size",
-                    className="fw-bold",
-                ),
-                dcc.Dropdown(
-                    id="setting-batch-size",
-                    options=[{"label": str(o), "value": o} for o in batch_options],
-                    value=dynamic_config.analytics.batch_size,
-                    clearable=False,
-                ),
-                dbc.Button(
-                    "Apply",
-                    id="apply-config-btn",
-                    color="primary",
-                    className="mt-3",
-                ),
-                html.Div(id="config-update-alert"),
-            ]
-        ),
-        className="mb-4 settings-section",
-    )
 
-
-def layout() -> dbc.Container:
-    """Settings page layout."""
-    sections = dbc.Row(
-        [
-            dbc.Col(_user_preferences_section("User Preferences"), md=6),
-            dbc.Col(_system_config_section(), md=6),
-        ]
-    )
->>>>>>> 27db4c9a
 
     return _settings_component.layout()
 
 
-<<<<<<< HEAD
 __all__ = ["SettingsPage", "load_page", "layout", "register_page"]
-=======
-def apply_system_config(rate_limit: int, db_timeout: int, batch_size: int) -> dbc.Alert:
-    """Update dynamic configuration and return a success alert."""
-    dynamic_config.security.rate_limit_requests = rate_limit
-    dynamic_config.database.connection_timeout_seconds = db_timeout
-    dynamic_config.analytics.batch_size = batch_size
-    return dbc.Alert(
-        "Configuration updated successfully.",
-        color="success",
-        dismissable=True,
-        is_open=True,
-    )
-
-
-def register_callbacks(manager) -> None:
-    """Register settings callbacks with the given manager."""
-    if manager is None:
-        return
-
-    @manager.unified_callback(
-        Output("config-update-alert", "children"),
-        Input("apply-config-btn", "n_clicks"),
-        State("setting-rate-limit", "value"),
-        State("setting-db-timeout", "value"),
-        State("setting-batch-size", "value"),
-        callback_id="apply_system_config",
-        component_name="settings",
-        prevent_initial_call=True,
-    )
-    def _apply_cfg(n_clicks, rate, timeout, batch):
-        if not n_clicks:
-            raise PreventUpdate
-        return apply_system_config(int(rate), int(timeout), int(batch))
-
-    @manager.unified_callback(
-        Output("theme-store", "data"),
-        Input("theme-dropdown", "value"),
-        callback_id="update_theme_store",
-        component_name="settings",
-    )
-    def _update_theme(value):
-        return sanitize_theme(value)
-
-    manager.app.clientside_callback(
-        "function(d){if(window.setAppTheme&&d){window.setAppTheme(d);}return '';}",
-        Output("theme-dummy-output", "children"),
-        Input("theme-store", "data"),
-    )
-
-
-__all__ = [
-    "layout",
-    "register_page",
-    "apply_system_config",
-    "register_callbacks",
-]
->>>>>>> 27db4c9a
