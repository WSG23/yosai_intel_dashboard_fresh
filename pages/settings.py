--- conflicted
+++ resolved
@@ -117,27 +117,6 @@
         logger.warning(f"Failed to register page {__name__}: {e}")
 
 
-<<<<<<< HEAD
-=======
-def register_page_with_app(app) -> None:
-    """Register the page with a specific Dash app instance."""
-    try:
-        import dash
-
-        old_app = getattr(dash, "_current_app", None)
-        dash._current_app = app
-        dash.register_page(__name__, path="/settings", name="Settings")
-        if old_app is not None:
-            dash._current_app = old_app
-        else:
-            delattr(dash, "_current_app")
-    except Exception as e:
-        import logging
-
-        logger = logging.getLogger(__name__)
-        logger.warning(f"Failed to register page {__name__} with app: {e}")
->>>>>>> 48180682
-
 
 def layout() -> dbc.Container:
     """Compatibility wrapper returning the default component layout."""
