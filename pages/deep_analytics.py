--- conflicted
+++ resolved
@@ -13,11 +13,8 @@
 from dash import register_page as dash_register_page
 
 from components.analytics.real_time_dashboard import RealTimeAnalytics
-<<<<<<< HEAD
 from components.ui_component import UIComponent
-=======
-from components.layout_factory import card
->>>>>>> db5e02e2
+
 
 logger = logging.getLogger(__name__)
 
@@ -59,7 +56,6 @@
                                         html.H6("📋 Planned Features:"),
                                         html.Ul(
                                             [
-<<<<<<< HEAD
                                                 html.H5(
                                                     "📊 Analytics Dashboard",
                                                     className="card-title",
@@ -97,11 +93,7 @@
                                                         html.Li("Anomaly detection"),
                                                         html.Li("Behavior analysis"),
                                                     ]
-=======
-                                                html.Li("Data source selection"),
-                                                html.Li(
-                                                    "Interactive charts and graphs"
->>>>>>> db5e02e2
+
                                                 ),
                                                 html.Li("Device pattern analysis"),
                                                 html.Li("Anomaly detection"),
