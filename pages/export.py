#!/usr/bin/env python3
"""Export page providing download instructions."""

import dash_bootstrap_components as dbc
from dash import dcc, html, register_page as dash_register_page

from security.unicode_security_processor import sanitize_unicode_input


def register_page() -> None:
    """Register the export page with Dash using current app context."""
    try:
        import dash

        if hasattr(dash, "_current_app") and dash._current_app is not None:
            dash.register_page(__name__, path="/export", name="Export")
        else:
            from dash import register_page as dash_register_page

            dash_register_page(__name__, path="/export", name="Export")
    except Exception as e:
        import logging

        logger = logging.getLogger(__name__)
        logger.warning(f"Failed to register page {__name__}: {e}")


<<<<<<< HEAD
def register_page_with_app(app) -> None:
    """Register the page with a specific Dash app instance."""
    try:
        import dash

        old_app = getattr(dash, "_current_app", None)
        dash._current_app = app
        dash.register_page(__name__, path="/export", name="Export")
        if old_app is not None:
            dash._current_app = old_app
        else:
            delattr(dash, "_current_app")
    except Exception as e:
        import logging

        logger = logging.getLogger(__name__)
        logger.warning(f"Failed to register page {__name__} with app: {e}")
=======
>>>>>>> daf5a5d7


def _instructions() -> dbc.Card:
    """Return a card describing how to export learned data."""
    code_example = """```python
import services.export_service as export_service

data = export_service.get_enhanced_data()
csv_content = export_service.to_csv_string(data)
```"""

    return dbc.Card(
        [
            dbc.CardHeader(html.H4(sanitize_unicode_input("Exporting Data"))),
            dbc.CardBody(
                [
                    html.P(
                        "Use the export service to download mappings generated "
                        "from analytics results.",
                        className="mb-3",
                    ),
                    html.Ol(
                        [
                            html.Li(
                                "Fetch learned data with "
                                "`export_service.get_enhanced_data()`"
                            ),
                            html.Li(
                                "Convert to CSV or JSON using the helper " "functions",
                            ),
                            html.Li(
                                "Return the string through a `dcc.Download` "
                                "component",
                            ),
                        ],
                        className="mb-4",
                    ),
                    html.P(
                        "Exported files are saved by your browser to the "
                        "default download location, such as `~/Downloads`.",
                        className="mb-3",
                    ),
                    dcc.Markdown(code_example, className="bg-light p-3 rounded"),
                ]
            ),
            dbc.CardFooter("Design tokens ensure consistent styling"),
        ],
        className="shadow-sm",
    )


def layout() -> dbc.Container:
    """Export page layout with usage instructions."""
    return dbc.Container(
        dbc.Row(dbc.Col(_instructions())),
        fluid=True,
    )


__all__ = ["layout", "register_page"]


def __getattr__(name: str):
    if name.startswith(("create_", "get_")):

        def _stub(*args, **kwargs):
            return None

        return _stub
    raise AttributeError(f"module {__name__} has no attribute {name}")<|MERGE_RESOLUTION|>--- conflicted
+++ resolved
@@ -25,7 +25,6 @@
         logger.warning(f"Failed to register page {__name__}: {e}")
 
 
-<<<<<<< HEAD
 def register_page_with_app(app) -> None:
     """Register the page with a specific Dash app instance."""
     try:
@@ -43,9 +42,6 @@
 
         logger = logging.getLogger(__name__)
         logger.warning(f"Failed to register page {__name__} with app: {e}")
-=======
->>>>>>> daf5a5d7
-
 
 def _instructions() -> dbc.Card:
     """Return a card describing how to export learned data."""
