--- conflicted
+++ resolved
@@ -20,7 +20,6 @@
     dcc,
     html,
     no_update,
-<<<<<<< HEAD
     register_page,
 )  # type: ignore[import]
 from dash.exceptions import PreventUpdate  # type: ignore[import]
@@ -30,9 +29,7 @@
 from services.upload_data_service import get_uploaded_data as _svc_get_uploaded_data
 from services.upload_data_service import (
     get_uploaded_filenames as _svc_get_uploaded_filenames,
-=======
-    register_page as dash_register_page,
->>>>>>> c61e46e6
+
 )
 from config.dynamic_config import dynamic_config
 
