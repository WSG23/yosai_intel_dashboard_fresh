#!/usr/bin/env python3
"""
Complete File Upload Page - Missing piece for consolidation
Integrates with analytics system
"""
import logging
import json
from datetime import datetime

import pandas as pd
from typing import Optional, Dict, Any, List, Tuple
from dash import html, dcc
from dash.dash import no_update
from dash._callback_context import callback_context
from core.unified_callback_coordinator import UnifiedCallbackCoordinator
from analytics.controllers import UnifiedAnalyticsController
import logging

logger = logging.getLogger(__name__)
from dash.dependencies import Input, Output, State, ALL
import dash_bootstrap_components as dbc
from services.device_learning_service import (
    DeviceLearningService,
    get_device_learning_service,
)
from services.upload_service import process_uploaded_file, create_file_preview
from utils.upload_store import uploaded_data_store as _uploaded_data_store
from config.dynamic_config import dynamic_config

from components.column_verification import save_verified_mappings
from services.ai_suggestions import generate_column_suggestions
from services.upload import (
    UploadProcessingService,
    AISuggestionService,
    ModalService,
)


logger = logging.getLogger(__name__)

# Initialize a shared AI suggestion service for module-level helpers
_ai_service = AISuggestionService()


def analyze_device_name_with_ai(device_name: str) -> Dict[str, Any]:
    """Helper exposing device analysis for tests and other modules."""
    return _ai_service.analyze_device_name_with_ai(device_name)




def layout():
    """File upload page layout with persistent storage"""
    return dbc.Container(
        [
            # Page header
            dbc.Row(
                [
                    dbc.Col(
                        [
                            html.H1("📁 File Upload", className="text-primary mb-2"),
                            html.P(
                                "Upload CSV, Excel, or JSON files for analysis",
                                className="text-muted mb-4",
                            ),
                        ]
                    )
                ]
            ),
            # Upload area
            dbc.Row(
                [
                    dbc.Col(
                        [
                            dbc.Card(
                                [
                                    dbc.CardHeader(
                                        [
                                            html.H5(
                                                "📤 Upload Data Files", className="mb-0"
                                            )
                                        ]
                                    ),
                                    dbc.CardBody(
                                        [
                                            dcc.Upload(
                                                id="upload-data",
                                                max_size=dynamic_config.get_max_upload_size_bytes(),  # Updated to use new method
                                                children=html.Div(
                                                    [
                                                        html.I(
                                                            className="fas fa-cloud-upload-alt fa-4x mb-3 text-primary"
                                                        ),
                                                        html.H5(
                                                            "Drag and Drop or Click to Upload",
                                                            className="text-primary",
                                                        ),
                                                        html.P(
                                                            "Supports CSV, Excel (.xlsx, .xls), and JSON files",
                                                            className="text-muted mb-0",
                                                        ),
                                                    ]
                                                ),
                                                className="file-upload-area",
                                                multiple=True,
                                            )
                                        ]
                                    ),
                                ]
                            )
                        ]
                    )
                ]
            ),
            # Upload results area
            dbc.Row([dbc.Col([html.Div(id="upload-results")])], className="mb-4"),
            # Data preview area
            dbc.Row([dbc.Col([html.Div(id="file-preview")])]),
            # Navigation to analytics
            dbc.Row([dbc.Col([html.Div(id="upload-nav")])]),
            # Container for toast notifications
            html.Div(id="toast-container"),
            # CRITICAL: Hidden placeholder buttons (using `.hidden` utility) to prevent callback errors
            html.Div(
                [
<<<<<<< HEAD
                    dbc.Button("", id="verify-columns-btn-simple", className="hidden"),
                    dbc.Button("", id="classify-devices-btn", className="hidden"),
=======
                    dbc.Button(
                        "",
                        id="verify-columns-btn-simple",
                        className="hidden",
                    ),
                    dbc.Button(
                        "",
                        id="classify-devices-btn",
                        className="hidden",
                    ),
>>>>>>> f4f4f81f
                ],
                className="hidden",
            ),
            # Store for uploaded data info
            dcc.Store(id="file-info-store", data={}),
            dcc.Store(id="current-file-info-store"),
            dcc.Store(id="current-session-id", data="session_123"),
            dbc.Modal(
                [
                    dbc.ModalHeader(dbc.ModalTitle("Column Mapping")),
                    dbc.ModalBody("Configure column mappings here", id="modal-body"),
                    dbc.ModalFooter(
                        [
                            dbc.Button(
                                "Cancel", id="column-verify-cancel", color="secondary"
                            ),
                            dbc.Button(
                                "Confirm", id="column-verify-confirm", color="success"
                            ),
                        ]
                    ),
                ],
                id="column-verification-modal",
                is_open=False,
                size="xl",
            ),
            dbc.Modal(
                [
                    dbc.ModalHeader(dbc.ModalTitle("Device Classification")),
                    dbc.ModalBody("", id="device-modal-body"),
                    dbc.ModalFooter(
                        [
                            dbc.Button(
                                "Cancel", id="device-verify-cancel", color="secondary"
                            ),
                            dbc.Button(
                                "Confirm", id="device-verify-confirm", color="success"
                            ),
                        ]
                    ),
                ],
                id="device-verification-modal",
                is_open=False,
                size="xl",
            ),
        ],
        fluid=True,
    )


def get_uploaded_data() -> Dict[str, pd.DataFrame]:
    """Get all uploaded data (for use by analytics)."""
    return _uploaded_data_store.get_all_data()


def get_uploaded_filenames() -> List[str]:
    """Get list of uploaded filenames."""
    return _uploaded_data_store.get_filenames()


def clear_uploaded_data():
    """Clear all uploaded data."""
    _uploaded_data_store.clear_all()
    logger.info("Uploaded data cleared")


def get_file_info() -> Dict[str, Dict[str, Any]]:
    """Get information about uploaded files."""
    return _uploaded_data_store.get_file_info()


class Callbacks:
    """Container object for upload page callbacks."""

    def __init__(self):
        self.processing = UploadProcessingService(_uploaded_data_store)
        self.ai = AISuggestionService()
        self.modal = ModalService()

    def highlight_upload_area(self, n_clicks):
        """Highlight upload area when 'upload more' is clicked."""
        if n_clicks:
            return "file-upload-area file-upload-area--highlight"
        return "file-upload-area"

    def restore_upload_state(self, pathname: str):
        """Return stored upload details when revisiting the upload page."""

        if pathname != "/file-upload" or not _uploaded_data_store:
            return (
                no_update,
                no_update,
                no_update,
                no_update,
                no_update,
                no_update,
                no_update,
            )

        upload_results: List[Any] = []
        file_preview_components: List[Any] = []
        current_file_info: Dict[str, Any] = {}

        for filename, df in _uploaded_data_store.get_all_data().items():
            rows = len(df)
            cols = len(df.columns)

            upload_results.append(
                self.processing.build_success_alert(
                    filename,
                    rows,
                    cols,
                    prefix="Previously uploaded:",
                    processed=False,
                )
            )

            file_preview_components.append(
                self.processing.build_file_preview_component(df, filename)
            )

            current_file_info = {
                "filename": filename,
                "rows": rows,
                "columns": cols,
                "column_names": df.columns.tolist(),
                "ai_suggestions": generate_column_suggestions(df.columns.tolist()),
            }

        upload_nav = html.Div(
            [
                html.Hr(),
                html.H5("Ready to analyze?"),
                dbc.Button(
                    "🚀 Go to Analytics", href="/analytics", color="success", size="lg"
                ),
            ]
        )

        return (
            upload_results,
            file_preview_components,
            {},
            upload_nav,
            current_file_info,
            False,
            False,
        )

    def process_uploaded_files(
        self, contents_list: List[str] | str, filenames_list: List[str] | str
    ) -> Tuple[Any, Any, Any, Any, Any, Any, Any]:
        return self.processing.process_files(contents_list, filenames_list)

    def handle_modal_dialogs(
        self,
        verify_clicks: int | None,
        classify_clicks: int | None,
        confirm_clicks: int | None,
        cancel_col_clicks: int | None,
        cancel_dev_clicks: int | None,
    ) -> Tuple[Any, Any, Any]:
        trigger_id = get_trigger_id()
        return self.modal.handle_dialogs(
            verify_clicks,
            classify_clicks,
            confirm_clicks,
            cancel_col_clicks,
            cancel_dev_clicks,
            trigger_id,
        )

    def apply_ai_suggestions(self, n_clicks, file_info):
        return self.ai.apply_ai_suggestions(n_clicks, file_info)

    def populate_device_modal_with_learning(self, is_open, file_info):
        """Populate the device modal with learned or AI-suggested data."""
        if not is_open:
            return "Modal closed", file_info

        logger.info("🔧 Populating device modal...")

        try:
            # First try to get devices from global store (saved mappings)
            from services.ai_mapping_store import ai_mapping_store
            store_devices = ai_mapping_store.all()
            
            if store_devices:
                logger.info(f"📋 Found {len(store_devices)} saved devices - using SAVED mappings!")
                
                # Create editable rows using saved mappings
                table_rows = []
                for i, (device_name, mapping) in enumerate(store_devices.items()):
                    floor = mapping.get('floor_number', 1)
                    security = mapping.get('security_level', 5)
                    is_entry = mapping.get('is_entry', False)
                    is_exit = mapping.get('is_exit', False)
                    is_elevator = mapping.get('is_elevator', False)
                    is_stairwell = mapping.get('is_stairwell', False)
                    is_fire_escape = mapping.get('is_fire_escape', False)
                    is_restricted = mapping.get('is_restricted', False)
                    
                    # Create the same interactive row structure as original
                    row = html.Tr([
                        html.Td(html.Strong(device_name)),
                        html.Td([
                            dbc.Input(
                                id={"type": "device-floor", "index": i},
                                type="number",
                                value=floor,  # Pre-populate with saved value
                                min=0, max=50, size="sm"
                            )
                        ]),
                        html.Td([
                            dbc.Checklist(
                                id={"type": "device-access", "index": i},
                                options=[
                                    {"label": "Entry", "value": "entry"},
                                    {"label": "Exit", "value": "exit"},
                                ],
                                value=[
                                    "entry" if is_entry else "",
                                    "exit" if is_exit else ""
                                ],
                                inline=True,
                            )
                        ]),
                        html.Td([
                            dbc.Checklist(
                                id={"type": "device-special", "index": i},
                                options=[
                                    {"label": "Elevator", "value": "is_elevator"},
                                    {"label": "Stairwell", "value": "is_stairwell"},
                                    {"label": "Fire Exit", "value": "is_fire_escape"},
                                    {"label": "Restricted", "value": "is_restricted"},
                                ],
                                value=[
                                    "is_elevator" if is_elevator else "",
                                    "is_stairwell" if is_stairwell else "",
                                    "is_fire_escape" if is_fire_escape else "",
                                    "is_restricted" if is_restricted else ""
                                ],
                                inline=True,
                            )
                        ]),
                        html.Td([
                            dbc.Input(
                                id={"type": "device-security", "index": i},
                                type="number",
                                value=security,  # Pre-populate with saved value
                                min=0, max=10, size="sm"
                            )
                        ]),
                    ])
                    table_rows.append(row)
                
                # Store device list for callback
                file_info["devices"] = list(store_devices.keys())
                
                return html.Div([
                    dbc.Alert([
                        html.Strong("📋 SAVED MAPPINGS LOADED! "),
                        f"Pre-filled {len(store_devices)} devices with your confirmed settings. You can edit and re-save."
                    ], color="success", className="mb-3"),
                    dbc.Table([
                        html.Thead([
                            html.Tr([
                                html.Th("Device Name"),
                                html.Th("Floor"),
                                html.Th("Access"),
                                html.Th("Special"),
                                html.Th("Security (0-10)"),
                            ])
                        ]),
                        html.Tbody(table_rows),
                    ], striped=True, hover=True),
                ]), file_info

            # Fallback: Generate AI analysis if no saved mappings (original logic)
            uploaded_data = get_uploaded_data()
            if not uploaded_data:
                return dbc.Alert("No uploaded data found", color="warning"), file_info

            all_devices = set()
            device_columns = ["door_id", "device_name", "DeviceName", "location", "door", "device"]

            from services.ai_mapping_store import ai_mapping_store

            for filename, df in uploaded_data.items():
                logger.info(f"📄 Processing {filename} with {len(df)} rows")
                for col in df.columns:
                    col_lower = col.lower().strip()
                    if any(device_col.lower() in col_lower for device_col in device_columns):
                        unique_vals = df[col].dropna().unique()
                        all_devices.update(str(val) for val in unique_vals)
                        logger.info(f"   Found {len(unique_vals)} devices in column '{col}'")
                        # Pre-cache AI analyses for new devices
                        for device in unique_vals:
                            if not ai_mapping_store.get(device):
                                ai_analysis = self.ai.analyze_device_name_with_ai(device)
                                ai_mapping_store.set(device, ai_analysis)
                                logger.info(
                                    f"   🚪 '{device}' → Floor: {ai_analysis.get('floor_number', 1)}, Security: {ai_analysis.get('security_level', 5)}"
                                )
                        break

            # Generate AI-populated interactive rows
            table_rows = []
            device_list = sorted(list(all_devices))
            file_info["devices"] = device_list

            cached_mappings = ai_mapping_store.all()
            for device_name in device_list:
                if device_name not in cached_mappings:
                    ai_mapping_store.set(device_name, self.ai.analyze_device_name_with_ai(device_name))
            cached_mappings = ai_mapping_store.all()

            for i, device_name in enumerate(device_list):
                ai_analysis = cached_mappings.get(device_name, {})
                is_elevator_ai = ai_analysis.get('is_elevator', False)
                is_stairwell_ai = ai_analysis.get('is_stairwell', False)
                is_fire_escape_ai = ai_analysis.get('is_fire_escape', False)
                is_restricted_ai = ai_analysis.get('is_restricted', False)
                
                row = html.Tr([
                    html.Td(html.Strong(device_name)),
                    html.Td([
                        dbc.Input(
                            id={"type": "device-floor", "index": i},
                            type="number",
                            value=ai_analysis.get("floor_number", 1),
                            min=0, max=50, size="sm"
                        )
                    ]),
                    html.Td([
                        dbc.Checklist(
                            id={"type": "device-access", "index": i},
                            options=[
                                {"label": "Entry", "value": "entry"},
                                {"label": "Exit", "value": "exit"},
                            ],
                            value=[
                                "entry" if ai_analysis.get('is_entry') else "",
                                "exit" if ai_analysis.get('is_exit') else ""
                            ],
                            inline=True,
                        )
                    ]),
                    html.Td([
                        dbc.Checklist(
                            id={"type": "device-special", "index": i},
                            options=[
                                {"label": "Elevator", "value": "is_elevator"},
                                {"label": "Stairwell", "value": "is_stairwell"},
                                {"label": "Fire Exit", "value": "is_fire_escape"},
                                {"label": "Restricted", "value": "is_restricted"},
                            ],
                            value=[
                                "is_elevator" if is_elevator_ai else "",
                                "is_stairwell" if is_stairwell_ai else "",
                                "is_fire_escape" if is_fire_escape_ai else "",
                                "is_restricted" if is_restricted_ai else ""
                            ],
                            inline=True,
                        )
                    ]),
                    html.Td([
                        dbc.Input(
                            id={"type": "device-security", "index": i},
                            type="number",
                            value=ai_analysis.get("security_level", 5),
                            min=0, max=10, size="sm"
                        )
                    ]),
                ])
                table_rows.append(row)

            return html.Div([
                dbc.Alert([
                    html.Strong("🤖 AI Analysis: "),
                    f"Generated mappings for {len(device_list)} devices. ",
                    "Check console for detailed AI debug info.",
                ], color="info", className="mb-3"),
                dbc.Table([
                    html.Thead([
                        html.Tr([
                            html.Th("Device Name"),
                            html.Th("Floor"),
                            html.Th("Access"),
                            html.Th("Special"),
                            html.Th("Security (0-10)"),
                        ])
                    ]),
                    html.Tbody(table_rows),
                ], striped=True, hover=True),
            ]), file_info

        except Exception as e:
            logger.error(f"❌ Error in device modal: {e}")
            return dbc.Alert(f"Error: {e}", color="danger"), file_info

    def populate_modal_content(self, is_open, file_info):
        """Generate the column mapping modal content."""

        if not is_open or not file_info:
            return (
                "Modal closed"
                if not is_open
                else dbc.Alert("No file information available", color="warning")
            )

        filename = (
            str(file_info.get("filename", "Unknown"))
            .replace("⛑️", "")
            .replace("🔧", "")
            .replace("❌", "")
        )
        columns = file_info.get("column_names", []) or file_info.get("columns", [])
        ai_suggestions = file_info.get("ai_suggestions", {})

        # ADD THIS BLOCK HERE - Check for saved column mappings
        try:
            df = _uploaded_data_store.get_all_data().get(filename)
            if df is not None:
                from services.consolidated_learning_service import get_learning_service
                learned = get_learning_service().get_learned_mappings(df, filename)
                saved_column_mappings = learned.get('column_mappings', {})
                
                if saved_column_mappings:
                    logger.info(f"📋 Found {len(saved_column_mappings)} saved column mappings for {filename}")
                    
                    # Inject saved mappings as high-confidence AI suggestions
                    for standard_field, csv_column in saved_column_mappings.items():
                        ai_suggestions[csv_column] = {
                            'field': standard_field,
                            'confidence': 1.0,
                            'source': 'saved'
                        }
                    logger.info(f"📋 Pre-filled saved mappings: {saved_column_mappings}")
        except Exception as e:
            logger.debug(f"No saved mappings: {e}")
        # END OF ADDITION

        if not columns:
            return dbc.Alert(f"No columns found in {filename}", color="warning")

        standard_fields = [
            {
                "field": "person_id",
                "label": "Person/User ID",
                "description": "Identifies who accessed",
            },
            {
                "field": "door_id",
                "label": "Door/Location ID",
                "description": "Identifies where access occurred",
            },
            {
                "field": "timestamp",
                "label": "Timestamp",
                "description": "When access occurred",
            },
            {
                "field": "access_result",
                "label": "Access Result",
                "description": "Success/failure of access",
            },
            {
                "field": "token_id",
                "label": "Token/Badge ID",
                "description": "Badge or card identifier",
            },
            {
                "field": "device_status",
                "label": "Device Status",
                "description": "Status of access device",
            },
            {
                "field": "entry_type",
                "label": "Entry/Exit Type",
                "description": "Direction of access",
            },
        ]

        csv_column_options: List[Dict[str, str]] = [
            {"label": f'"{col}"', "value": col} for col in columns
        ]
        csv_column_options.append({"label": "Skip this field", "value": "skip"})

        table_rows = []
        for standard_field in standard_fields:
            field_name = standard_field["field"]

            suggested_csv_column = None
            ai_confidence = 0.0
            for csv_col, suggestion in ai_suggestions.items():
                if suggestion.get("field") == field_name:
                    suggested_csv_column = csv_col
                    ai_confidence = suggestion.get("confidence", 0.0)
                    break

            table_rows.append(
                html.Tr(
                    [
                        html.Td(
                            [
                                html.Strong(standard_field["label"]),
                                html.Br(),
                                html.Small(
                                    standard_field["description"],
                                    className="text-muted",
                                ),
                                html.Br(),
                                html.Code(
                                    field_name,
                                    className="bg-info text-white px-2 py-1 rounded small",
                                ),
                            ],
                            className="csv-mapping-field-col",
                        ),
                        html.Td(
                            [
                                dcc.Dropdown(
                                    id={
                                        "type": "standard-field-mapping",
                                        "field": field_name,
                                    },
                                    options=csv_column_options,
                                    placeholder=f"Select CSV column for {field_name}",
                                    value=suggested_csv_column,
                                    className="csv-mapping-dropdown",
                                )
                            ],
                            className="csv-mapping-column-col",
                        ),
                        html.Td(
                            [
                                dbc.Badge(
                                    (
                                        f"AI: {ai_confidence:.0%}"
                                        if suggested_csv_column
                                        else "No AI suggestion"
                                    ),
                                    color=(
                                        "success"
                                        if ai_confidence > 0.7
                                        else (
                                            "warning"
                                            if ai_confidence > 0.4
                                            else "secondary"
                                        )
                                    ),
                                    className="small",
                                )
                            ],
                            className="csv-mapping-ai-col",
                        ),
                    ]
                )
            )

        return [
            dbc.Alert(
                [
                    html.H6(
                        f"Map Analytics Fields to CSV Columns from {filename}",
                        className="mb-2",
                    ),
                    html.P(
                        [
                            "Your CSV has these columns: ",
                            ", ".join([col for col in columns[:5]]),
                            f"{'...' if len(columns) > 5 else ''}",
                        ],
                        className="mb-2",
                    ),
                    html.P(
                        [
                            html.Strong("Instructions: "),
                            "Each row below represents a field that our analytics system expects. ",
                            "Select which column from your CSV file should provide the data for each field.",
                        ],
                        className="mb-0",
                    ),
                ],
                color="primary",
                className="mb-3",
            ),
            dbc.Table(
                [
                    html.Thead(
                        [
                            html.Tr(
                                [
                                    html.Th(
                                        "Analytics Field (Fixed)",
                                        className="csv-mapping-field-col",
                                    ),
                                    html.Th(
                                        "Maps to CSV Column (Variable)",
                                        className="csv-mapping-column-col",
                                    ),
                                    html.Th(
                                        "AI Confidence",
                                        className="csv-mapping-ai-col",
                                    ),
                                ]
                            )
                        ]
                    ),
                    html.Tbody(table_rows),
                ],
                striped=True,
                hover=True,
            ),
            dbc.Card(
                [
                    dbc.CardHeader(html.H6("Your CSV Columns", className="mb-0")),
                    dbc.CardBody(
                        [
                            html.P("Available columns from your uploaded file:"),
                            html.Div(
                                [
                                    dbc.Badge(
                                        col,
                                        color="light",
                                        text_color="dark",
                                        className="me-1 mb-1",
                                    )
                                    for col in columns
                                ]
                            ),
                        ]
                    ),
                ],
                className="mt-3",
            ),
        ]

    def save_confirmed_device_mappings(
        self, confirm_clicks, floors, security, access, special, file_info
    ) -> Tuple[Any, Any, Any]:
        """Save confirmed device mappings to database."""

        if not confirm_clicks or not file_info:
            return no_update, no_update, no_update

        try:
            devices = file_info.get("devices", [])
            filename = file_info.get("filename", "")

            user_mappings = {}
            for i, device in enumerate(devices):
                user_mappings[device] = {
                    "floor_number": floors[i] if i < len(floors) else 1,
                    "security_level": security[i] if i < len(security) else 5,
                    "is_entry": "entry" in (access[i] if i < len(access) else []),
                    "is_exit": "exit" in (access[i] if i < len(access) else []),
                    "is_restricted": "is_restricted"
                    in (special[i] if i < len(special) else []),
                    "confidence": 1.0,
                    "device_name": device,
                    "source": "user_confirmed",
                    "saved_at": datetime.now().isoformat(),
                }

            learning_service = get_device_learning_service()
            df = _uploaded_data_store.get_all_data().get(filename)
            learning_service.save_user_device_mappings(df, filename, user_mappings)

            from services.ai_mapping_store import ai_mapping_store

            ai_mapping_store.update(user_mappings)

            logger.info(
                f"\u2705 Saved {len(user_mappings)} confirmed device mappings to database"
            )

            success_alert = dbc.Toast(
                "✅ Device mappings saved to database!",
                header="Confirmed & Saved",
                is_open=True,
                dismissable=True,
                duration=3000,
            )

            return success_alert, False, False

        except Exception as e:
            logger.info(f"\u274c Error saving device mappings: {e}")
            error_alert = dbc.Toast(
                f"❌ Error saving mappings: {e}",
                header="Error",
                is_open=True,
                dismissable=True,
                duration=5000,
            )
            return error_alert, no_update, no_update

    def save_verified_column_mappings(
        self, confirm_clicks, values, ids, file_info
    ) -> Any:
        """Persist verified column mappings using learning service."""

        if not confirm_clicks or not file_info:
            return no_update
        # DEBUG: Log what we're saving
        logger.info(f"🔍 DEBUG save_verified_column_mappings called:")
        logger.info(f"🔍 DEBUG - confirm_clicks: {confirm_clicks}")
        logger.info(f"🔍 DEBUG - values: {values}")
        logger.info(f"🔍 DEBUG - ids: {ids}")
        logger.info(f"🔍 DEBUG - file_info filename: {file_info.get('filename', 'N/A')}")

        try:
            filename = file_info.get("filename", "")
            column_mappings = {}
            for comp_id, val in zip(ids, values):
                field = comp_id.get("field") if isinstance(comp_id, dict) else None
                if field and val and val != "skip":
                    column_mappings[field] = val

            save_verified_mappings(filename, column_mappings, file_info)

            try:
                from services.consolidated_learning_service import get_learning_service

                df = _uploaded_data_store.get_all_data().get(filename)
                if df is not None:
                    get_learning_service().save_complete_mapping(
                        df, filename, {}, column_mappings
                    )
            except Exception as e:
                logger.debug(f"Learning service save failed: {e}")

            return dbc.Toast(
                "✅ Column mappings saved!",
                header="Saved",
                is_open=True,
                dismissable=True,
                duration=3000,
            )

        except Exception as e:
            logger.info(f"❌ Error saving column mappings: {e}")
            return dbc.Toast(
                f"❌ Error saving mappings: {e}",
                header="Error",
                is_open=True,
                dismissable=True,
                duration=5000,
            )


def get_trigger_id() -> str:
    """Return the triggered callback identifier."""
    ctx = callback_context
    return ctx.triggered[0]["prop_id"] if ctx.triggered else ""


def save_ai_training_data(filename: str, mappings: Dict[str, str], file_info: Dict):
    """Save confirmed mappings for AI training"""
    try:
        logger.info(f"🤖 Saving AI training data for {filename}")

        # Prepare training data
        training_data = {
            "filename": filename,
            "timestamp": datetime.now().isoformat(),
            "mappings": mappings,
            "reverse_mappings": {v: k for k, v in mappings.items()},
            "column_count": len(file_info.get("columns", [])),
            "ai_suggestions": file_info.get("ai_suggestions", {}),
            "user_verified": True,
        }

        try:
            from plugins.ai_classification.plugin import AIClassificationPlugin
            from plugins.ai_classification.config import get_ai_config

            ai_plugin = AIClassificationPlugin(get_ai_config())
            if ai_plugin.start():
                session_id = (
                    f"verified_{filename}_{datetime.now().strftime('%Y%m%d_%H%M%S')}"
                )
                ai_mappings = {v: k for k, v in mappings.items()}
                ai_plugin.confirm_column_mapping(ai_mappings, session_id)
                logger.info(f"✅ AI training data saved: {ai_mappings}")
        except Exception as ai_e:
            logger.info(f"⚠️ AI training save failed: {ai_e}")

        import os

        os.makedirs("data/training", exist_ok=True)
        with open(
            f"data/training/mappings_{datetime.now().strftime('%Y%m%d')}.jsonl",
            "a",
            encoding="utf-8",
            errors="replace",
        ) as f:
            f.write(json.dumps(training_data) + "\n")

        logger.info(f"✅ Training data saved locally")

    except Exception as e:
        logger.info(f"❌ Error saving training data: {e}")


# ------------------------------------------------------------
# Callback manager for the upload page
# ------------------------------------------------------------


def register_callbacks(
    manager: UnifiedCallbackCoordinator,
    controller: UnifiedAnalyticsController | None = None,
) -> None:
    """Instantiate :class:`Callbacks` and register its methods."""

    cb = Callbacks()
    callback_defs = [
        (
            cb.highlight_upload_area,
            Output("upload-data", "className"),
            Input("upload-more-btn", "n_clicks"),
            None,
            "highlight_upload_area",
            {"prevent_initial_call": True},
        ),
        (
            cb.restore_upload_state,
            [
                Output("upload-results", "children", allow_duplicate=True),
                Output("file-preview", "children", allow_duplicate=True),
                Output("file-info-store", "data", allow_duplicate=True),
                Output("upload-nav", "children", allow_duplicate=True),
                Output("current-file-info-store", "data", allow_duplicate=True),
                Output("column-verification-modal", "is_open", allow_duplicate=True),
                Output("device-verification-modal", "is_open", allow_duplicate=True),
            ],
            Input("url", "pathname"),
            None,
            "restore_upload_state",
            {"prevent_initial_call": "initial_duplicate", "allow_duplicate": True},
        ),
        (
            cb.process_uploaded_files,
            [
                Output("upload-results", "children", allow_duplicate=True),
                Output("file-preview", "children", allow_duplicate=True),
                Output("file-info-store", "data", allow_duplicate=True),
                Output("upload-nav", "children", allow_duplicate=True),
                Output("current-file-info-store", "data", allow_duplicate=True),
                Output("column-verification-modal", "is_open", allow_duplicate=True),
                Output("device-verification-modal", "is_open", allow_duplicate=True),
            ],
            Input("upload-data", "contents"),
            State("upload-data", "filename"),
            "process_uploaded_files",
            {"prevent_initial_call": True, "allow_duplicate": True},
        ),
        (
            cb.handle_modal_dialogs,
            [
                Output("toast-container", "children", allow_duplicate=True),
                Output("column-verification-modal", "is_open", allow_duplicate=True),
                Output("device-verification-modal", "is_open", allow_duplicate=True),
            ],
            [
                Input("verify-columns-btn-simple", "n_clicks"),
                Input("classify-devices-btn", "n_clicks"),
                Input("column-verify-confirm", "n_clicks"),
                Input("column-verify-cancel", "n_clicks"),
                Input("device-verify-cancel", "n_clicks"),
            ],
            None,
            "handle_modal_dialogs",
            {"prevent_initial_call": True, "allow_duplicate": True},
        ),
        (
            cb.apply_ai_suggestions,
            [Output({"type": "column-mapping", "index": ALL}, "value")],
            [Input("column-verify-ai-auto", "n_clicks")],
            [State("current-file-info-store", "data")],
            "apply_ai_suggestions",
            {"prevent_initial_call": True},
        ),
        (
            cb.populate_device_modal_with_learning,
            [
                Output("device-modal-body", "children"),
                Output("current-file-info-store", "data", allow_duplicate=True),
            ],
            Input("device-verification-modal", "is_open"),
            State("current-file-info-store", "data"),
            "populate_device_modal_with_learning",
            {"prevent_initial_call": True, "allow_duplicate": True},
        ),
        (
            cb.populate_modal_content,
            Output("modal-body", "children"),
            [
                Input("column-verification-modal", "is_open"),
                Input("current-file-info-store", "data"),
            ],
            None,
            "populate_modal_content",
            {"prevent_initial_call": True},
        ),
        (
            cb.save_confirmed_device_mappings,
            [
                Output("toast-container", "children", allow_duplicate=True),
                Output("column-verification-modal", "is_open", allow_duplicate=True),
                Output("device-verification-modal", "is_open", allow_duplicate=True),
            ],
            [Input("device-verify-confirm", "n_clicks")],
            [
                State({"type": "device-floor", "index": ALL}, "value"),
                State({"type": "device-security", "index": ALL}, "value"),
                State({"type": "device-access", "index": ALL}, "value"),
                State({"type": "device-special", "index": ALL}, "value"),
                State("current-file-info-store", "data"),
            ],
            "save_confirmed_device_mappings",
            {"prevent_initial_call": True},
        ),
        (
            cb.save_verified_column_mappings,
            Output("toast-container", "children", allow_duplicate=True),
            [Input("column-verify-confirm", "n_clicks")],
            [
                State({"type": "standard-field-mapping", "field": ALL}, "value"),
                State({"type": "standard-field-mapping", "field": ALL}, "id"),
                State("current-file-info-store", "data"),
            ],
            "save_verified_column_mappings",
            {"prevent_initial_call": True, "allow_duplicate": True},
        ),
    ]

    for func, outputs, inputs, states, cid, extra in callback_defs:
        manager.register_callback(
            outputs,
            inputs,
            states,
            callback_id=cid,
            component_name="file_upload",
            **extra,
        )(func)

    if controller is not None:
        controller.register_callback(
            "on_analysis_error",
            lambda aid, err: logger.error("File upload error: %s", err),
        )


# Export functions for integration with other modules
__all__ = [
    "layout",
    "Callbacks",
    "get_uploaded_data",
    "get_uploaded_filenames",
    "clear_uploaded_data",
    "get_file_info",
    "save_ai_training_data",
    "register_callbacks",
]

logger.info(f"\U0001f50d FILE_UPLOAD.PY LOADED - Callbacks should be registered")<|MERGE_RESOLUTION|>--- conflicted
+++ resolved
@@ -123,21 +123,9 @@
             # CRITICAL: Hidden placeholder buttons (using `.hidden` utility) to prevent callback errors
             html.Div(
                 [
-<<<<<<< HEAD
                     dbc.Button("", id="verify-columns-btn-simple", className="hidden"),
                     dbc.Button("", id="classify-devices-btn", className="hidden"),
-=======
-                    dbc.Button(
-                        "",
-                        id="verify-columns-btn-simple",
-                        className="hidden",
-                    ),
-                    dbc.Button(
-                        "",
-                        id="classify-devices-btn",
-                        className="hidden",
-                    ),
->>>>>>> f4f4f81f
+
                 ],
                 className="hidden",
             ),
