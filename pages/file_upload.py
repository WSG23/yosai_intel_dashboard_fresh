#!/usr/bin/env python3
"""
Complete File Upload Page - Missing piece for consolidation
Integrates with analytics system
"""
import logging
from datetime import datetime
import time

import pandas as pd
from typing import Dict, Any, List, Tuple
from dash import html, dcc
from dash.dash import no_update
from typing import TYPE_CHECKING

if TYPE_CHECKING:
    from core.truly_unified_callbacks import TrulyUnifiedCallbacks
from analytics.controllers import UnifiedAnalyticsController
from core.dash_profile import profile_callback
from core.callback_registry import debounce
from config.config import get_analytics_config

def _get_max_display_rows() -> int:
    return get_analytics_config().max_display_rows or 10000
from dash.dependencies import Input, Output, State, ALL
import dash_bootstrap_components as dbc
from services.device_learning_service import get_device_learning_service
from utils.upload_store import uploaded_data_store as _uploaded_data_store
from services.upload_data_service import (
    get_uploaded_data as service_get_uploaded_data,
    get_uploaded_filenames as service_get_uploaded_filenames,
    clear_uploaded_data as service_clear_uploaded_data,
    get_file_info as service_get_file_info,
)
from config.dynamic_config import dynamic_config

from components.column_verification import save_verified_mappings
from services.upload import (
    UploadProcessingService,
    AISuggestionService,
    ModalService,
    get_trigger_id,
    save_ai_training_data,
)
from services.upload.unified_controller import UnifiedUploadController
from components.upload import ClientSideValidator


from services.task_queue import create_task, get_status, clear_task


logger = logging.getLogger(__name__)


def layout():
    """File upload page layout with persistent storage"""
    return dbc.Container(
        [
            # Removed redundant page header
            # Upload area
            dbc.Row(
                [
                    dbc.Col(
                        [
                            dbc.Card(
                                [
                                    dbc.CardHeader(
                                        [html.H5("Upload Data Files", className="mb-0")]
                                    ),
                                    dbc.CardBody(
                                        [
                                            DragDropUploadArea(
                                                id="upload-data",
                                                max_size=dynamic_config.get_max_upload_size_bytes(),  # Updated to use new method
                                                **{
                                                    "data-max-size": dynamic_config.get_max_upload_size_bytes()
                                                },
                                                children=html.Div(
                                                    [
                                                        html.Span(
                                                            [
                                                                html.I(
                                                                    className="fas fa-cloud-upload-alt fa-4x mb-3 text-primary",
                                                                    **{
                                                                        "aria-hidden": "true"
                                                                    },
                                                                ),
                                                                html.Span(
                                                                    "Upload icon",
                                                                    className="sr-only",
                                                                ),
                                                            ]
                                                        ),
                                                        html.H5(
                                                            "Drag and Drop or Click to Upload",
                                                            className="text-primary",
                                                        ),
                                                        html.P(
                                                            "Supports CSV, Excel (.xlsx, .xls), and JSON files",
                                                            className="text-muted mb-0",
                                                        ),
                                                    ]
                                                ),
                                                className="file-upload-area",
                                                multiple=True,
                                            )

                                        ]
                                    ),
                                ]
                            )
                        ]
                    )
                ]
            ),
            # Upload results area
            dbc.Row([dbc.Col([html.Div(id="upload-results")])], className="mb-4"),
            dbc.Row(
                [
                    dbc.Col(
                        [
                            dbc.Progress(
                                id="upload-progress",
                                value=0,
                                label="0%",
                                striped=True,
                                animated=True,
                                **{"aria-label": "Overall upload progress"},
                            ),
                            html.Ul(id="file-progress-list", className="list-unstyled mt-2")
                        ]
                    )
                ],
                className="mb-3",
            ),
            # Hidden button triggered by SSE when upload completes
            dbc.Button("", id="progress-done-trigger", className="hidden"),
            html.Div(id="sse-trigger", style={"display": "none"}),
            # Data preview area
            dbc.Row([dbc.Col([html.Div(id="file-preview")])]),
            # Navigation to analytics
            dbc.Row([dbc.Col([html.Div(id="upload-nav")])]),
            # Container for toast notifications
            html.Div(id="toast-container"),
            # CRITICAL: Hidden placeholder buttons (using `.hidden` utility) to prevent callback errors
            html.Div(
                [
                    dbc.Button("", id="verify-columns-btn-simple", className="hidden"),
                    dbc.Button("", id="classify-devices-btn", className="hidden"),
                ],
                className="hidden",
            ),
            # Store for uploaded data info
            dcc.Store(id="file-info-store", data={}),
            dcc.Store(id="current-file-info-store"),
            dcc.Store(id="current-session-id", data="session_123"),
            dcc.Store(id="upload-task-id"),
            dcc.Store(id="client-validation-store", data=[]),
            dbc.Modal(
                [
                    dbc.ModalHeader(dbc.ModalTitle("Column Mapping")),
                    dbc.ModalBody("Configure column mappings here", id="modal-body"),
                    dbc.ModalFooter(
                        [
                            dbc.Button(
                                "Cancel", id="column-verify-cancel", color="secondary"
                            ),
                            dbc.Button(
                                "Confirm", id="column-verify-confirm", color="success"
                            ),
                        ]
                    ),
                ],
                id="column-verification-modal",
                is_open=False,
                size="xl",
            ),
            dbc.Modal(
                [
                    dbc.ModalHeader(dbc.ModalTitle("Device Classification")),
                    dbc.ModalBody("", id="device-modal-body"),
                    dbc.ModalFooter(
                        [
                            dbc.Button(
                                "Cancel", id="device-verify-cancel", color="secondary"
                            ),
                            dbc.Button(
                                "Confirm", id="device-verify-confirm", color="success"
                            ),
                        ]
                    ),
                ],
                id="device-verification-modal",
                is_open=False,
                size="xl",
            ),
        ],
        fluid=True,
    )


def get_uploaded_data() -> Dict[str, pd.DataFrame]:
    """Get all uploaded data (for use by analytics)."""
    return service_get_uploaded_data()


def get_uploaded_filenames() -> List[str]:
    """Get list of uploaded filenames."""
    return service_get_uploaded_filenames()


def clear_uploaded_data():
    """Clear all uploaded data."""
    service_clear_uploaded_data()


def get_file_info() -> Dict[str, Dict[str, Any]]:
    """Get information about uploaded files."""
    return service_get_file_info()


def check_upload_system_health() -> Dict[str, Any]:
    """Monitor upload system health."""
    issues = []
    storage_dir = _uploaded_data_store.storage_dir

    if not storage_dir.exists():
        issues.append(f"Storage directory missing: {storage_dir}")

    try:
        test_file = storage_dir / "test.tmp"
        test_file.write_text("test")
        test_file.unlink()
    except Exception as e:
        issues.append(f"Cannot write to storage directory: {e}")

    pending = len(_uploaded_data_store._save_futures)
    if pending > 10:
        issues.append(f"Too many pending saves: {pending}")

    return {"healthy": len(issues) == 0, "issues": issues}


<<<<<<< HEAD
class Callbacks:
    """Container object for upload page callbacks."""

    def __init__(self):
        self.processing = UploadProcessingService(_uploaded_data_store)
        self.preview_processor = self.processing.async_processor
        self.ai = AISuggestionService()
        self.modal = ModalService()
        self.client_validator = ClientSideValidator()


    def highlight_upload_area(self, n_clicks):
        """Highlight upload area when 'upload more' is clicked."""
        if n_clicks:
            return "file-upload-area file-upload-area--highlight"
        return "file-upload-area"

    def display_client_validation(self, data):
        """Show validation errors generated in the browser."""
        if not data:
            return no_update
        alerts = self.client_validator.build_error_alerts(data)
        return alerts

    async def restore_upload_state(self, pathname: str):
        """Return stored upload details when revisiting the upload page."""

        if pathname != "/file-upload" or not _uploaded_data_store:
            return (
                no_update,
                no_update,
                no_update,
                no_update,
                no_update,
                no_update,
                no_update,
            )

        upload_results: List[Any] = []
        file_preview_components: List[Any] = []
        current_file_info: Dict[str, Any] = {}

        file_infos = _uploaded_data_store.get_file_info()

        for filename, info in file_infos.items():
            path = info.get("path") or str(_uploaded_data_store.get_file_path(filename))
            try:
                df_preview = await self.preview_processor.preview_from_parquet(
                    path, rows=_get_max_display_rows()
                )
            except Exception:
                df_preview = _uploaded_data_store.load_dataframe(filename).head(_get_max_display_rows())
            rows = info.get("rows", len(df_preview))
            cols = info.get("columns", len(df_preview.columns))

            upload_results.append(
                self.processing.build_success_alert(
                    filename,
                    rows,
                    cols,
                    prefix="Previously uploaded:",
                    processed=False,
                )
            )

            file_preview_components.append(
                self.processing.build_file_preview_component(df_preview, filename)
            )

            current_file_info = {
                "filename": filename,
                "rows": rows,
                "columns": cols,
                "path": path,
                "ai_suggestions": info.get("ai_suggestions", {}),
            }

        upload_nav = html.Div(
            [
                html.Hr(),
                html.H5("Ready to analyze?"),
                dbc.Button(
                    "🚀 Go to Analytics", href="/analytics", color="success", size="lg"
                ),
            ]
        )

        return (
            upload_results,
            file_preview_components,
            {},
            upload_nav,
            current_file_info,
            False,
            False,
        )

    async def process_uploaded_files(
        self, contents_list: List[str] | str, filenames_list: List[str] | str
    ) -> Tuple[Any, Any, Any, Any, Any, Any, Any]:
        if not contents_list:
            return (
                [],
                [],
                {},
                [],
                {},
                no_update,
                no_update,
            )

        if not isinstance(contents_list, list):
            contents_list = [contents_list]
            filenames_list = [filenames_list]

        valid_contents: list[str] = []
        valid_filenames: list[str] = []
        alerts: list[Any] = []
        for content, fname in zip(contents_list, filenames_list):
            ok, msg = self.validator.validate(fname, content)
            if not ok:
                alerts.append(self.processing.build_failure_alert(msg))
            else:
                valid_contents.append(content)
                valid_filenames.append(fname)
                self.chunked.start_file(fname)
                self.queue.add_file(fname)

        if not valid_contents:
            return alerts, [], {}, [], {}, no_update, no_update

        result = await self.processing.process_files(valid_contents, valid_filenames)

        for fname in valid_filenames:
            self.chunked.finish_file(fname)
            self.queue.mark_complete(fname)

        result = list(result)
        result[0] = alerts + result[0]
        return tuple(result)

    def schedule_upload_task(
        self, contents_list: List[str] | str, filenames_list: List[str] | str
    ) -> str:
        """Schedule background processing of uploaded files."""
        if not contents_list:
            return ""

        if not isinstance(contents_list, list):
            contents_list = [contents_list]
        if not isinstance(filenames_list, list):
            filenames_list = [filenames_list]

        async_coro = self.processing.process_files(contents_list, filenames_list)
        task_id = create_task(async_coro)
        return task_id

    def reset_upload_progress(
        self, contents_list: List[str] | str
    ) -> Tuple[int, str, bool]:
        """Reset progress indicators when a new upload starts."""
        if not contents_list:
            return 0, "0%", True
        return 0, "0%", False

    def update_progress_bar(self, _n: int, task_id: str) -> Tuple[int, str, Any]:
        """Update the progress bar and per-file indicators."""

        status = get_status(task_id)
        progress = int(status.get("progress", 0))
        file_items = [
            html.Li(
                dbc.Progress(
                    value=self.chunked.get_progress(fname),
                    label=f"{fname} {self.chunked.get_progress(fname)}%",
                    striped=True,
                    animated=True,
                    id={"type": "file-progress", "name": fname},
                    **{"aria-label": f"Upload progress for {fname}"},
                )
            )
            for fname in self.queue.files
        ]
        return progress, f"{progress}%", file_items

    def finalize_upload_results(
        self, _n: int, task_id: str
    ) -> Tuple[Any, Any, Any, Any, Any, Any, Any, bool]:
        """Emit upload results once processing completes."""
        status = get_status(task_id)
        result = status.get("result")

        if status.get("done") and result is not None:
            clear_task(task_id)
            if isinstance(result, Exception):
                result = (
                    [self.processing.build_failure_alert(str(result))],
                    [],
                    {},
                    [],
                    {},
                    no_update,
                    no_update,
                )
            return (*result, True)

        return (
            no_update,
            no_update,
            no_update,
            no_update,
            no_update,
            no_update,
            no_update,
            no_update,
        )

    def handle_modal_dialogs(
        self,
        verify_clicks: int | None,
        classify_clicks: int | None,
        confirm_clicks: int | None,
        cancel_col_clicks: int | None,
        cancel_dev_clicks: int | None,
    ) -> Tuple[Any, Any, Any]:
        trigger_id = get_trigger_id()
        return self.modal.handle_dialogs(
            verify_clicks,
            classify_clicks,
            confirm_clicks,
            cancel_col_clicks,
            cancel_dev_clicks,
            trigger_id,
        )

    def apply_ai_suggestions(self, n_clicks, file_info):
        return self.ai.apply_ai_suggestions(n_clicks, file_info)

    def populate_device_modal_with_learning(self, is_open, file_info):
        """Populate the device modal with learned or AI-suggested data."""
        if not is_open:
            return "Modal closed", file_info

        logger.info("🔧 Populating device modal...")

        try:
            # First try to get devices from global store (saved mappings)
            from services.ai_mapping_store import ai_mapping_store

            store_devices = ai_mapping_store.all()

            if store_devices:
                logger.info(
                    f"📋 Found {len(store_devices)} saved devices - using SAVED mappings!"
                )

                # Create editable rows using saved mappings
                table_rows = []
                for i, (device_name, mapping) in enumerate(store_devices.items()):
                    floor = mapping.get("floor_number", 1)
                    security = mapping.get("security_level", 5)
                    is_entry = mapping.get("is_entry", False)
                    is_exit = mapping.get("is_exit", False)
                    is_elevator = mapping.get("is_elevator", False)
                    is_stairwell = mapping.get("is_stairwell", False)
                    is_fire_escape = mapping.get("is_fire_escape", False)
                    is_restricted = mapping.get("is_restricted", False)

                    # Create the same interactive row structure as original
                    row = html.Tr(
                        [
                            html.Td(html.Strong(device_name)),
                            html.Td(
                                [
                                    dbc.Input(
                                        id={"type": "device-floor", "index": i},
                                        type="number",
                                        value=floor,  # Pre-populate with saved value
                                        min=0,
                                        max=50,
                                        size="sm",
                                    )
                                ]
                            ),
                            html.Td(
                                [
                                    dbc.Checklist(
                                        id={"type": "device-access", "index": i},
                                        options=[
                                            {"label": "Entry", "value": "entry"},
                                            {"label": "Exit", "value": "exit"},
                                        ],
                                        value=[
                                            "entry" if is_entry else "",
                                            "exit" if is_exit else "",
                                        ],
                                        inline=True,
                                    )
                                ]
                            ),
                            html.Td(
                                [
                                    dbc.Checklist(
                                        id={"type": "device-special", "index": i},
                                        options=[
                                            {
                                                "label": "Elevator",
                                                "value": "is_elevator",
                                            },
                                            {
                                                "label": "Stairwell",
                                                "value": "is_stairwell",
                                            },
                                            {
                                                "label": "Fire Exit",
                                                "value": "is_fire_escape",
                                            },
                                            {
                                                "label": "Restricted",
                                                "value": "is_restricted",
                                            },
                                        ],
                                        value=[
                                            "is_elevator" if is_elevator else "",
                                            "is_stairwell" if is_stairwell else "",
                                            "is_fire_escape" if is_fire_escape else "",
                                            "is_restricted" if is_restricted else "",
                                        ],
                                        inline=True,
                                    )
                                ]
                            ),
                            html.Td(
                                [
                                    dbc.Input(
                                        id={"type": "device-security", "index": i},
                                        type="number",
                                        value=security,  # Pre-populate with saved value
                                        min=0,
                                        max=10,
                                        size="sm",
                                    )
                                ]
                            ),
                        ]
                    )
                    table_rows.append(row)

                # Store device list for callback
                file_info["devices"] = list(store_devices.keys())

                return (
                    html.Div(
                        [
                            dbc.Alert(
                                [
                                    html.Strong("📋 SAVED MAPPINGS LOADED! "),
                                    f"Pre-filled {len(store_devices)} devices with your confirmed settings. You can edit and re-save.",
                                ],
                                color="success",
                                className="mb-3",
                            ),
                            dbc.Table(
                                [
                                    html.Thead(
                                        [
                                            html.Tr(
                                                [
                                                    html.Th("Device Name"),
                                                    html.Th("Floor"),
                                                    html.Th("Access"),
                                                    html.Th("Special"),
                                                    html.Th("Security (0-10)"),
                                                ]
                                            )
                                        ]
                                    ),
                                    html.Tbody(table_rows),
                                ],
                                striped=True,
                                hover=True,
                            ),
                        ]
                    ),
                    file_info,
                )

            # Fallback: Generate AI analysis if no saved mappings (original logic)
            uploaded_data = get_uploaded_data()
            if not uploaded_data:
                return dbc.Alert("No uploaded data found", color="warning"), file_info

            all_devices = set()
            device_columns = [
                "door_id",
                "device_name",
                "DeviceName",
                "location",
                "door",
                "device",
            ]

            from services.ai_mapping_store import ai_mapping_store

            for filename, df in uploaded_data.items():
                logger.info(f"📄 Processing {filename} with {len(df)} rows")
                for col in df.columns:
                    col_lower = col.lower().strip()
                    if any(
                        device_col.lower() in col_lower for device_col in device_columns
                    ):
                        unique_vals = df[col].dropna().unique()
                        all_devices.update(str(val) for val in unique_vals)
                        logger.info(
                            f"   Found {len(unique_vals)} devices in column '{col}'"
                        )
                        # Pre-cache AI analyses for new devices
                        for device in unique_vals:
                            if not ai_mapping_store.get(device):
                                ai_analysis = self.ai.analyze_device_name_with_ai(
                                    device
                                )
                                ai_mapping_store.set(device, ai_analysis)
                                logger.info(
                                    f"   🚪 '{device}' → Floor: {ai_analysis.get('floor_number', 1)}, Security: {ai_analysis.get('security_level', 5)}"
                                )
                        break

            # Generate AI-populated interactive rows
            table_rows = []
            device_list = sorted(list(all_devices))
            file_info["devices"] = device_list

            cached_mappings = ai_mapping_store.all()
            for device_name in device_list:
                if device_name not in cached_mappings:
                    ai_mapping_store.set(
                        device_name, self.ai.analyze_device_name_with_ai(device_name)
                    )
            cached_mappings = ai_mapping_store.all()

            for i, device_name in enumerate(device_list):
                ai_analysis = cached_mappings.get(device_name, {})
                is_elevator_ai = ai_analysis.get("is_elevator", False)
                is_stairwell_ai = ai_analysis.get("is_stairwell", False)
                is_fire_escape_ai = ai_analysis.get("is_fire_escape", False)
                is_restricted_ai = ai_analysis.get("is_restricted", False)

                row = html.Tr(
                    [
                        html.Td(html.Strong(device_name)),
                        html.Td(
                            [
                                dbc.Input(
                                    id={"type": "device-floor", "index": i},
                                    type="number",
                                    value=ai_analysis.get("floor_number", 1),
                                    min=0,
                                    max=50,
                                    size="sm",
                                )
                            ]
                        ),
                        html.Td(
                            [
                                dbc.Checklist(
                                    id={"type": "device-access", "index": i},
                                    options=[
                                        {"label": "Entry", "value": "entry"},
                                        {"label": "Exit", "value": "exit"},
                                    ],
                                    value=[
                                        "entry" if ai_analysis.get("is_entry") else "",
                                        "exit" if ai_analysis.get("is_exit") else "",
                                    ],
                                    inline=True,
                                )
                            ]
                        ),
                        html.Td(
                            [
                                dbc.Checklist(
                                    id={"type": "device-special", "index": i},
                                    options=[
                                        {"label": "Elevator", "value": "is_elevator"},
                                        {"label": "Stairwell", "value": "is_stairwell"},
                                        {
                                            "label": "Fire Exit",
                                            "value": "is_fire_escape",
                                        },
                                        {
                                            "label": "Restricted",
                                            "value": "is_restricted",
                                        },
                                    ],
                                    value=[
                                        "is_elevator" if is_elevator_ai else "",
                                        "is_stairwell" if is_stairwell_ai else "",
                                        "is_fire_escape" if is_fire_escape_ai else "",
                                        "is_restricted" if is_restricted_ai else "",
                                    ],
                                    inline=True,
                                )
                            ]
                        ),
                        html.Td(
                            [
                                dbc.Input(
                                    id={"type": "device-security", "index": i},
                                    type="number",
                                    value=ai_analysis.get("security_level", 5),
                                    min=0,
                                    max=10,
                                    size="sm",
                                )
                            ]
                        ),
                    ]
                )
                table_rows.append(row)

            return (
                html.Div(
                    [
                        dbc.Alert(
                            [
                                html.Strong("🤖 AI Analysis: "),
                                f"Generated mappings for {len(device_list)} devices. ",
                                "Check console for detailed AI debug info.",
                            ],
                            color="info",
                            className="mb-3",
                        ),
                        dbc.Table(
                            [
                                html.Thead(
                                    [
                                        html.Tr(
                                            [
                                                html.Th("Device Name"),
                                                html.Th("Floor"),
                                                html.Th("Access"),
                                                html.Th("Special"),
                                                html.Th("Security (0-10)"),
                                            ]
                                        )
                                    ]
                                ),
                                html.Tbody(table_rows),
                            ],
                            striped=True,
                            hover=True,
                        ),
                    ]
                ),
                file_info,
            )

        except Exception as e:
            logger.error(f"❌ Error in device modal: {e}")
            return dbc.Alert(f"Error: {e}", color="danger"), file_info

    async def populate_modal_content(self, is_open, file_info):
        """Generate the column mapping modal content."""

        if not is_open or not file_info:
            return (
                "Modal closed"
                if not is_open
                else dbc.Alert("No file information available", color="warning")
            )
=======
class Callbacks(UploadCore):
    """Backward compatibility wrapper"""
    pass
>>>>>>> cb9c8784

def register_upload_callbacks(
    manager: "TrulyUnifiedCallbacks",
    controller: UnifiedAnalyticsController | None = None,
) -> None:
    cb = Callbacks()
    upload_ctrl = UnifiedUploadController(cb)

    def _register(defs: List[tuple]):
        for func, outputs, inputs, states, cid, extra in defs:
            manager.unified_callback(
                outputs,
                inputs,
                states,
                callback_id=cid,
                component_name="file_upload",
                **extra,
            )(debounce()(profile_callback(cid)(func)))

    for defs in (
        upload_ctrl.upload_callbacks(),
        upload_ctrl.progress_callbacks(),
        upload_ctrl.validation_callbacks(),
    ):
        _register(defs)

    manager.app.clientside_callback(
        "function(tid){if(window.startUploadProgress){window.startUploadProgress(tid);} return '';}",
        Output("sse-trigger", "children"),
        Input("upload-task-id", "data"),
    )

    if controller is not None:
        controller.register_callback(
            "on_analysis_error",
            lambda aid, err: logger.error("File upload error: %s", err),
        )


# Export functions for integration with other modules

__all__ = [
    "layout",
    "Callbacks",
    "get_uploaded_data",
    "get_uploaded_filenames",
    "clear_uploaded_data",
    "get_file_info",
    "check_upload_system_health",
    "save_ai_training_data",
    "register_upload_callbacks",
]

logger.info(f"\U0001f50d FILE_UPLOAD.PY LOADED - Callbacks should be registered")<|MERGE_RESOLUTION|>--- conflicted
+++ resolved
@@ -241,7 +241,6 @@
     return {"healthy": len(issues) == 0, "issues": issues}
 
 
-<<<<<<< HEAD
 class Callbacks:
     """Container object for upload page callbacks."""
 
@@ -813,11 +812,7 @@
                 if not is_open
                 else dbc.Alert("No file information available", color="warning")
             )
-=======
-class Callbacks(UploadCore):
-    """Backward compatibility wrapper"""
-    pass
->>>>>>> cb9c8784
+
 
 def register_upload_callbacks(
     manager: "TrulyUnifiedCallbacks",
