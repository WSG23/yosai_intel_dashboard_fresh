from __future__ import annotations

"""File upload page wrapping the reusable upload component."""

import logging
from typing import Any, Dict, List

import pandas as pd
<<<<<<< HEAD
from dash.exceptions import PreventUpdate

try:
    from dash import dcc, html, no_update
except Exception:  # pragma: no cover - optional Dash dependency
    from types import SimpleNamespace

    dcc = SimpleNamespace()
    html = SimpleNamespace()
    no_update = None

if TYPE_CHECKING:
    from core.truly_unified_callbacks import TrulyUnifiedCallbacks

from analytics.controllers import UnifiedAnalyticsController
from config.config import get_analytics_config
from core.callback_registry import debounce
from core.dash_profile import profile_callback


def _get_max_display_rows() -> int:
    return get_analytics_config().max_display_rows or 10000


import dash_bootstrap_components as dbc

try:
    from dash.dependencies import ALL, Input, Output, State
except Exception:  # pragma: no cover - optional Dash dependency
    ALL = Input = Output = State = None

from components.column_verification import save_verified_mappings
from components.upload import ClientSideValidator as ErrorDisplayValidator

try:
    from components.upload.drag_drop_upload_area import DragDropUploadArea
except Exception:  # pragma: no cover - optional UI component
    DragDropUploadArea = lambda *a, **k: None
from config.dynamic_config import dynamic_config
from core.unicode_processor import safe_unicode_encode

try:
    from core.callback_controller import CallbackEvent
    from core.callback_manager import CallbackManager
except Exception:  # pragma: no cover - optional dependency for tests
    CallbackEvent = type(
        "CallbackEvent",
        (),
        {
            "FILE_UPLOAD_START": "FILE_UPLOAD_START",
            "FILE_UPLOAD_ERROR": "FILE_UPLOAD_ERROR",
        },
    )

    class CallbackManager:  # type: ignore
        def trigger(self, *_a, **_kw):
            pass


from services.device_learning_service import get_device_learning_service
from services.task_queue import clear_task, create_task, get_status

try:
    from services.upload import (
        AISuggestionService,
        ChunkedUploadManager,
        ModalService,
        UploadProcessingService,
        get_trigger_id,
        save_ai_training_data,
    )
except Exception:  # pragma: no cover - optional dependency for tests
    AISuggestionService = type("AISuggestionService", (), {})
    ModalService = type("ModalService", (), {})
=======
>>>>>>> 046aa500

from components.file_upload_component import FileUploadComponent

from services.upload_data_service import (
    clear_uploaded_data as service_clear_uploaded_data,
)
from services.upload_data_service import get_file_info as service_get_file_info
from services.upload_data_service import get_uploaded_data as service_get_uploaded_data
from services.upload_data_service import (
    get_uploaded_filenames as service_get_uploaded_filenames,
)
from utils.upload_store import uploaded_data_store as _uploaded_data_store

logger = logging.getLogger(__name__)

_component = FileUploadComponent()


def layout():
    """Return the upload component layout."""
    return _component.layout()


def register_upload_callbacks(manager, controller=None) -> None:
    """Register callbacks for the upload component with ``manager.app``."""
    _component.register_callbacks(manager, controller)


def get_uploaded_data() -> Dict[str, pd.DataFrame]:
    """Get all uploaded data."""
    return service_get_uploaded_data()


def get_uploaded_filenames() -> List[str]:
    """Get list of uploaded filenames."""
    return service_get_uploaded_filenames()


def clear_uploaded_data() -> None:
    """Clear all uploaded data."""
    service_clear_uploaded_data()


def get_file_info() -> Dict[str, Dict[str, Any]]:
    """Return metadata about uploaded files."""
    return service_get_file_info()


def check_upload_system_health() -> Dict[str, Any]:
    """Perform simple checks on the upload subsystem."""
    issues: List[str] = []
    storage_dir = _uploaded_data_store.storage_dir
    try:
        tmp = storage_dir / "health.tmp"
        tmp.write_text("ok", encoding="utf-8")
        data = tmp.read_text(encoding="utf-8")
        if data != "ok":
            issues.append("Corrupt read after write")
        tmp.unlink()
    except Exception as exc:  # pragma: no cover - best effort
        issues.append(str(exc))
    return {"healthy": not issues, "issues": issues}


__all__ = [
    "layout",
    "register_upload_callbacks",
    "get_uploaded_data",
    "get_uploaded_filenames",
    "clear_uploaded_data",
    "get_file_info",
    "check_upload_system_health",
]<|MERGE_RESOLUTION|>--- conflicted
+++ resolved
@@ -6,7 +6,6 @@
 from typing import Any, Dict, List
 
 import pandas as pd
-<<<<<<< HEAD
 from dash.exceptions import PreventUpdate
 
 try:
@@ -81,8 +80,7 @@
 except Exception:  # pragma: no cover - optional dependency for tests
     AISuggestionService = type("AISuggestionService", (), {})
     ModalService = type("ModalService", (), {})
-=======
->>>>>>> 046aa500
+
 
 from components.file_upload_component import FileUploadComponent
 
