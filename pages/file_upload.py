--- conflicted
+++ resolved
@@ -12,7 +12,6 @@
 
 import dash_bootstrap_components as dbc
 import pandas as pd
-<<<<<<< HEAD
 from dash import dcc, html
 
 # Core imports that should always work
@@ -28,11 +27,7 @@
         return str(text)
     def safe_decode_bytes(data):
         return data.decode('utf-8', errors='replace')
-=======
-from dash import Input, Output, State, dcc, html, no_update
-from dash.exceptions import PreventUpdate
-from dash import register_page as dash_register_page
->>>>>>> 8b53984b
+
 
 logger = logging.getLogger(__name__)
 
@@ -49,7 +44,6 @@
         logger.warning(f"Page registration failed: {e}")
 
 
-<<<<<<< HEAD
 def layout():
     """Return the standard upload layout or a minimal fallback."""
 
@@ -123,97 +117,12 @@
     """Register upload callbacks with the provided manager."""
 
     global _upload_component
-=======
-def layout() -> dbc.Container:
-    """Modern file upload layout with working drag-and-drop functionality."""
-    
-    return dbc.Container([
-        # Header
-        dbc.Row([
-            dbc.Col([
-                html.H2("📁 File Upload", className="mb-3"),
-                html.P("Drag and drop files or click to browse. Supports CSV, Excel, and JSON files.", 
-                       className="text-muted mb-4")
-            ])
-        ]),
-        
-        # Upload area
-        dbc.Row([
-            dbc.Col([
-                dcc.Upload(
-                    id="drag-drop-upload",
-                    children=html.Div([
-                        html.I(className="fas fa-cloud-upload-alt fa-3x mb-3", 
-                               style={"color": "#6c757d"}),
-                        html.H5("Drag & Drop Files Here"),
-                        html.P("or click to select files", className="text-muted"),
-                        html.P("Supports: .csv, .xlsx, .xls, .json", className="small text-muted")
-                    ], style={
-                        "textAlign": "center",
-                        "padding": "60px",
-                        "border": "2px dashed #dee2e6",
-                        "borderRadius": "10px",
-                        "cursor": "pointer"
-                    }),
-                    style={
-                        "width": "100%",
-                        "minHeight": "200px",
-                        "marginBottom": "20px"
-                    },
-                    multiple=True,
-                    accept='.csv,.xlsx,.xls,.json',
-                    max_size=50 * 1024 * 1024,  # 50MB
-                    className="upload-dropzone"
-                )
-            ], lg=8, md=10, sm=12, className="mx-auto")
-        ], className="mb-4"),
-        
-        # Upload status and progress
-        dbc.Row([
-            dbc.Col([
-                html.Div(id="upload-status", className="mb-3"),
-                dbc.Progress(
-                    id="upload-progress",
-                    value=0,
-                    striped=True,
-                    animated=False,
-                    color="success",
-                    style={'display': 'none', 'height': '8px'},
-                    className="mb-3"
-                )
-            ], lg=8, md=10, sm=12, className="mx-auto")
-        ]),
-        
-        # File preview area
-        dbc.Row([
-            dbc.Col([
-                html.Div(id="preview-area")
-            ], lg=10, md=12, sm=12, className="mx-auto")
-        ]),
-        
-        # Navigation area
-        dbc.Row([
-            dbc.Col([
-                html.Div(id="upload-navigation")
-            ], lg=8, md=10, sm=12, className="mx-auto")
-        ], className="mt-4"),
-        
-        # Data stores
-        dcc.Store(id="uploaded-files-store", data={}),
-        dcc.Store(id="upload-session-store", data={}),
-        
-    ], fluid=True, className="py-4")
-
-
-def register_callbacks(manager):
-    """Register upload callbacks - simplified and working."""
->>>>>>> 8b53984b
+
 
     if manager is None:
         logger.warning("No callback manager provided to file_upload")
         return
 
-<<<<<<< HEAD
     _upload_component = UnifiedUploadComponent()
     
     if not manager:
@@ -265,25 +174,7 @@
             _create_navigation_section(len(file_store), file_store)
             if previews
             else no_update
-=======
-    try:
-        @manager.unified_callback(
-            [
-                Output("preview-area", "children"),
-                Output("upload-progress", "value"),
-                Output("upload-progress", "style"),
-                Output("upload-status", "children"),
-                Output("uploaded-files-store", "data")
-            ],
-            Input("drag-drop-upload", "contents"),
-            [
-                State("drag-drop-upload", "filename"),
-                State("uploaded-files-store", "data")
-            ],
-            callback_id="file_upload_handler_simple",
-            component_name="file_upload",
-            prevent_initial_call=True,
->>>>>>> 8b53984b
+
         )
         def handle_upload(contents, filenames, existing_data):
             """Handle file uploads with proper error handling."""
@@ -491,7 +382,6 @@
     ], className="mt-3")
 
 
-<<<<<<< HEAD
 def safe_upload_layout():
     """Unicode-safe layout wrapper."""
     try:
@@ -499,11 +389,7 @@
     except Exception as e:
         logger.error(f"Upload layout failed: {e}")
         return _fallback_layout()
-=======
-def get_uploaded_data() -> Dict[str, pd.DataFrame]:
-    """Get currently uploaded data for other modules."""
-    return _uploaded_files.copy()
->>>>>>> 8b53984b
+
 
 
 def clear_uploaded_data() -> None:
