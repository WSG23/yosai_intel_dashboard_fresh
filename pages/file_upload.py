--- conflicted
+++ resolved
@@ -240,7 +240,6 @@
     success = _callback_registry.register_deduplicated(
         ["modern_file_upload"], _do_registration, source_module="file_upload"
     )
-<<<<<<< HEAD
 
     if success:
         try:
@@ -254,11 +253,7 @@
                     _callback_registry.register(cid, "file_upload_controller")
         except Exception as exc:  # pragma: no cover - optional
             logger.warning("Controller registration failed: %s", exc)
-=======
-    def callback_wrapper(*args, **kwargs):
-        return handle_file_upload(*args, **kwargs)
-
->>>>>>> d3cf9a0d
+
 
 def _process_upload_safe(contents, filename):
     """Safely process uploaded file with comprehensive error handling."""
