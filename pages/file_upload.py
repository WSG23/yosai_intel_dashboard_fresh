#!/usr/bin/env python3
"""
Complete File Upload Page - Missing piece for consolidation
Integrates with analytics system
"""
import logging
import json
from datetime import datetime
import asyncio
import time

import pandas as pd
from typing import Optional, Dict, Any, List, Tuple
from dash import html, dcc
from dash.dash import no_update
from dash._callback_context import callback_context
from typing import TYPE_CHECKING

if TYPE_CHECKING:
    from core.truly_unified_callbacks import TrulyUnifiedCallbacks
from analytics.controllers import UnifiedAnalyticsController
from core.dash_profile import profile_callback
import logging

logger = logging.getLogger(__name__)
from dash.dependencies import Input, Output, State, ALL
import dash_bootstrap_components as dbc
from services.device_learning_service import (
    DeviceLearningService,
    get_device_learning_service,
)
from services.data_processing.file_processor import (
    process_uploaded_file,
    create_file_preview,
)
from components.file_preview import create_file_preview_ui
from utils.upload_store import uploaded_data_store as _uploaded_data_store
from services.upload_data_service import (
    get_uploaded_data as service_get_uploaded_data,
    get_uploaded_filenames as service_get_uploaded_filenames,
    clear_uploaded_data as service_clear_uploaded_data,
    get_file_info as service_get_file_info,
)
from config.dynamic_config import dynamic_config

from components.column_verification import save_verified_mappings
from services.data_enhancer import get_ai_column_suggestions
from services.upload import (
    UploadProcessingService,
    AISuggestionService,
    ModalService,
    get_trigger_id,
    save_ai_training_data,
)
from services.task_queue import create_task, get_status, clear_task


logger = logging.getLogger(__name__)



def layout():
    """File upload page layout with persistent storage"""
    return dbc.Container(
        [
            # Removed redundant page header
            # Upload area
            dbc.Row(
                [
                    dbc.Col(
                        [
                            dbc.Card(
                                [
                                    dbc.CardHeader(
                                        [html.H5("Upload Data Files", className="mb-0")]
                                    ),
                                    dbc.CardBody(
                                        [
                                            dcc.Upload(
                                                id="upload-data",
                                                max_size=dynamic_config.get_max_upload_size_bytes(),  # Updated to use new method
                                                children=html.Div(
                                                    [
                                                        html.Span(
                                                            [
                                                                html.I(
                                                                    className="fas fa-cloud-upload-alt fa-4x mb-3 text-primary",
                                                                    **{
                                                                        "aria-hidden": "true"
                                                                    },
                                                                ),
                                                                html.Span(
                                                                    "Upload icon",
                                                                    className="sr-only",
                                                                ),
                                                            ]
                                                        ),
                                                        html.H5(
                                                            "Drag and Drop or Click to Upload",
                                                            className="text-primary",
                                                        ),
                                                        html.P(
                                                            "Supports CSV, Excel (.xlsx, .xls), and JSON files",
                                                            className="text-muted mb-0",
                                                        ),
                                                    ]
                                                ),
                                                className="file-upload-area",
                                                multiple=True,
                                            )
                                        ]
                                    ),
                                ]
                            )
                        ]
                    )
                ]
            ),
            # Upload results area
            dbc.Row([dbc.Col([html.Div(id="upload-results")])], className="mb-4"),
            dbc.Row(
                [
                    dbc.Col(
                        [
                            dbc.Progress(
                                id="upload-progress",
                                value=0,
                                label="0%",
                                striped=True,
                                animated=True,
                            )
                        ]
                    )
                ],
                className="mb-3",
            ),
            # Hidden button triggered by SSE when upload completes
            dbc.Button("", id="progress-done-trigger", className="hidden"),
            html.Div(id="sse-trigger", style={"display": "none"}),
            # Data preview area
            dbc.Row([dbc.Col([html.Div(id="file-preview")])]),
            # Navigation to analytics
            dbc.Row([dbc.Col([html.Div(id="upload-nav")])]),
            # Container for toast notifications
            html.Div(id="toast-container"),
            # CRITICAL: Hidden placeholder buttons (using `.hidden` utility) to prevent callback errors
            html.Div(
                [
                    dbc.Button("", id="verify-columns-btn-simple", className="hidden"),
                    dbc.Button("", id="classify-devices-btn", className="hidden"),
                ],
                className="hidden",
            ),
            # Store for uploaded data info
            dcc.Store(id="file-info-store", data={}),
            dcc.Store(id="current-file-info-store"),
            dcc.Store(id="current-session-id", data="session_123"),
            dcc.Store(id="upload-task-id"),
            dbc.Modal(
                [
                    dbc.ModalHeader(dbc.ModalTitle("Column Mapping")),
                    dbc.ModalBody("Configure column mappings here", id="modal-body"),
                    dbc.ModalFooter(
                        [
                            dbc.Button(
                                "Cancel", id="column-verify-cancel", color="secondary"
                            ),
                            dbc.Button(
                                "Confirm", id="column-verify-confirm", color="success"
                            ),
                        ]
                    ),
                ],
                id="column-verification-modal",
                is_open=False,
                size="xl",
            ),
            dbc.Modal(
                [
                    dbc.ModalHeader(dbc.ModalTitle("Device Classification")),
                    dbc.ModalBody("", id="device-modal-body"),
                    dbc.ModalFooter(
                        [
                            dbc.Button(
                                "Cancel", id="device-verify-cancel", color="secondary"
                            ),
                            dbc.Button(
                                "Confirm", id="device-verify-confirm", color="success"
                            ),
                        ]
                    ),
                ],
                id="device-verification-modal",
                is_open=False,
                size="xl",
            ),
        ],
        fluid=True,
    )


def get_uploaded_data() -> Dict[str, pd.DataFrame]:
    """Get all uploaded data (for use by analytics)."""
    return service_get_uploaded_data()


def get_uploaded_filenames() -> List[str]:
    """Get list of uploaded filenames."""
    return service_get_uploaded_filenames()


def clear_uploaded_data():
    """Clear all uploaded data."""
    service_clear_uploaded_data()


def get_file_info() -> Dict[str, Dict[str, Any]]:
    """Get information about uploaded files."""
    return service_get_file_info()


def check_upload_system_health() -> Dict[str, Any]:
    """Monitor upload system health."""
    issues = []
    storage_dir = _uploaded_data_store.storage_dir

    if not storage_dir.exists():
        issues.append(f"Storage directory missing: {storage_dir}")

    try:
        test_file = storage_dir / "test.tmp"
        test_file.write_text("test")
        test_file.unlink()
    except Exception as e:
        issues.append(f"Cannot write to storage directory: {e}")

    pending = len(_uploaded_data_store._save_futures)
    if pending > 10:
        issues.append(f"Too many pending saves: {pending}")

    return {"healthy": len(issues) == 0, "issues": issues}


class Callbacks:
    """Container object for upload page callbacks."""

    def __init__(self):
        self.processing = UploadProcessingService(_uploaded_data_store)
        self.ai = AISuggestionService()
        self.modal = ModalService()

    def highlight_upload_area(self, n_clicks):
        """Highlight upload area when 'upload more' is clicked."""
        if n_clicks:
            return "file-upload-area file-upload-area--highlight"
        return "file-upload-area"

    def restore_upload_state(self, pathname: str):
        """Return stored upload details when revisiting the upload page."""

        if pathname != "/file-upload" or not _uploaded_data_store:
            return (
                no_update,
                no_update,
                no_update,
                no_update,
                no_update,
                no_update,
                no_update,
            )

        upload_results: List[Any] = []
        file_preview_components: List[Any] = []
        current_file_info: Dict[str, Any] = {}

        for filename in _uploaded_data_store.get_filenames():
            df = _uploaded_data_store.load_dataframe(filename)
            rows = len(df)
            cols = len(df.columns)

            upload_results.append(
                self.processing.build_success_alert(
                    filename,
                    rows,
                    cols,
                    prefix="Previously uploaded:",
                    processed=False,
                )
            )

            file_preview_components.append(
                self.processing.build_file_preview_component(df, filename)
            )

            current_file_info = {
                "filename": filename,
                "rows": rows,
                "columns": cols,
                "column_names": df.columns.tolist(),
                "ai_suggestions": get_ai_column_suggestions(df.columns.tolist()),
            }

        upload_nav = html.Div(
            [
                html.Hr(),
                html.H5("Ready to analyze?"),
                dbc.Button(
                    "🚀 Go to Analytics", href="/analytics", color="success", size="lg"
                ),
            ]
        )

        return (
            upload_results,
            file_preview_components,
            {},
            upload_nav,
            current_file_info,
            False,
            False,
        )

    def process_uploaded_files(
        self, contents_list: List[str] | str, filenames_list: List[str] | str
    ) -> Tuple[Any, Any, Any, Any, Any, Any, Any]:
        return self.processing.process_files(contents_list, filenames_list)

    def schedule_upload_task(
        self, contents_list: List[str] | str, filenames_list: List[str] | str
<<<<<<< HEAD
    ) -> str:
        """Schedule background processing of uploaded files."""
        if not contents_list:
            return ""
=======
    ) -> Tuple[Any, Any, Any, Any, Any, Any, Any, int, str, str]:
        """Kick off background upload processing and enable progress polling."""
        if not contents_list:
            return (
                no_update,
                no_update,
                no_update,
                no_update,
                no_update,
                no_update,
                no_update,
                0,
                "0%",
                "",
            )
>>>>>>> 35b8dbd6

        if not isinstance(contents_list, list):
            contents_list = [contents_list]
        if not isinstance(filenames_list, list):
            filenames_list = [filenames_list]

        async_coro = asyncio.to_thread(
            self.processing.process_files, contents_list, filenames_list
        )
        return create_task(async_coro)

<<<<<<< HEAD
    def reset_upload_progress(
        self, contents_list: List[str] | str
    ) -> Tuple[int, str, bool]:
        """Reset progress indicators when a new upload starts."""
        if not contents_list:
            return 0, "0%", True
        return 0, "0%", False

    def update_progress_bar(self, _n: int, task_id: str) -> Tuple[int, str]:
        """Update the progress bar based on current task status."""
=======
        return (
            no_update,
            no_update,
            no_update,
            no_update,
            no_update,
            no_update,
            no_update,
            0,
            "0%",
            task_id,
        )

    def check_upload_progress(
        self, _n: int, task_id: str
    ) -> Tuple[Any, Any, Any, Any, Any, Any, Any, int, str, str]:
        """Poll background processing status and emit results when ready."""
>>>>>>> 35b8dbd6
        status = get_status(task_id)
        progress = int(status.get("progress", 0))
        return progress, f"{progress}%"

    def finalize_upload_results(
        self, _n: int, task_id: str
    ) -> Tuple[Any, Any, Any, Any, Any, Any, Any, bool]:
        """Emit upload results once processing completes."""
        status = get_status(task_id)
        result = status.get("result")

        if status.get("done") and result is not None:
            clear_task(task_id)
            if isinstance(result, Exception):
                result = (
                    [self.processing.build_failure_alert(str(result))],
                    [],
                    {},
                    [],
                    {},
                    no_update,
                    no_update,
                )
<<<<<<< HEAD
            return (*result, True)
=======
            return (*result, 100, "100%", task_id)
>>>>>>> 35b8dbd6

        return (
            no_update,
            no_update,
            no_update,
            no_update,
            no_update,
            no_update,
            no_update,
<<<<<<< HEAD
            no_update,
=======
            progress,
            f"{progress}%",
            task_id,
>>>>>>> 35b8dbd6
        )


    def handle_modal_dialogs(
        self,
        verify_clicks: int | None,
        classify_clicks: int | None,
        confirm_clicks: int | None,
        cancel_col_clicks: int | None,
        cancel_dev_clicks: int | None,
    ) -> Tuple[Any, Any, Any]:
        trigger_id = get_trigger_id()
        return self.modal.handle_dialogs(
            verify_clicks,
            classify_clicks,
            confirm_clicks,
            cancel_col_clicks,
            cancel_dev_clicks,
            trigger_id,
        )

    def apply_ai_suggestions(self, n_clicks, file_info):
        return self.ai.apply_ai_suggestions(n_clicks, file_info)

    def populate_device_modal_with_learning(self, is_open, file_info):
        """Populate the device modal with learned or AI-suggested data."""
        if not is_open:
            return "Modal closed", file_info

        logger.info("🔧 Populating device modal...")

        try:
            # First try to get devices from global store (saved mappings)
            from services.ai_mapping_store import ai_mapping_store

            store_devices = ai_mapping_store.all()

            if store_devices:
                logger.info(
                    f"📋 Found {len(store_devices)} saved devices - using SAVED mappings!"
                )

                # Create editable rows using saved mappings
                table_rows = []
                for i, (device_name, mapping) in enumerate(store_devices.items()):
                    floor = mapping.get("floor_number", 1)
                    security = mapping.get("security_level", 5)
                    is_entry = mapping.get("is_entry", False)
                    is_exit = mapping.get("is_exit", False)
                    is_elevator = mapping.get("is_elevator", False)
                    is_stairwell = mapping.get("is_stairwell", False)
                    is_fire_escape = mapping.get("is_fire_escape", False)
                    is_restricted = mapping.get("is_restricted", False)

                    # Create the same interactive row structure as original
                    row = html.Tr(
                        [
                            html.Td(html.Strong(device_name)),
                            html.Td(
                                [
                                    dbc.Input(
                                        id={"type": "device-floor", "index": i},
                                        type="number",
                                        value=floor,  # Pre-populate with saved value
                                        min=0,
                                        max=50,
                                        size="sm",
                                    )
                                ]
                            ),
                            html.Td(
                                [
                                    dbc.Checklist(
                                        id={"type": "device-access", "index": i},
                                        options=[
                                            {"label": "Entry", "value": "entry"},
                                            {"label": "Exit", "value": "exit"},
                                        ],
                                        value=[
                                            "entry" if is_entry else "",
                                            "exit" if is_exit else "",
                                        ],
                                        inline=True,
                                    )
                                ]
                            ),
                            html.Td(
                                [
                                    dbc.Checklist(
                                        id={"type": "device-special", "index": i},
                                        options=[
                                            {
                                                "label": "Elevator",
                                                "value": "is_elevator",
                                            },
                                            {
                                                "label": "Stairwell",
                                                "value": "is_stairwell",
                                            },
                                            {
                                                "label": "Fire Exit",
                                                "value": "is_fire_escape",
                                            },
                                            {
                                                "label": "Restricted",
                                                "value": "is_restricted",
                                            },
                                        ],
                                        value=[
                                            "is_elevator" if is_elevator else "",
                                            "is_stairwell" if is_stairwell else "",
                                            "is_fire_escape" if is_fire_escape else "",
                                            "is_restricted" if is_restricted else "",
                                        ],
                                        inline=True,
                                    )
                                ]
                            ),
                            html.Td(
                                [
                                    dbc.Input(
                                        id={"type": "device-security", "index": i},
                                        type="number",
                                        value=security,  # Pre-populate with saved value
                                        min=0,
                                        max=10,
                                        size="sm",
                                    )
                                ]
                            ),
                        ]
                    )
                    table_rows.append(row)

                # Store device list for callback
                file_info["devices"] = list(store_devices.keys())

                return (
                    html.Div(
                        [
                            dbc.Alert(
                                [
                                    html.Strong("📋 SAVED MAPPINGS LOADED! "),
                                    f"Pre-filled {len(store_devices)} devices with your confirmed settings. You can edit and re-save.",
                                ],
                                color="success",
                                className="mb-3",
                            ),
                            dbc.Table(
                                [
                                    html.Thead(
                                        [
                                            html.Tr(
                                                [
                                                    html.Th("Device Name"),
                                                    html.Th("Floor"),
                                                    html.Th("Access"),
                                                    html.Th("Special"),
                                                    html.Th("Security (0-10)"),
                                                ]
                                            )
                                        ]
                                    ),
                                    html.Tbody(table_rows),
                                ],
                                striped=True,
                                hover=True,
                            ),
                        ]
                    ),
                    file_info,
                )

            # Fallback: Generate AI analysis if no saved mappings (original logic)
            uploaded_data = get_uploaded_data()
            if not uploaded_data:
                return dbc.Alert("No uploaded data found", color="warning"), file_info

            all_devices = set()
            device_columns = [
                "door_id",
                "device_name",
                "DeviceName",
                "location",
                "door",
                "device",
            ]

            from services.ai_mapping_store import ai_mapping_store

            for filename, df in uploaded_data.items():
                logger.info(f"📄 Processing {filename} with {len(df)} rows")
                for col in df.columns:
                    col_lower = col.lower().strip()
                    if any(
                        device_col.lower() in col_lower for device_col in device_columns
                    ):
                        unique_vals = df[col].dropna().unique()
                        all_devices.update(str(val) for val in unique_vals)
                        logger.info(
                            f"   Found {len(unique_vals)} devices in column '{col}'"
                        )
                        # Pre-cache AI analyses for new devices
                        for device in unique_vals:
                            if not ai_mapping_store.get(device):
                                ai_analysis = self.ai.analyze_device_name_with_ai(
                                    device
                                )
                                ai_mapping_store.set(device, ai_analysis)
                                logger.info(
                                    f"   🚪 '{device}' → Floor: {ai_analysis.get('floor_number', 1)}, Security: {ai_analysis.get('security_level', 5)}"
                                )
                        break

            # Generate AI-populated interactive rows
            table_rows = []
            device_list = sorted(list(all_devices))
            file_info["devices"] = device_list

            cached_mappings = ai_mapping_store.all()
            for device_name in device_list:
                if device_name not in cached_mappings:
                    ai_mapping_store.set(
                        device_name, self.ai.analyze_device_name_with_ai(device_name)
                    )
            cached_mappings = ai_mapping_store.all()

            for i, device_name in enumerate(device_list):
                ai_analysis = cached_mappings.get(device_name, {})
                is_elevator_ai = ai_analysis.get("is_elevator", False)
                is_stairwell_ai = ai_analysis.get("is_stairwell", False)
                is_fire_escape_ai = ai_analysis.get("is_fire_escape", False)
                is_restricted_ai = ai_analysis.get("is_restricted", False)

                row = html.Tr(
                    [
                        html.Td(html.Strong(device_name)),
                        html.Td(
                            [
                                dbc.Input(
                                    id={"type": "device-floor", "index": i},
                                    type="number",
                                    value=ai_analysis.get("floor_number", 1),
                                    min=0,
                                    max=50,
                                    size="sm",
                                )
                            ]
                        ),
                        html.Td(
                            [
                                dbc.Checklist(
                                    id={"type": "device-access", "index": i},
                                    options=[
                                        {"label": "Entry", "value": "entry"},
                                        {"label": "Exit", "value": "exit"},
                                    ],
                                    value=[
                                        "entry" if ai_analysis.get("is_entry") else "",
                                        "exit" if ai_analysis.get("is_exit") else "",
                                    ],
                                    inline=True,
                                )
                            ]
                        ),
                        html.Td(
                            [
                                dbc.Checklist(
                                    id={"type": "device-special", "index": i},
                                    options=[
                                        {"label": "Elevator", "value": "is_elevator"},
                                        {"label": "Stairwell", "value": "is_stairwell"},
                                        {
                                            "label": "Fire Exit",
                                            "value": "is_fire_escape",
                                        },
                                        {
                                            "label": "Restricted",
                                            "value": "is_restricted",
                                        },
                                    ],
                                    value=[
                                        "is_elevator" if is_elevator_ai else "",
                                        "is_stairwell" if is_stairwell_ai else "",
                                        "is_fire_escape" if is_fire_escape_ai else "",
                                        "is_restricted" if is_restricted_ai else "",
                                    ],
                                    inline=True,
                                )
                            ]
                        ),
                        html.Td(
                            [
                                dbc.Input(
                                    id={"type": "device-security", "index": i},
                                    type="number",
                                    value=ai_analysis.get("security_level", 5),
                                    min=0,
                                    max=10,
                                    size="sm",
                                )
                            ]
                        ),
                    ]
                )
                table_rows.append(row)

            return (
                html.Div(
                    [
                        dbc.Alert(
                            [
                                html.Strong("🤖 AI Analysis: "),
                                f"Generated mappings for {len(device_list)} devices. ",
                                "Check console for detailed AI debug info.",
                            ],
                            color="info",
                            className="mb-3",
                        ),
                        dbc.Table(
                            [
                                html.Thead(
                                    [
                                        html.Tr(
                                            [
                                                html.Th("Device Name"),
                                                html.Th("Floor"),
                                                html.Th("Access"),
                                                html.Th("Special"),
                                                html.Th("Security (0-10)"),
                                            ]
                                        )
                                    ]
                                ),
                                html.Tbody(table_rows),
                            ],
                            striped=True,
                            hover=True,
                        ),
                    ]
                ),
                file_info,
            )

        except Exception as e:
            logger.error(f"❌ Error in device modal: {e}")
            return dbc.Alert(f"Error: {e}", color="danger"), file_info

    def populate_modal_content(self, is_open, file_info):
        """Generate the column mapping modal content."""

        if not is_open or not file_info:
            return (
                "Modal closed"
                if not is_open
                else dbc.Alert("No file information available", color="warning")
            )

        filename = (
            str(file_info.get("filename", "Unknown"))
            .replace("⛑️", "")
            .replace("🔧", "")
            .replace("❌", "")
        )
        columns = file_info.get("column_names", []) or file_info.get("columns", [])
        ai_suggestions = file_info.get("ai_suggestions", {})

        # ADD THIS BLOCK HERE - Check for saved column mappings
        try:
            df = _uploaded_data_store.load_dataframe(filename)
            if df is not None:
                from services.consolidated_learning_service import get_learning_service

                learned = get_learning_service().get_learned_mappings(df, filename)
                saved_column_mappings = learned.get("column_mappings", {})

                if saved_column_mappings:
                    logger.info(
                        f"📋 Found {len(saved_column_mappings)} saved column mappings for {filename}"
                    )

                    # Inject saved mappings as high-confidence AI suggestions
                    for standard_field, csv_column in saved_column_mappings.items():
                        ai_suggestions[csv_column] = {
                            "field": standard_field,
                            "confidence": 1.0,
                            "source": "saved",
                        }
                    logger.info(
                        f"📋 Pre-filled saved mappings: {saved_column_mappings}"
                    )
        except Exception as e:
            logger.debug(f"No saved mappings: {e}")
        # END OF ADDITION

        if not columns:
            return dbc.Alert(f"No columns found in {filename}", color="warning")

        standard_fields = [
            {
                "field": "person_id",
                "label": "Person/User ID",
                "description": "Identifies who accessed",
            },
            {
                "field": "door_id",
                "label": "Door/Location ID",
                "description": "Identifies where access occurred",
            },
            {
                "field": "timestamp",
                "label": "Timestamp",
                "description": "When access occurred",
            },
            {
                "field": "access_result",
                "label": "Access Result",
                "description": "Success/failure of access",
            },
            {
                "field": "token_id",
                "label": "Token/Badge ID",
                "description": "Badge or card identifier",
            },
            {
                "field": "device_status",
                "label": "Device Status",
                "description": "Status of access device",
            },
            {
                "field": "entry_type",
                "label": "Entry/Exit Type",
                "description": "Direction of access",
            },
        ]

        csv_column_options: List[Dict[str, str]] = [
            {"label": f'"{col}"', "value": col} for col in columns
        ]
        csv_column_options.append({"label": "Skip this field", "value": "skip"})

        table_rows = []
        for standard_field in standard_fields:
            field_name = standard_field["field"]

            suggested_csv_column = None
            ai_confidence = 0.0
            for csv_col, suggestion in ai_suggestions.items():
                if suggestion.get("field") == field_name:
                    suggested_csv_column = csv_col
                    ai_confidence = suggestion.get("confidence", 0.0)
                    break

            table_rows.append(
                html.Tr(
                    [
                        html.Td(
                            [
                                html.Strong(standard_field["label"]),
                                html.Br(),
                                html.Small(
                                    standard_field["description"],
                                    className="text-muted",
                                ),
                                html.Br(),
                                html.Code(
                                    field_name,
                                    className="bg-info text-white px-2 py-1 rounded small",
                                ),
                            ],
                            className="csv-mapping-field-col",
                        ),
                        html.Td(
                            [
                                dcc.Dropdown(
                                    id={
                                        "type": "standard-field-mapping",
                                        "field": field_name,
                                    },
                                    options=csv_column_options,
                                    placeholder=f"Select CSV column for {field_name}",
                                    value=suggested_csv_column,
                                    className="csv-mapping-dropdown",
                                )
                            ],
                            className="csv-mapping-column-col",
                        ),
                        html.Td(
                            [
                                dbc.Badge(
                                    (
                                        f"AI: {ai_confidence:.0%}"
                                        if suggested_csv_column
                                        else "No AI suggestion"
                                    ),
                                    color=(
                                        "success"
                                        if ai_confidence > 0.7
                                        else (
                                            "warning"
                                            if ai_confidence > 0.4
                                            else "secondary"
                                        )
                                    ),
                                    className="small",
                                )
                            ],
                            className="csv-mapping-ai-col",
                        ),
                    ]
                )
            )

        return [
            dbc.Alert(
                [
                    html.H6(
                        f"Map Analytics Fields to CSV Columns from {filename}",
                        className="mb-2",
                    ),
                    html.P(
                        [
                            "Your CSV has these columns: ",
                            ", ".join([col for col in columns[:5]]),
                            f"{'...' if len(columns) > 5 else ''}",
                        ],
                        className="mb-2",
                    ),
                    html.P(
                        [
                            html.Strong("Instructions: "),
                            "Each row below represents a field that our analytics system expects. ",
                            "Select which column from your CSV file should provide the data for each field.",
                        ],
                        className="mb-0",
                    ),
                ],
                color="primary",
                className="mb-3",
            ),
            dbc.Table(
                [
                    html.Thead(
                        [
                            html.Tr(
                                [
                                    html.Th(
                                        "Analytics Field (Fixed)",
                                        className="csv-mapping-field-col",
                                    ),
                                    html.Th(
                                        "Maps to CSV Column (Variable)",
                                        className="csv-mapping-column-col",
                                    ),
                                    html.Th(
                                        "AI Confidence",
                                        className="csv-mapping-ai-col",
                                    ),
                                ]
                            )
                        ]
                    ),
                    html.Tbody(table_rows),
                ],
                striped=True,
                hover=True,
            ),
            dbc.Card(
                [
                    dbc.CardHeader(html.H6("Your CSV Columns", className="mb-0")),
                    dbc.CardBody(
                        [
                            html.P("Available columns from your uploaded file:"),
                            html.Div(
                                [
                                    dbc.Badge(
                                        col,
                                        color="light",
                                        text_color="dark",
                                        className="me-1 mb-1",
                                    )
                                    for col in columns
                                ]
                            ),
                        ]
                    ),
                ],
                className="mt-3",
            ),
        ]

    def save_confirmed_device_mappings(
        self, confirm_clicks, floors, security, access, special, file_info
    ) -> Tuple[Any, Any, Any]:
        """Save confirmed device mappings to database."""

        if not confirm_clicks or not file_info:
            return no_update, no_update, no_update

        try:
            devices = file_info.get("devices", [])
            filename = file_info.get("filename", "")

            user_mappings = {}
            for i, device in enumerate(devices):
                user_mappings[device] = {
                    "floor_number": floors[i] if i < len(floors) else 1,
                    "security_level": security[i] if i < len(security) else 5,
                    "is_entry": "entry" in (access[i] if i < len(access) else []),
                    "is_exit": "exit" in (access[i] if i < len(access) else []),
                    "is_restricted": "is_restricted"
                    in (special[i] if i < len(special) else []),
                    "confidence": 1.0,
                    "device_name": device,
                    "source": "user_confirmed",
                    "saved_at": datetime.now().isoformat(),
                }

            learning_service = get_device_learning_service()

            if not filename:
                raise ValueError("No filename provided in file_info")

            if not devices:
                raise ValueError("No devices found in file_info")

            df = None
            max_attempts = 3
            for attempt in range(max_attempts):
                try:
                    logger.info(
                        f"🔄 Attempt {attempt + 1}/{max_attempts} to load file: {filename}"
                    )
                    _uploaded_data_store.wait_for_pending_saves()
                    available_files = _uploaded_data_store.get_filenames()
                    logger.info(f"📁 Available files: {available_files}")
                    if filename not in available_files:
                        raise ValueError(
                            f"File '{filename}' not found in upload store. Available: {available_files}"
                        )
                    df = _uploaded_data_store.load_dataframe(filename)
                    if df is None:
                        raise ValueError(
                            f"Failed to load DataFrame for '{filename}' - returned None"
                        )
                    if df.empty:
                        raise ValueError(f"DataFrame for '{filename}' is empty")
                    logger.info(
                        f"✅ Successfully loaded file: {filename} ({len(df)} rows, {len(df.columns)} columns)"
                    )
                    break
                except Exception as load_error:
                    logger.warning(f"⚠️ Attempt {attempt + 1} failed: {load_error}")
                    if attempt == max_attempts - 1:
                        logger.error(
                            f"❌ All {max_attempts} attempts failed to load '{filename}'"
                        )
                        storage_dir = _uploaded_data_store.storage_dir
                        logger.error(f"📁 Storage directory: {storage_dir}")
                        logger.error(f"📁 Storage directory exists: {storage_dir.exists()}")
                        if storage_dir.exists():
                            disk_files = list(storage_dir.glob("*.parquet"))
                            logger.error(
                                f"📁 Disk files: {[f.name for f in disk_files]}"
                            )
                        raise ValueError(
                            f"Cannot load uploaded file after {max_attempts} attempts: {load_error}"
                        )
                    time.sleep(0.5)

            if df is None:
                raise ValueError(f"Data for '{filename}' could not be loaded")
            learning_service.save_user_device_mappings(df, filename, user_mappings)

            from services.ai_mapping_store import ai_mapping_store

            ai_mapping_store.update(user_mappings)

            logger.info(
                f"\u2705 Saved {len(user_mappings)} confirmed device mappings to database"
            )

            success_alert = dbc.Toast(
                "✅ Device mappings saved to database!",
                header="Confirmed & Saved",
                is_open=True,
                dismissable=True,
                duration=3000,
            )

            return success_alert, False, False

        except Exception as e:
            logger.error(f"❌ Error saving device mappings: {e}")

            error_msg = str(e)
            if "not found in upload store" in error_msg:
                error_msg += "\n\nTry refreshing the page and uploading the file again."
            elif "empty" in error_msg.lower():
                error_msg += "\n\nThe uploaded file appears to be empty."
            elif "load" in error_msg.lower():
                error_msg += "\n\nThere was an issue accessing the uploaded file."

            error_alert = dbc.Toast(
                f"❌ Error saving mappings: {error_msg}",
                header="Error",
                is_open=True,
                dismissable=True,
                duration=8000,
            )
            return error_alert, no_update, no_update

    def save_verified_column_mappings(
        self, confirm_clicks, values, ids, file_info
    ) -> Any:
        """Persist verified column mappings using learning service."""

        if not confirm_clicks or not file_info:
            return no_update
        # DEBUG: Log what we're saving
        logger.info(f"🔍 DEBUG save_verified_column_mappings called:")
        logger.info(f"🔍 DEBUG - confirm_clicks: {confirm_clicks}")
        logger.info(f"🔍 DEBUG - values: {values}")
        logger.info(f"🔍 DEBUG - ids: {ids}")
        logger.info(
            f"🔍 DEBUG - file_info filename: {file_info.get('filename', 'N/A')}"
        )

        try:
            filename = file_info.get("filename", "")
            column_mappings = {}
            for comp_id, val in zip(ids, values):
                field = comp_id.get("field") if isinstance(comp_id, dict) else None
                if field and val and val != "skip":
                    column_mappings[field] = val

            save_verified_mappings(filename, column_mappings, file_info)

            try:
                from services.consolidated_learning_service import get_learning_service

                df = _uploaded_data_store.load_dataframe(filename)
                if df is not None:
                    get_learning_service().save_complete_mapping(
                        df, filename, {}, column_mappings
                    )
            except Exception as e:
                logger.debug(f"Learning service save failed: {e}")

            return dbc.Toast(
                "✅ Column mappings saved!",
                header="Saved",
                is_open=True,
                dismissable=True,
                duration=3000,
            )

        except Exception as e:
            logger.info(f"❌ Error saving column mappings: {e}")
            return dbc.Toast(
                f"❌ Error saving mappings: {e}",
                header="Error",
                is_open=True,
                dismissable=True,
                duration=5000,
            )




# ------------------------------------------------------------
# Callback manager for the upload page
# ------------------------------------------------------------


def register_callbacks(
    manager: "TrulyUnifiedCallbacks",
    controller: UnifiedAnalyticsController | None = None,
) -> None:
    """Instantiate :class:`Callbacks` and register its methods."""

    cb = Callbacks()
    callback_defs = [
        (
            cb.highlight_upload_area,
            Output("upload-data", "className"),
            Input("upload-more-btn", "n_clicks"),
            None,
            "highlight_upload_area",
            {"prevent_initial_call": True},
        ),
        (
            cb.schedule_upload_task,
            Output("upload-task-id", "data", allow_duplicate=True),
            Input("upload-data", "contents"),
            State("upload-data", "filename"),
            "schedule_upload_task",
            {"prevent_initial_call": True, "allow_duplicate": True},
        ),
        (
            cb.reset_upload_progress,
            [
                Output("upload-progress", "value", allow_duplicate=True),
                Output("upload-progress", "label", allow_duplicate=True),
<<<<<<< HEAD
                Output("upload-progress-interval", "disabled", allow_duplicate=True),
=======
                Output("upload-task-id", "data", allow_duplicate=True),
>>>>>>> 35b8dbd6
            ],
            Input("upload-data", "contents"),
            None,
            "reset_upload_progress",
            {"prevent_initial_call": True, "allow_duplicate": True},
        ),
        (
            cb.restore_upload_state,
            [
                Output("upload-results", "children", allow_duplicate=True),
                Output("file-preview", "children", allow_duplicate=True),
                Output("file-info-store", "data", allow_duplicate=True),
                Output("upload-nav", "children", allow_duplicate=True),
                Output("current-file-info-store", "data", allow_duplicate=True),
                Output("column-verification-modal", "is_open", allow_duplicate=True),
                Output("device-verification-modal", "is_open", allow_duplicate=True),
            ],
            Input("url", "pathname"),
            None,
            "restore_upload_state",
            {"prevent_initial_call": "initial_duplicate", "allow_duplicate": True},
        ),
        (
            cb.update_progress_bar,
            [
                Output("upload-progress", "value", allow_duplicate=True),
                Output("upload-progress", "label", allow_duplicate=True),
            ],
            Input("upload-progress-interval", "n_intervals"),
            State("upload-task-id", "data"),
            "update_progress_bar",
            {"prevent_initial_call": True, "allow_duplicate": True},
        ),
        (
            cb.finalize_upload_results,
            [
                Output("upload-results", "children", allow_duplicate=True),
                Output("file-preview", "children", allow_duplicate=True),
                Output("file-info-store", "data", allow_duplicate=True),
                Output("upload-nav", "children", allow_duplicate=True),
                Output("current-file-info-store", "data", allow_duplicate=True),
                Output("column-verification-modal", "is_open", allow_duplicate=True),
                Output("device-verification-modal", "is_open", allow_duplicate=True),
<<<<<<< HEAD
                Output("upload-progress-interval", "disabled", allow_duplicate=True),
=======
                Output("upload-progress", "value", allow_duplicate=True),
                Output("upload-progress", "label", allow_duplicate=True),
                Output("upload-task-id", "data", allow_duplicate=True),
>>>>>>> 35b8dbd6
            ],
            Input("progress-done-trigger", "n_clicks"),
            State("upload-task-id", "data"),
            "finalize_upload_results",
            {"prevent_initial_call": True, "allow_duplicate": True},
        ),
        (
            cb.handle_modal_dialogs,
            [
                Output("toast-container", "children", allow_duplicate=True),
                Output("column-verification-modal", "is_open", allow_duplicate=True),
                Output("device-verification-modal", "is_open", allow_duplicate=True),
            ],
            [
                Input("verify-columns-btn-simple", "n_clicks"),
                Input("classify-devices-btn", "n_clicks"),
                Input("column-verify-confirm", "n_clicks"),
                Input("column-verify-cancel", "n_clicks"),
                Input("device-verify-cancel", "n_clicks"),
            ],
            None,
            "handle_modal_dialogs",
            {"prevent_initial_call": True, "allow_duplicate": True},
        ),
        (
            cb.apply_ai_suggestions,
            [Output({"type": "column-mapping", "index": ALL}, "value")],
            [Input("column-verify-ai-auto", "n_clicks")],
            [State("current-file-info-store", "data")],
            "apply_ai_suggestions",
            {"prevent_initial_call": True},
        ),
        (
            cb.populate_device_modal_with_learning,
            [
                Output("device-modal-body", "children"),
                Output("current-file-info-store", "data", allow_duplicate=True),
            ],
            Input("device-verification-modal", "is_open"),
            State("current-file-info-store", "data"),
            "populate_device_modal_with_learning",
            {"prevent_initial_call": True, "allow_duplicate": True},
        ),
        (
            cb.populate_modal_content,
            Output("modal-body", "children"),
            [
                Input("column-verification-modal", "is_open"),
                Input("current-file-info-store", "data"),
            ],
            None,
            "populate_modal_content",
            {"prevent_initial_call": True},
        ),
        (
            cb.save_confirmed_device_mappings,
            [
                Output("toast-container", "children", allow_duplicate=True),
                Output("column-verification-modal", "is_open", allow_duplicate=True),
                Output("device-verification-modal", "is_open", allow_duplicate=True),
            ],
            [Input("device-verify-confirm", "n_clicks")],
            [
                State({"type": "device-floor", "index": ALL}, "value"),
                State({"type": "device-security", "index": ALL}, "value"),
                State({"type": "device-access", "index": ALL}, "value"),
                State({"type": "device-special", "index": ALL}, "value"),
                State("current-file-info-store", "data"),
            ],
            "save_confirmed_device_mappings",
            {"prevent_initial_call": True},
        ),
        (
            cb.save_verified_column_mappings,
            Output("toast-container", "children", allow_duplicate=True),
            [Input("column-verify-confirm", "n_clicks")],
            [
                State({"type": "standard-field-mapping", "field": ALL}, "value"),
                State({"type": "standard-field-mapping", "field": ALL}, "id"),
                State("current-file-info-store", "data"),
            ],
            "save_verified_column_mappings",
            {"prevent_initial_call": True, "allow_duplicate": True},
        ),
    ]

    for func, outputs, inputs, states, cid, extra in callback_defs:
        manager.unified_callback(
            outputs,
            inputs,
            states,
            callback_id=cid,
            component_name="file_upload",
            **extra,
        )(profile_callback(cid)(func))

    manager.app.clientside_callback(
        "function(tid){if(window.startUploadProgress){window.startUploadProgress(tid);} return '';}",
        Output("sse-trigger", "children"),
        Input("upload-task-id", "data"),
    )

    if controller is not None:
        controller.register_callback(
            "on_analysis_error",
            lambda aid, err: logger.error("File upload error: %s", err),
        )


# Export functions for integration with other modules
__all__ = [
    "layout",
    "Callbacks",
    "get_uploaded_data",
    "get_uploaded_filenames",
    "clear_uploaded_data",
    "get_file_info",
    "check_upload_system_health",
    "save_ai_training_data",
    "register_callbacks",
]

logger.info(f"\U0001f50d FILE_UPLOAD.PY LOADED - Callbacks should be registered")<|MERGE_RESOLUTION|>--- conflicted
+++ resolved
@@ -327,28 +327,11 @@
 
     def schedule_upload_task(
         self, contents_list: List[str] | str, filenames_list: List[str] | str
-<<<<<<< HEAD
     ) -> str:
         """Schedule background processing of uploaded files."""
         if not contents_list:
             return ""
-=======
-    ) -> Tuple[Any, Any, Any, Any, Any, Any, Any, int, str, str]:
-        """Kick off background upload processing and enable progress polling."""
-        if not contents_list:
-            return (
-                no_update,
-                no_update,
-                no_update,
-                no_update,
-                no_update,
-                no_update,
-                no_update,
-                0,
-                "0%",
-                "",
-            )
->>>>>>> 35b8dbd6
+
 
         if not isinstance(contents_list, list):
             contents_list = [contents_list]
@@ -360,7 +343,6 @@
         )
         return create_task(async_coro)
 
-<<<<<<< HEAD
     def reset_upload_progress(
         self, contents_list: List[str] | str
     ) -> Tuple[int, str, bool]:
@@ -371,25 +353,7 @@
 
     def update_progress_bar(self, _n: int, task_id: str) -> Tuple[int, str]:
         """Update the progress bar based on current task status."""
-=======
-        return (
-            no_update,
-            no_update,
-            no_update,
-            no_update,
-            no_update,
-            no_update,
-            no_update,
-            0,
-            "0%",
-            task_id,
-        )
-
-    def check_upload_progress(
-        self, _n: int, task_id: str
-    ) -> Tuple[Any, Any, Any, Any, Any, Any, Any, int, str, str]:
-        """Poll background processing status and emit results when ready."""
->>>>>>> 35b8dbd6
+
         status = get_status(task_id)
         progress = int(status.get("progress", 0))
         return progress, f"{progress}%"
@@ -413,11 +377,8 @@
                     no_update,
                     no_update,
                 )
-<<<<<<< HEAD
             return (*result, True)
-=======
-            return (*result, 100, "100%", task_id)
->>>>>>> 35b8dbd6
+
 
         return (
             no_update,
@@ -427,13 +388,8 @@
             no_update,
             no_update,
             no_update,
-<<<<<<< HEAD
             no_update,
-=======
-            progress,
-            f"{progress}%",
-            task_id,
->>>>>>> 35b8dbd6
+
         )
 
 
@@ -1238,11 +1194,8 @@
             [
                 Output("upload-progress", "value", allow_duplicate=True),
                 Output("upload-progress", "label", allow_duplicate=True),
-<<<<<<< HEAD
                 Output("upload-progress-interval", "disabled", allow_duplicate=True),
-=======
-                Output("upload-task-id", "data", allow_duplicate=True),
->>>>>>> 35b8dbd6
+
             ],
             Input("upload-data", "contents"),
             None,
@@ -1286,13 +1239,8 @@
                 Output("current-file-info-store", "data", allow_duplicate=True),
                 Output("column-verification-modal", "is_open", allow_duplicate=True),
                 Output("device-verification-modal", "is_open", allow_duplicate=True),
-<<<<<<< HEAD
                 Output("upload-progress-interval", "disabled", allow_duplicate=True),
-=======
-                Output("upload-progress", "value", allow_duplicate=True),
-                Output("upload-progress", "label", allow_duplicate=True),
-                Output("upload-task-id", "data", allow_duplicate=True),
->>>>>>> 35b8dbd6
+
             ],
             Input("progress-done-trigger", "n_clicks"),
             State("upload-task-id", "data"),
