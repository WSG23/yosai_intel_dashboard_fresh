#!/usr/bin/env python3
"""
File upload page - Full functionality with flash timing fix
"""
from __future__ import annotations

import base64
import json
import logging
import os
import tempfile
from typing import Any, Dict, List, Optional

import dash_bootstrap_components as dbc
import pandas as pd
from dash import (
    Input,
    Output,
    State,
    dcc,
    html,
    no_update,
)
from dash import register_page as dash_register_page
from dash.exceptions import PreventUpdate

from components.ui_component import UIComponent
from config.dynamic_config import dynamic_config
from services.upload_data_service import clear_uploaded_data as _svc_clear_uploaded_data

logger = logging.getLogger(__name__)

# On-disk store for uploaded files
from utils.upload_store import uploaded_data_store as _uploaded_data_store


class UploadPage(UIComponent):
    """Upload page component with flash fix."""

    def layout(self) -> dbc.Container:
        """Full upload layout with pre-mount stability."""

        # Pre-initialize all components to prevent flash
        upload_area = dcc.Upload(
            id="drag-drop-upload",
<<<<<<< HEAD
            className="drag-drop-upload upload-area",
            children=html.Div([
                html.I(
                    className="fas fa-cloud-upload-alt fa-3x mb-3",
                    **{"aria-hidden": "true"},
                ),
                html.H5("Drag & Drop Files Here"),
                html.P("or click to select files", className="text-muted"),
                html.P("Supports CSV, Excel, and JSON files", className="small text-muted"),
            ]),
            multiple=True,
        )

        return dbc.Container([
            # Header - Pre-rendered stable
            dbc.Row([
                dbc.Col([
                    html.H2("📁 File Upload", className="mb-3"),
                    html.P(
                        "Drag and drop files or click to browse. Supports CSV, Excel, and JSON files.",
                        className="text-muted mb-4",
                    ),
                ])
            ]),
            
            # Upload area - Pre-rendered
            dbc.Row([
                dbc.Col(upload_area, lg=8, md=10, sm=12, className="mx-auto")
            ]),
            
            # Progress area - Pre-rendered but hidden
            dbc.Row([
                dbc.Col([
                    dbc.Progress(
                        id="upload-progress",
                        value=0,
                        striped=True,
                        animated=False,
                        style={"display": "none"},
                    ),
                    html.Div(id="upload-status", style={"marginTop": "10px"}),
                ], lg=8, md=10, sm=12, className="mx-auto")
            ]),
            
            # Preview area - Pre-rendered empty
            dbc.Row([
                dbc.Col([
                    html.Div(
                        id="preview-area",
                        style={"opacity": "1", "visibility": "visible", "minHeight": "50px"}
                    )
                ], lg=10, md=12, sm=12, className="mx-auto")
            ]),
            
            # Navigation area - Pre-rendered empty  
            dbc.Row([
                dbc.Col([
                    html.Div(
                        id="upload-navigation",
                        style={"opacity": "1", "visibility": "visible", "minHeight": "30px"}
                    )
                ], lg=8, md=10, sm=12, className="mx-auto")
            ], className="mt-4"),
            
            # Data stores - Pre-initialized
            dcc.Store(id="uploaded-files-store", data={}),
            dcc.Store(id="upload-session-store", data={}),
            
        ], fluid=True, className="py-4", style={"opacity": "1", "visibility": "visible"})
=======
            children=html.Div(
                [
                    html.I(
                        className="fas fa-cloud-upload-alt fa-3x mb-3",
                        **{"aria-hidden": "true"},
                    ),
                    html.H5("Drag & Drop Files Here"),
                    html.P("or click to select files", className="text-muted"),
                    html.P(
                        "Supports CSV, Excel, and JSON files",
                        className="small text-muted",
                    ),
                ]
            ),

            style={
                "width": "100%",
                "height": "200px",
                "lineHeight": "60px",
                "borderWidth": "2px",
                "borderStyle": "dashed",
                "borderRadius": "5px",
                "textAlign": "center",
                "cursor": "pointer",
                "display": "flex",
                "flexDirection": "column",
                "justifyContent": "center",
                "alignItems": "center",
                "opacity": "1",
                "visibility": "visible",
            },
            className="m-2",
            multiple=True,
        )

        return dbc.Container(
            [
                # Header - Pre-rendered stable
                dbc.Row(
                    [
                        dbc.Col(
                            [
                                html.H2("📁 File Upload", className="mb-3"),
                                html.P(
                                    "Drag and drop files or click to browse. Supports CSV, Excel, and JSON files.",
                                    className="text-muted mb-4",
                                ),
                            ]
                        )
                    ]
                ),
                # Upload area - Pre-rendered
                dbc.Row(
                    [
                        dbc.Col(
                            [
                                html.Label(
                                    "Upload data files",
                                    htmlFor="drag-drop-upload",
                                    className="visually-hidden",
                                ),
                                upload_area,
                            ],
                            lg=8,
                            md=10,
                            sm=12,
                            className="mx-auto",
                        )
                    ]
                ),
                # Progress area - Pre-rendered but hidden
                dbc.Row(
                    [
                        dbc.Col(
                            [
                                dbc.Progress(
                                    id="upload-progress",
                                    value=0,
                                    striped=True,
                                    animated=False,
                                    style={"display": "none"},
                                ),
                                html.Div(id="upload-status", className="mt-2"),

                            ],
                            lg=8,
                            md=10,
                            sm=12,
                            className="mx-auto",
                        )
                    ]
                ),
                # Preview area - Pre-rendered empty
                dbc.Row(
                    [
                        dbc.Col(
                            [
                                html.Div(
                                    id="preview-area",
                                    style={
                                        "opacity": "1",
                                        "visibility": "visible",
                                        "minHeight": "50px",
                                    },
                                )
                            ],
                            lg=10,
                            md=12,
                            sm=12,
                            className="mx-auto",
                        )
                    ]
                ),
                # Navigation area - Pre-rendered empty
                dbc.Row(
                    [
                        dbc.Col(
                            [
                                html.Div(
                                    id="upload-navigation",
                                    style={
                                        "opacity": "1",
                                        "visibility": "visible",
                                        "minHeight": "30px",
                                    },
                                )
                            ],
                            lg=8,
                            md=10,
                            sm=12,
                            className="mx-auto",
                        )
                    ],
                    className="mt-4",
                ),
                # Data stores - Pre-initialized
                dcc.Store(id="uploaded-files-store", data={}),
                dcc.Store(id="upload-session-store", data={}),
            ],
            fluid=True,
            className="py-4",
            style={"opacity": "1", "visibility": "visible"},
        )
>>>>>>> 0e7ba976

    def register_callbacks(self, manager, controller=None):
        """Register upload callbacks with timing fixes."""
        try:

            @manager.unified_callback(
                [
                    Output("upload-status", "children"),
                    Output("upload-progress", "value"),
                    Output("upload-progress", "style"),
                    Output("uploaded-files-store", "data"),
                    Output("preview-area", "children"),
                ],
                Input("drag-drop-upload", "contents"),
                [
                    State("drag-drop-upload", "filename"),
                    State("uploaded-files-store", "data"),
                ],
                callback_id="file_upload_process",
                component_name="file_upload",
                prevent_initial_call=True,
            )
            def process_upload(contents, filenames, existing_files):
                if not contents:
                    return no_update, no_update, no_update, no_update, no_update

                try:
                    # Simple success response
                    status = dbc.Alert("Files uploaded successfully!", color="success")
                    progress_style = {"display": "block"}
                    updated_files = existing_files or {}

                    # Simple preview
                    preview = html.Div(
                        [
                            html.H6("Uploaded Files:"),
                            html.Ul([html.Li(f) for f in (filenames or [])]),
                        ]
                    )

                    return status, 100, progress_style, updated_files, preview

                except Exception as e:
                    error_status = dbc.Alert(f"Upload failed: {str(e)}", color="danger")

                    return error_status, 0, {"display": "none"}, no_update, no_update

            logger.info("✅ File upload callbacks registered successfully")

        except Exception as e:
            logger.error(f"❌ Failed to register file upload callbacks: {e}")


_upload_component = UploadPage()


def load_page(**kwargs):
    return UploadPage(**kwargs)


def register_page():
    try:
        import dash

        if hasattr(dash, "_current_app") and dash._current_app is not None:
            dash.register_page(__name__, path="/upload", name="Upload")
        else:
            from dash import register_page as dash_register_page

            dash_register_page(__name__, path="/upload", name="Upload")
    except Exception as e:
        logger.warning(f"Failed to register page {__name__}: {e}")


def register_page_with_app(app):
    try:
        import dash

        old_app = getattr(dash, "_current_app", None)
        dash._current_app = app
        dash.register_page(__name__, path="/upload", name="Upload")
        if old_app is not None:
            dash._current_app = old_app
        else:
            delattr(dash, "_current_app")
    except Exception as e:
        logger.warning(f"Failed to register page {__name__} with app: {e}")


def layout():
    return _upload_component.layout()


def register_callbacks(manager):
    _upload_component.register_callbacks(manager)


__all__ = ["UploadPage", "load_page", "layout", "register_page"]<|MERGE_RESOLUTION|>--- conflicted
+++ resolved
@@ -43,7 +43,6 @@
         # Pre-initialize all components to prevent flash
         upload_area = dcc.Upload(
             id="drag-drop-upload",
-<<<<<<< HEAD
             className="drag-drop-upload upload-area",
             children=html.Div([
                 html.I(
@@ -113,151 +112,7 @@
             dcc.Store(id="upload-session-store", data={}),
             
         ], fluid=True, className="py-4", style={"opacity": "1", "visibility": "visible"})
-=======
-            children=html.Div(
-                [
-                    html.I(
-                        className="fas fa-cloud-upload-alt fa-3x mb-3",
-                        **{"aria-hidden": "true"},
-                    ),
-                    html.H5("Drag & Drop Files Here"),
-                    html.P("or click to select files", className="text-muted"),
-                    html.P(
-                        "Supports CSV, Excel, and JSON files",
-                        className="small text-muted",
-                    ),
-                ]
-            ),
-
-            style={
-                "width": "100%",
-                "height": "200px",
-                "lineHeight": "60px",
-                "borderWidth": "2px",
-                "borderStyle": "dashed",
-                "borderRadius": "5px",
-                "textAlign": "center",
-                "cursor": "pointer",
-                "display": "flex",
-                "flexDirection": "column",
-                "justifyContent": "center",
-                "alignItems": "center",
-                "opacity": "1",
-                "visibility": "visible",
-            },
-            className="m-2",
-            multiple=True,
-        )
-
-        return dbc.Container(
-            [
-                # Header - Pre-rendered stable
-                dbc.Row(
-                    [
-                        dbc.Col(
-                            [
-                                html.H2("📁 File Upload", className="mb-3"),
-                                html.P(
-                                    "Drag and drop files or click to browse. Supports CSV, Excel, and JSON files.",
-                                    className="text-muted mb-4",
-                                ),
-                            ]
-                        )
-                    ]
-                ),
-                # Upload area - Pre-rendered
-                dbc.Row(
-                    [
-                        dbc.Col(
-                            [
-                                html.Label(
-                                    "Upload data files",
-                                    htmlFor="drag-drop-upload",
-                                    className="visually-hidden",
-                                ),
-                                upload_area,
-                            ],
-                            lg=8,
-                            md=10,
-                            sm=12,
-                            className="mx-auto",
-                        )
-                    ]
-                ),
-                # Progress area - Pre-rendered but hidden
-                dbc.Row(
-                    [
-                        dbc.Col(
-                            [
-                                dbc.Progress(
-                                    id="upload-progress",
-                                    value=0,
-                                    striped=True,
-                                    animated=False,
-                                    style={"display": "none"},
-                                ),
-                                html.Div(id="upload-status", className="mt-2"),
-
-                            ],
-                            lg=8,
-                            md=10,
-                            sm=12,
-                            className="mx-auto",
-                        )
-                    ]
-                ),
-                # Preview area - Pre-rendered empty
-                dbc.Row(
-                    [
-                        dbc.Col(
-                            [
-                                html.Div(
-                                    id="preview-area",
-                                    style={
-                                        "opacity": "1",
-                                        "visibility": "visible",
-                                        "minHeight": "50px",
-                                    },
-                                )
-                            ],
-                            lg=10,
-                            md=12,
-                            sm=12,
-                            className="mx-auto",
-                        )
-                    ]
-                ),
-                # Navigation area - Pre-rendered empty
-                dbc.Row(
-                    [
-                        dbc.Col(
-                            [
-                                html.Div(
-                                    id="upload-navigation",
-                                    style={
-                                        "opacity": "1",
-                                        "visibility": "visible",
-                                        "minHeight": "30px",
-                                    },
-                                )
-                            ],
-                            lg=8,
-                            md=10,
-                            sm=12,
-                            className="mx-auto",
-                        )
-                    ],
-                    className="mt-4",
-                ),
-                # Data stores - Pre-initialized
-                dcc.Store(id="uploaded-files-store", data={}),
-                dcc.Store(id="upload-session-store", data={}),
-            ],
-            fluid=True,
-            className="py-4",
-            style={"opacity": "1", "visibility": "visible"},
-        )
->>>>>>> 0e7ba976
+
 
     def register_callbacks(self, manager, controller=None):
         """Register upload callbacks with timing fixes."""
