#!/usr/bin/env python3
"""
Complete File Upload Page - Missing piece for consolidation
Integrates with analytics system
"""

import logging
import time
from datetime import datetime
from typing import TYPE_CHECKING, Any, Dict, List, Tuple
from dataclasses import dataclass

import pandas as pd
try:
    from dash import dcc, html, no_update
except Exception:  # pragma: no cover - optional Dash dependency
    from types import SimpleNamespace

    dcc = SimpleNamespace()
    html = SimpleNamespace()
    no_update = None

if TYPE_CHECKING:
    from core.truly_unified_callbacks import TrulyUnifiedCallbacks

from analytics.controllers import UnifiedAnalyticsController
from config.config import get_analytics_config
from core.callback_registry import debounce
from core.dash_profile import profile_callback


def _get_max_display_rows() -> int:
    return get_analytics_config().max_display_rows or 10000


import dash_bootstrap_components as dbc
try:
    from dash.dependencies import ALL, Input, Output, State
except Exception:  # pragma: no cover - optional Dash dependency
    ALL = Input = Output = State = None

from components.column_verification import save_verified_mappings

from components.upload import ClientSideValidator as ErrorDisplayValidator
try:
    from components.upload.drag_drop_upload_area import DragDropUploadArea
except Exception:  # pragma: no cover - optional UI component
    DragDropUploadArea = lambda *a, **k: None
from config.dynamic_config import dynamic_config
try:
    from core.callback_controller import CallbackEvent
    from core.callback_manager import CallbackManager
except Exception:  # pragma: no cover - optional dependency for tests
    CallbackEvent = type(
        "CallbackEvent",
        (),
        {
            "FILE_UPLOAD_START": "FILE_UPLOAD_START",
            "FILE_UPLOAD_ERROR": "FILE_UPLOAD_ERROR",
        },
    )

    class CallbackManager:  # type: ignore
        def trigger(self, *_a, **_kw):
            pass
from services.device_learning_service import get_device_learning_service
from services.task_queue import clear_task, create_task, get_status
try:
    from services.upload import (
        AISuggestionService,
        ChunkedUploadManager,
        ModalService,
        UploadProcessingService,
        get_trigger_id,
        save_ai_training_data,
    )
except Exception:  # pragma: no cover - optional dependency for tests
    AISuggestionService = type("AISuggestionService", (), {})
    ModalService = type("ModalService", (), {})

    class UploadProcessingService:  # type: ignore
        async_processor = None

        def __init__(self, *_a, **_kw):
            pass

        async def process_files(self, *_a, **_kw):
            return ([], [], {}, [], {}, None, None)

    class ChunkedUploadManager:  # type: ignore
        def start_file(self, *_a, **_kw):
            pass

        def finish_file(self, *_a, **_kw):
            pass

        def get_progress(self, *_a, **_kw):
            return 0

    def get_trigger_id():
        return "trig"

    def save_ai_training_data(*_a, **_kw):
        pass
try:
    from services.upload.unified_controller import UnifiedUploadController
except Exception:  # pragma: no cover - optional dependency for tests
    UnifiedUploadController = None

try:
    from services.upload.upload_queue_manager import UploadQueueManager
except Exception:  # pragma: no cover - optional dependency for tests
    class UploadQueueManager:  # type: ignore
        files: list[str] = []

        def add_file(self, *_a, **_kw):
            pass

        def mark_complete(self, *_a, **_kw):
            pass
from services.upload.validators import ClientSideValidator
from services.upload_data_service import (
    clear_uploaded_data as service_clear_uploaded_data,
)
from services.upload_data_service import get_file_info as service_get_file_info
from services.upload_data_service import get_uploaded_data as service_get_uploaded_data
from services.upload_data_service import (
    get_uploaded_filenames as service_get_uploaded_filenames,
)
from utils.upload_store import uploaded_data_store as _uploaded_data_store

logger = logging.getLogger(__name__)


@dataclass
class UploadDependencies:
    """Container for upload related service objects."""

    processing: UploadProcessingService
    preview_processor: Any
    ai: AISuggestionService
    modal: ModalService
    error_display: ErrorDisplayValidator
    client_validator: ClientSideValidator
    chunked: ChunkedUploadManager
    queue: UploadQueueManager


def build_dependencies(store=_uploaded_data_store) -> UploadDependencies:
    """Create default :class:`UploadDependencies`."""

    processing = UploadProcessingService(store)
    return UploadDependencies(
        processing=processing,
        preview_processor=processing.async_processor,
        ai=AISuggestionService(),
        modal=ModalService(),
        error_display=ErrorDisplayValidator(),
        client_validator=ClientSideValidator(
            max_size=dynamic_config.get_max_upload_size_bytes()
        ),
        chunked=ChunkedUploadManager(),
        queue=UploadQueueManager(),
    )


def layout():
    """File upload page layout with persistent storage"""
    return dbc.Container(
        [
            # Removed redundant page header
            # Upload area
            dbc.Row(
                [
                    dbc.Col(
                        [
                            dbc.Card(
                                [
                                    dbc.CardHeader(
                                        [html.H5("Upload Data Files", className="mb-0")]
                                    ),
                                    dbc.CardBody([DragDropUploadArea()]),
                                ]
                            )
                        ]
                    )
                ]
            ),
            # Upload results area
            dbc.Row([dbc.Col([html.Div(id="upload-results")])], className="mb-4"),
            dbc.Row(
                [
                    dbc.Col(
                        [
                            dbc.Progress(
                                id="upload-progress",
                                value=0,
                                label="0%",
                                striped=True,
                                animated=True,
                            ),
                            html.Ul(
                                id="file-progress-list", className="list-unstyled mt-2"
                            ),
                        ]
                    )
                ],
                className="mb-3",
            ),
            # Hidden button triggered by SSE when upload completes
            dbc.Button("", id="progress-done-trigger", className="hidden"),
            html.Div(id="sse-trigger", style={"display": "none"}),
            # Data preview area
            dbc.Row([dbc.Col([html.Div(id="file-preview")])]),
            # Navigation to analytics
            dbc.Row([dbc.Col([html.Div(id="upload-nav")])]),
            # Container for toast notifications
            html.Div(id="toast-container"),
            # CRITICAL: Hidden placeholder buttons (using `.hidden` utility) to prevent callback errors
            html.Div(
                [
                    dbc.Button("", id="verify-columns-btn-simple", className="hidden"),
                    dbc.Button("", id="classify-devices-btn", className="hidden"),
                ],
                className="hidden",
            ),
            # Store for uploaded data info
            dcc.Store(id="file-info-store", data={}),
            dcc.Store(id="current-file-info-store"),
            dcc.Store(id="current-session-id", data="session_123"),
            dcc.Store(id="upload-task-id"),
            dcc.Store(id="client-validation-store", data=[]),
            dbc.Modal(
                [
                    dbc.ModalHeader(dbc.ModalTitle("Column Mapping")),
                    dbc.ModalBody("Configure column mappings here", id="modal-body"),
                    dbc.ModalFooter(
                        [
                            dbc.Button(
                                "Cancel", id="column-verify-cancel", color="secondary"
                            ),
                            dbc.Button(
                                "Confirm", id="column-verify-confirm", color="success"
                            ),
                        ]
                    ),
                ],
                id="column-verification-modal",
                is_open=False,
                size="xl",
            ),
            dbc.Modal(
                [
                    dbc.ModalHeader(dbc.ModalTitle("Device Classification")),
                    dbc.ModalBody("", id="device-modal-body"),
                    dbc.ModalFooter(
                        [
                            dbc.Button(
                                "Cancel", id="device-verify-cancel", color="secondary"
                            ),
                            dbc.Button(
                                "Confirm", id="device-verify-confirm", color="success"
                            ),
                        ]
                    ),
                ],
                id="device-verification-modal",
                is_open=False,
                size="xl",
            ),
        ],
        fluid=True,
    )


def get_uploaded_data() -> Dict[str, pd.DataFrame]:
    """Get all uploaded data (for use by analytics)."""
    return service_get_uploaded_data()


def get_uploaded_filenames() -> List[str]:
    """Get list of uploaded filenames."""
    return service_get_uploaded_filenames()


def clear_uploaded_data():
    """Clear all uploaded data."""
    service_clear_uploaded_data()


def get_file_info() -> Dict[str, Dict[str, Any]]:
    """Get information about uploaded files."""
    return service_get_file_info()


def check_upload_system_health() -> Dict[str, Any]:
    """Monitor upload system health."""
    issues = []
    storage_dir = _uploaded_data_store.storage_dir

    if not storage_dir.exists():
        issues.append(f"Storage directory missing: {storage_dir}")

    try:
        test_file = storage_dir / "test.tmp"
        test_file.write_text("test")
        test_file.unlink()
    except Exception as e:
        issues.append(f"Cannot write to storage directory: {e}")

    pending = len(_uploaded_data_store._save_futures)
    if pending > 10:
        issues.append(f"Too many pending saves: {pending}")

    return {"healthy": len(issues) == 0, "issues": issues}


class Callbacks:
    """Container object for upload page callbacks."""

    def __init__(self, deps: UploadDependencies | None = None):
        deps = deps or build_dependencies()
        self.processing = deps.processing
        self.preview_processor = deps.preview_processor
        self.ai = deps.ai
        self.modal = deps.modal
        self.client_validator = deps.error_display
        self.validator = deps.client_validator
        self.chunked = deps.chunked
        self.queue = deps.queue

    def highlight_upload_area(self, n_clicks):
        """Highlight upload area when 'upload more' is clicked."""
        if n_clicks:
            return "file-upload-area file-upload-area--highlight"
        return "file-upload-area"

    def display_client_validation(self, data):
        """Show validation errors generated in the browser."""
        if not data:
            return no_update
        alerts = self.client_validator.build_error_alerts(data)
        return alerts

    async def restore_upload_state(self, pathname: str):
        """Return stored upload details when revisiting the upload page."""

        if pathname != "/file-upload" or not _uploaded_data_store:
            return (
                no_update,
                no_update,
                no_update,
                no_update,
                no_update,
                no_update,
                no_update,
            )

        upload_results: List[Any] = []
        file_preview_components: List[Any] = []
        current_file_info: Dict[str, Any] = {}

        file_infos = _uploaded_data_store.get_file_info()

        for filename, info in file_infos.items():
            path = info.get("path") or str(_uploaded_data_store.get_file_path(filename))
            try:
                df_preview = await self.preview_processor.preview_from_parquet(
                    path, rows=_get_max_display_rows()
                )
            except Exception:
                df_preview = _uploaded_data_store.load_dataframe(filename).head(
                    _get_max_display_rows()
                )

            rows = info.get("rows", len(df_preview))
            cols = info.get("columns", len(df_preview.columns))

            upload_results.append(
                self.processing.build_success_alert(
                    filename,
                    rows,
                    cols,
                    prefix="Previously uploaded:",
                    processed=False,
                )
            )

            file_preview_components.append(
                self.processing.build_file_preview_component(df_preview, filename)
            )

            current_file_info = {
                "filename": filename,
                "rows": rows,
                "columns": cols,
                "path": path,
                "ai_suggestions": info.get("ai_suggestions", {}),
            }

        upload_nav = html.Div(
            [
                html.Hr(),
                html.H5("Ready to analyze?"),
                dbc.Button(
                    "🚀 Go to Analytics", href="/analytics", color="success", size="lg"
                ),
            ]
        )

        return (
            upload_results,
            file_preview_components,
            {},
            upload_nav,
            current_file_info,
            False,
            False,
        )

    def schedule_upload_task(
        self, contents_list: List[str] | str, filenames_list: List[str] | str
    ) -> str:
        """Schedule background processing of uploaded files."""

        if not contents_list:
            return ""

        if not isinstance(contents_list, list):
            contents_list = [contents_list]
        if not isinstance(filenames_list, list):
            filenames_list = [filenames_list]

        async def job(progress=None):
            return await self.processing.process_files(
                contents_list, filenames_list, task_progress=progress
            )

<<<<<<< HEAD
        task = job()
        manager = CallbackManager()
        try:
            task_id = create_task(task)
            manager.trigger(CallbackEvent.FILE_UPLOAD_START)
            return task_id
        except Exception:  # pragma: no cover - compatibility
            manager.trigger(CallbackEvent.FILE_UPLOAD_ERROR)
=======
        manager = CallbackManager()
        try:
            task_id = create_task(job)
            logger.info("Scheduled upload task %s", task_id)
            manager.trigger(
                CallbackEvent.FILE_UPLOAD_START,
                "file_upload",
                {"files": filenames_list, "task_id": task_id},
            )
            return task_id
        except Exception as exc:  # pragma: no cover - safety
            logger.error("Failed to schedule upload task: %s", exc)
            manager.trigger(
                CallbackEvent.FILE_UPLOAD_ERROR,
                "file_upload",
                {"error": str(exc)},
            )
>>>>>>> 9f61fd40
            return ""

    def reset_upload_progress(
        self, contents_list: List[str] | str
    ) -> Tuple[int, str, bool]:
        """Reset progress indicators when a new upload starts."""

        logger.debug("Resetting upload progress")
        if not contents_list:
            return 0, "0%", True
        return 0, "0%", False

    def update_progress_bar(self, _n: int, task_id: str) -> Tuple[int, str, Any]:
        """Update the progress bar and per-file indicators."""

        status = get_status(task_id)
        progress = int(status.get("progress", 0))
        logger.debug("Upload progress %s%% for %s", progress, task_id)
        file_items = [
            html.Li(
                dbc.Progress(
                    value=self.chunked.get_progress(fname),
                    label=f"{fname} {self.chunked.get_progress(fname)}%",
                    striped=True,
                    animated=True,
                    id={"type": "file-progress", "name": fname},
                )
            )
            for fname in self.queue.files
        ]
        return progress, f"{progress}%", file_items

    def finalize_upload_results(
        self, _n: int, task_id: str
    ) -> Tuple[Any, Any, Any, Any, Any, Any, Any, bool]:
        """Emit upload results once processing completes."""

        status = get_status(task_id)
        result = status.get("result")
        manager = CallbackManager()

        if status.get("done") and result is not None:
            clear_task(task_id)
            if isinstance(result, Exception):
                logger.error("Upload processing error: %s", result)
                manager.trigger(
                    CallbackEvent.FILE_UPLOAD_ERROR,
                    "file_upload",
                    {"error": str(result)},
                )
                result = (
                    [self.processing.build_failure_alert(str(result))],
                    [],
                    {},
                    [],
                    {},
                    no_update,
                    no_update,
                )
            else:
                manager.trigger(
                    CallbackEvent.FILE_UPLOAD_COMPLETE,
                    "file_upload",
                    {"task_id": task_id},
                )
            return (*result, True)

        return (
            no_update,
            no_update,
            no_update,
            no_update,
            no_update,
            no_update,
            no_update,
            no_update,
        )

    def handle_modal_dialogs(
        self,
        verify_clicks: int | None,
        classify_clicks: int | None,
        confirm_clicks: int | None,
        cancel_col_clicks: int | None,
        cancel_dev_clicks: int | None,
    ) -> Tuple[Any, Any, Any]:
        trigger_id = get_trigger_id()
        return self.modal.handle_dialogs(
            verify_clicks,
            classify_clicks,
            confirm_clicks,
            cancel_col_clicks,
            cancel_dev_clicks,
            trigger_id,
        )

    def apply_ai_suggestions(self, n_clicks, file_info):
        return self.ai.apply_ai_suggestions(n_clicks, file_info)

    def populate_device_modal_with_learning(self, is_open, file_info):
        """Populate the device modal with learned or AI-suggested data."""
        if not is_open:
            return "Modal closed", file_info

        logger.info("🔧 Populating device modal...")

        try:
            # First try to get devices from global store (saved mappings)
            from services.ai_mapping_store import ai_mapping_store

            store_devices = ai_mapping_store.all()

            if store_devices:
                logger.info(
                    f"📋 Found {len(store_devices)} saved devices - using SAVED mappings!"
                )

                # Create editable rows using saved mappings
                table_rows = []
                for i, (device_name, mapping) in enumerate(store_devices.items()):
                    floor = mapping.get("floor_number", 1)
                    security = mapping.get("security_level", 5)
                    is_entry = mapping.get("is_entry", False)
                    is_exit = mapping.get("is_exit", False)
                    is_elevator = mapping.get("is_elevator", False)
                    is_stairwell = mapping.get("is_stairwell", False)
                    is_fire_escape = mapping.get("is_fire_escape", False)
                    is_restricted = mapping.get("is_restricted", False)

                    # Create the same interactive row structure as original
                    row = html.Tr(
                        [
                            html.Td(html.Strong(device_name)),
                            html.Td(
                                [
                                    dbc.Input(
                                        id={"type": "device-floor", "index": i},
                                        type="number",
                                        value=floor,  # Pre-populate with saved value
                                        min=0,
                                        max=50,
                                        size="sm",
                                    )
                                ]
                            ),
                            html.Td(
                                [
                                    dbc.Checklist(
                                        id={"type": "device-access", "index": i},
                                        options=[
                                            {"label": "Entry", "value": "entry"},
                                            {"label": "Exit", "value": "exit"},
                                        ],
                                        value=[
                                            "entry" if is_entry else "",
                                            "exit" if is_exit else "",
                                        ],
                                        inline=True,
                                    )
                                ]
                            ),
                            html.Td(
                                [
                                    dbc.Checklist(
                                        id={"type": "device-special", "index": i},
                                        options=[
                                            {
                                                "label": "Elevator",
                                                "value": "is_elevator",
                                            },
                                            {
                                                "label": "Stairwell",
                                                "value": "is_stairwell",
                                            },
                                            {
                                                "label": "Fire Exit",
                                                "value": "is_fire_escape",
                                            },
                                            {
                                                "label": "Restricted",
                                                "value": "is_restricted",
                                            },
                                        ],
                                        value=[
                                            "is_elevator" if is_elevator else "",
                                            "is_stairwell" if is_stairwell else "",
                                            "is_fire_escape" if is_fire_escape else "",
                                            "is_restricted" if is_restricted else "",
                                        ],
                                        inline=True,
                                    )
                                ]
                            ),
                            html.Td(
                                [
                                    dbc.Input(
                                        id={"type": "device-security", "index": i},
                                        type="number",
                                        value=security,  # Pre-populate with saved value
                                        min=0,
                                        max=10,
                                        size="sm",
                                    )
                                ]
                            ),
                        ]
                    )
                    table_rows.append(row)

                # Store device list for callback
                file_info["devices"] = list(store_devices.keys())

                return (
                    html.Div(
                        [
                            dbc.Alert(
                                [
                                    html.Strong("📋 SAVED MAPPINGS LOADED! "),
                                    f"Pre-filled {len(store_devices)} devices with your confirmed settings. You can edit and re-save.",
                                ],
                                color="success",
                                className="mb-3",
                            ),
                            dbc.Table(
                                [
                                    html.Thead(
                                        [
                                            html.Tr(
                                                [
                                                    html.Th("Device Name"),
                                                    html.Th("Floor"),
                                                    html.Th("Access"),
                                                    html.Th("Special"),
                                                    html.Th("Security (0-10)"),
                                                ]
                                            )
                                        ]
                                    ),
                                    html.Tbody(table_rows),
                                ],
                                striped=True,
                                hover=True,
                            ),
                        ]
                    ),
                    file_info,
                )

            # Fallback: Generate AI analysis if no saved mappings (original logic)
            uploaded_data = get_uploaded_data()
            if not uploaded_data:
                return dbc.Alert("No uploaded data found", color="warning"), file_info

            all_devices = set()
            device_columns = [
                "door_id",
                "device_name",
                "DeviceName",
                "location",
                "door",
                "device",
            ]

            from services.ai_mapping_store import ai_mapping_store

            for filename, df in uploaded_data.items():
                logger.info(f"📄 Processing {filename} with {len(df)} rows")
                for col in df.columns:
                    col_lower = col.lower().strip()
                    if any(
                        device_col.lower() in col_lower for device_col in device_columns
                    ):
                        unique_vals = df[col].dropna().unique()
                        all_devices.update(str(val) for val in unique_vals)
                        logger.info(
                            f"   Found {len(unique_vals)} devices in column '{col}'"
                        )
                        # Pre-cache AI analyses for new devices
                        for device in unique_vals:
                            if not ai_mapping_store.get(device):
                                ai_analysis = self.ai.analyze_device_name_with_ai(
                                    device
                                )
                                ai_mapping_store.set(device, ai_analysis)
                                logger.info(
                                    f"   🚪 '{device}' → Floor: {ai_analysis.get('floor_number', 1)}, Security: {ai_analysis.get('security_level', 5)}"
                                )
                        break

            # Generate AI-populated interactive rows
            table_rows = []
            device_list = sorted(list(all_devices))
            file_info["devices"] = device_list

            cached_mappings = ai_mapping_store.all()
            for device_name in device_list:
                if device_name not in cached_mappings:
                    ai_mapping_store.set(
                        device_name, self.ai.analyze_device_name_with_ai(device_name)
                    )
            cached_mappings = ai_mapping_store.all()

            for i, device_name in enumerate(device_list):
                ai_analysis = cached_mappings.get(device_name, {})
                is_elevator_ai = ai_analysis.get("is_elevator", False)
                is_stairwell_ai = ai_analysis.get("is_stairwell", False)
                is_fire_escape_ai = ai_analysis.get("is_fire_escape", False)
                is_restricted_ai = ai_analysis.get("is_restricted", False)

                row = html.Tr(
                    [
                        html.Td(html.Strong(device_name)),
                        html.Td(
                            [
                                dbc.Input(
                                    id={"type": "device-floor", "index": i},
                                    type="number",
                                    value=ai_analysis.get("floor_number", 1),
                                    min=0,
                                    max=50,
                                    size="sm",
                                )
                            ]
                        ),
                        html.Td(
                            [
                                dbc.Checklist(
                                    id={"type": "device-access", "index": i},
                                    options=[
                                        {"label": "Entry", "value": "entry"},
                                        {"label": "Exit", "value": "exit"},
                                    ],
                                    value=[
                                        "entry" if ai_analysis.get("is_entry") else "",
                                        "exit" if ai_analysis.get("is_exit") else "",
                                    ],
                                    inline=True,
                                )
                            ]
                        ),
                        html.Td(
                            [
                                dbc.Checklist(
                                    id={"type": "device-special", "index": i},
                                    options=[
                                        {"label": "Elevator", "value": "is_elevator"},
                                        {"label": "Stairwell", "value": "is_stairwell"},
                                        {
                                            "label": "Fire Exit",
                                            "value": "is_fire_escape",
                                        },
                                        {
                                            "label": "Restricted",
                                            "value": "is_restricted",
                                        },
                                    ],
                                    value=[
                                        "is_elevator" if is_elevator_ai else "",
                                        "is_stairwell" if is_stairwell_ai else "",
                                        "is_fire_escape" if is_fire_escape_ai else "",
                                        "is_restricted" if is_restricted_ai else "",
                                    ],
                                    inline=True,
                                )
                            ]
                        ),
                        html.Td(
                            [
                                dbc.Input(
                                    id={"type": "device-security", "index": i},
                                    type="number",
                                    value=ai_analysis.get("security_level", 5),
                                    min=0,
                                    max=10,
                                    size="sm",
                                )
                            ]
                        ),
                    ]
                )
                table_rows.append(row)

            return (
                html.Div(
                    [
                        dbc.Alert(
                            [
                                html.Strong("🤖 AI Analysis: "),
                                f"Generated mappings for {len(device_list)} devices. ",
                                "Check console for detailed AI debug info.",
                            ],
                            color="info",
                            className="mb-3",
                        ),
                        dbc.Table(
                            [
                                html.Thead(
                                    [
                                        html.Tr(
                                            [
                                                html.Th("Device Name"),
                                                html.Th("Floor"),
                                                html.Th("Access"),
                                                html.Th("Special"),
                                                html.Th("Security (0-10)"),
                                            ]
                                        )
                                    ]
                                ),
                                html.Tbody(table_rows),
                            ],
                            striped=True,
                            hover=True,
                        ),
                    ]
                ),
                file_info,
            )

        except Exception as e:
            logger.error(f"❌ Error in device modal: {e}")
            return dbc.Alert(f"Error: {e}", color="danger"), file_info

    async def populate_modal_content(self, is_open, file_info):
        """Generate the column mapping modal content."""

        if not is_open or not file_info:
            return (
                "Modal closed"
                if not is_open
                else dbc.Alert("No file information available", color="warning")
            )
        try:
            filename = file_info.get("filename", "")
            df = _uploaded_data_store.load_dataframe(filename)
            if df is None:
                raise ValueError(f"No data loaded for {filename}")

            columns = list(df.columns)
            sample = df.head(5).to_dict()
            ai_suggestions = file_info.get("ai_suggestions", {})

            return create_verification_interface(columns, sample, ai_suggestions)
        except Exception as e:  # pragma: no cover - robustness
            logger.error(f"Error generating column modal: {e}")
            return dbc.Alert(f"Error: {e}", color="danger")

    def save_confirmed_device_mappings(
        self,
        confirm_clicks,
        floors,
        security,
        access,
        special,
        file_info,
    ) -> Tuple[Any, Any, Any]:
        """Persist user-confirmed device mappings for learning."""
        if not confirm_clicks or not file_info:
            return no_update, no_update, no_update
        try:
            devices = file_info.get("devices", [])
            filename = file_info.get("filename", "")

            user_mappings: Dict[str, Any] = {}
            for i, device in enumerate(devices):
                user_mappings[device] = {
                    "floor_number": floors[i] if i < len(floors) else 1,
                    "security_level": security[i] if i < len(security) else 5,
                    "is_entry": "entry" in (access[i] if i < len(access) else []),
                    "is_exit": "exit" in (access[i] if i < len(access) else []),
                    "is_restricted": "is_restricted" in (
                        special[i] if i < len(special) else []
                    ),
                    "confidence": 1.0,
                    "device_name": device,
                    "source": "user_confirmed",
                    "saved_at": datetime.now().isoformat(),
                }

            learning_service = get_device_learning_service()
            if not filename:
                raise ValueError("No filename provided in file_info")
            if not devices:
                raise ValueError("No devices found in file_info")

            _uploaded_data_store.wait_for_pending_saves()
            df = _uploaded_data_store.load_dataframe(filename)
            if df is None or df.empty:
                raise ValueError(f"Data for '{filename}' could not be loaded")

            learning_service.save_user_device_mappings(df, filename, user_mappings)
            from services.ai_mapping_store import ai_mapping_store

            ai_mapping_store.update(user_mappings)

            success_alert = dbc.Toast(
                "✅ Device mappings saved to database!",
                header="Confirmed & Saved",
                is_open=True,
                dismissable=True,
                duration=3000,
            )
            return success_alert, False, False
        except Exception as e:  # pragma: no cover - robustness
            logger.error("Error saving device mappings: %s", e)
            error_alert = dbc.Toast(
                f"❌ Error saving mappings: {e}",
                header="Error",
                is_open=True,
                dismissable=True,
                duration=8000,
            )
            return error_alert, no_update, no_update

    def save_verified_column_mappings(
        self,
        confirm_clicks,
        mapping_values,
        mapping_ids,
        file_info,
    ) -> Any:
        """Save verified column mappings and training data."""
        if not confirm_clicks or not file_info:
            return no_update
        try:
            filename = file_info.get("filename", "")
            column_mappings: Dict[str, str] = {}
            for value, ident in zip(mapping_values, mapping_ids):
                field = ident.get("field") if isinstance(ident, dict) else None
                if value and field:
                    column_mappings[field] = value

            metadata = {
                "source_type": file_info.get("data_source_type"),
                "quality": file_info.get("data_quality"),
            }

            if save_verified_mappings(filename, column_mappings, metadata):
                save_ai_training_data(filename, column_mappings, file_info)
                alert = dbc.Toast(
                    "✅ Column mappings saved!",
                    header="Confirmed & Saved",
                    is_open=True,
                    dismissable=True,
                    duration=3000,
                )
            else:
                alert = dbc.Toast(
                    "⚠️ Failed to save mappings",
                    header="Warning",
                    is_open=True,
                    dismissable=True,
                    duration=8000,
                )
            return alert
        except Exception as e:  # pragma: no cover - robustness
            logger.error("Error saving column mappings: %s", e)
            return dbc.Toast(
                f"❌ Error saving mappings: {e}",
                header="Error",
                is_open=True,
                dismissable=True,
                duration=8000,
            )


<<<<<<< HEAD
class CallbacksLegacy:
    """Legacy duplicate class (unused)."""

    def __init__(self, deps: UploadDependencies | None = None):
        deps = deps or build_dependencies()
        self.processing = deps.processing
        self.preview_processor = deps.preview_processor
        self.ai = deps.ai
        self.modal = deps.modal
        self.client_validator = deps.client_validator
        self.chunked = deps.chunked
        self.queue = deps.queue

    def highlight_upload_area(self, n_clicks):
        """Highlight upload area when 'upload more' is clicked."""
        if n_clicks:
            return "file-upload-area file-upload-area--highlight"
        return "file-upload-area"

    def display_client_validation(self, data):
        """Show validation errors generated in the browser."""
        if not data:
            return no_update
        alerts = self.client_validator.build_error_alerts(data)
        return alerts

    async def restore_upload_state(self, pathname: str):
        """Return stored upload details when revisiting the upload page."""

        if pathname != "/file-upload" or not _uploaded_data_store:
            return (
                no_update,
                no_update,
                no_update,
                no_update,
                no_update,
                no_update,
                no_update,
            )

        upload_results: List[Any] = []
        file_preview_components: List[Any] = []
        current_file_info: Dict[str, Any] = {}

        file_infos = _uploaded_data_store.get_file_info()

        for filename, info in file_infos.items():
            path = info.get("path") or str(_uploaded_data_store.get_file_path(filename))
            try:
                df_preview = await self.preview_processor.preview_from_parquet(
                    path, rows=_get_max_display_rows()
                )
            except Exception:
                df_preview = _uploaded_data_store.load_dataframe(filename).head(
                    _get_max_display_rows()
                )
            rows = info.get("rows", len(df_preview))
            cols = info.get("columns", len(df_preview.columns))

            upload_results.append(
                self.processing.build_success_alert(
                    filename,
                    rows,
                    cols,
                    prefix="Previously uploaded:",
                    processed=False,
                )
            )

            file_preview_components.append(
                self.processing.build_file_preview_component(df_preview, filename)
            )

            current_file_info = {
                "filename": filename,
                "rows": rows,
                "columns": cols,
                "path": path,
                "ai_suggestions": info.get("ai_suggestions", {}),
            }

        upload_nav = html.Div(
            [
                html.Hr(),
                html.H5("Ready to analyze?"),
                dbc.Button(
                    "🚀 Go to Analytics", href="/analytics", color="success", size="lg"
                ),
            ]
        )

        return (
            upload_results,
            file_preview_components,
            {},
            upload_nav,
            current_file_info,
            False,
            False,
        )

    async def process_uploaded_files(
        self, contents_list: List[str] | str, filenames_list: List[str] | str
    ) -> Tuple[Any, Any, Any, Any, Any, Any, Any]:
        if not contents_list:
            return (
                [],
                [],
                {},
                [],
                {},
                no_update,
                no_update,
            )

        if not isinstance(contents_list, list):
            contents_list = [contents_list]
            filenames_list = [filenames_list]

        valid_contents: list[str] = []
        valid_filenames: list[str] = []
        alerts: list[Any] = []
        for content, fname in zip(contents_list, filenames_list):
            ok, msg = self.validator.validate(fname, content)
            if not ok:
                alerts.append(self.processing.build_failure_alert(msg))
            else:
                valid_contents.append(content)
                valid_filenames.append(fname)
                self.chunked.start_file(fname)
                self.queue.add_file(fname)

        if not valid_contents:
            return alerts, [], {}, [], {}, no_update, no_update

        result = await self.processing.process_files(
            valid_contents,
            valid_filenames,
            task_progress=None,
        )

        for fname in valid_filenames:
            self.chunked.finish_file(fname)
            self.queue.mark_complete(fname)

        result = list(result)
        result[0] = alerts + result[0]
        return tuple(result)

    def schedule_upload_task(
        self, contents_list: List[str] | str, filenames_list: List[str] | str
    ) -> str:
        """Schedule background processing of uploaded files."""
        if not contents_list:
            return ""

        if not isinstance(contents_list, list):
            contents_list = [contents_list]
        if not isinstance(filenames_list, list):
            filenames_list = [filenames_list]

        async def job(progress):
            return await self.processing.process_files(
                contents_list, filenames_list, task_progress=progress
            )

        task_id = create_task(job)

        return task_id

    def reset_upload_progress(
        self, contents_list: List[str] | str
    ) -> Tuple[int, str, bool]:
        """Reset progress indicators when a new upload starts."""
        if not contents_list:
            return 0, "0%", True
        return 0, "0%", False

    def update_progress_bar(self, _n: int, task_id: str) -> Tuple[int, str, Any]:
        """Update the progress bar and per-file indicators."""

        status = get_status(task_id)
        progress = int(status.get("progress", 0))
        file_items = [
            html.Li(
                dbc.Progress(
                    value=self.chunked.get_progress(fname),
                    label=f"{fname} {self.chunked.get_progress(fname)}%",
                    striped=True,
                    animated=True,
                    id={"type": "file-progress", "name": fname},
                )
            )
            for fname in self.queue.files
        ]
        return progress, f"{progress}%", file_items

    def finalize_upload_results(
        self, _n: int, task_id: str
    ) -> Tuple[Any, Any, Any, Any, Any, Any, Any, bool]:
        """Emit upload results once processing completes."""
        status = get_status(task_id)
        result = status.get("result")

        if status.get("done") and result is not None:
            clear_task(task_id)
            if isinstance(result, Exception):
                result = (
                    [self.processing.build_failure_alert(str(result))],
                    [],
                    {},
                    [],
                    {},
                    no_update,
                    no_update,
                )
            return (*result, True)

        return (
            no_update,
            no_update,
            no_update,
            no_update,
            no_update,
            no_update,
            no_update,
            no_update,
        )

    def handle_modal_dialogs(
        self,
        verify_clicks: int | None,
        classify_clicks: int | None,
        confirm_clicks: int | None,
        cancel_col_clicks: int | None,
        cancel_dev_clicks: int | None,
    ) -> Tuple[Any, Any, Any]:
        trigger_id = get_trigger_id()
        return self.modal.handle_dialogs(
            verify_clicks,
            classify_clicks,
            confirm_clicks,
            cancel_col_clicks,
            cancel_dev_clicks,
            trigger_id,
        )

    def apply_ai_suggestions(self, n_clicks, file_info):
        return self.ai.apply_ai_suggestions(n_clicks, file_info)

    def populate_device_modal_with_learning(self, is_open, file_info):
        """Populate the device modal with learned or AI-suggested data."""
        if not is_open:
            return "Modal closed", file_info

        logger.info("🔧 Populating device modal...")

        try:
            # First try to get devices from global store (saved mappings)
            from services.ai_mapping_store import ai_mapping_store

            store_devices = ai_mapping_store.all()

            if store_devices:
                logger.info(
                    f"📋 Found {len(store_devices)} saved devices - using SAVED mappings!"
                )

                # Create editable rows using saved mappings
                table_rows = []
                for i, (device_name, mapping) in enumerate(store_devices.items()):
                    floor = mapping.get("floor_number", 1)
                    security = mapping.get("security_level", 5)
                    is_entry = mapping.get("is_entry", False)
                    is_exit = mapping.get("is_exit", False)
                    is_elevator = mapping.get("is_elevator", False)
                    is_stairwell = mapping.get("is_stairwell", False)
                    is_fire_escape = mapping.get("is_fire_escape", False)
                    is_restricted = mapping.get("is_restricted", False)

                    # Create the same interactive row structure as original
                    row = html.Tr(
                        [
                            html.Td(html.Strong(device_name)),
                            html.Td(
                                [
                                    dbc.Input(
                                        id={"type": "device-floor", "index": i},
                                        type="number",
                                        value=floor,  # Pre-populate with saved value
                                        min=0,
                                        max=50,
                                        size="sm",
                                    )
                                ]
                            ),
                            html.Td(
                                [
                                    dbc.Checklist(
                                        id={"type": "device-access", "index": i},
                                        options=[
                                            {"label": "Entry", "value": "entry"},
                                            {"label": "Exit", "value": "exit"},
                                        ],
                                        value=[
                                            "entry" if is_entry else "",
                                            "exit" if is_exit else "",
                                        ],
                                        inline=True,
                                    )
                                ]
                            ),
                            html.Td(
                                [
                                    dbc.Checklist(
                                        id={"type": "device-special", "index": i},
                                        options=[
                                            {
                                                "label": "Elevator",
                                                "value": "is_elevator",
                                            },
                                            {
                                                "label": "Stairwell",
                                                "value": "is_stairwell",
                                            },
                                            {
                                                "label": "Fire Exit",
                                                "value": "is_fire_escape",
                                            },
                                            {
                                                "label": "Restricted",
                                                "value": "is_restricted",
                                            },
                                        ],
                                        value=[
                                            "is_elevator" if is_elevator else "",
                                            "is_stairwell" if is_stairwell else "",
                                            "is_fire_escape" if is_fire_escape else "",
                                            "is_restricted" if is_restricted else "",
                                        ],
                                        inline=True,
                                    )
                                ]
                            ),
                            html.Td(
                                [
                                    dbc.Input(
                                        id={"type": "device-security", "index": i},
                                        type="number",
                                        value=security,  # Pre-populate with saved value
                                        min=0,
                                        max=10,
                                        size="sm",
                                    )
                                ]
                            ),
                        ]
                    )
                    table_rows.append(row)

                # Store device list for callback
                file_info["devices"] = list(store_devices.keys())

                return (
                    html.Div(
                        [
                            dbc.Alert(
                                [
                                    html.Strong("📋 SAVED MAPPINGS LOADED! "),
                                    f"Pre-filled {len(store_devices)} devices with your confirmed settings. You can edit and re-save.",
                                ],
                                color="success",
                                className="mb-3",
                            ),
                            dbc.Table(
                                [
                                    html.Thead(
                                        [
                                            html.Tr(
                                                [
                                                    html.Th("Device Name"),
                                                    html.Th("Floor"),
                                                    html.Th("Access"),
                                                    html.Th("Special"),
                                                    html.Th("Security (0-10)"),
                                                ]
                                            )
                                        ]
                                    ),
                                    html.Tbody(table_rows),
                                ],
                                striped=True,
                                hover=True,
                            ),
                        ]
                    ),
                    file_info,
                )

            # Fallback: Generate AI analysis if no saved mappings (original logic)
            uploaded_data = get_uploaded_data()
            if not uploaded_data:
                return dbc.Alert("No uploaded data found", color="warning"), file_info

            all_devices = set()
            device_columns = [
                "door_id",
                "device_name",
                "DeviceName",
                "location",
                "door",
                "device",
            ]

            from services.ai_mapping_store import ai_mapping_store

            for filename, df in uploaded_data.items():
                logger.info(f"📄 Processing {filename} with {len(df)} rows")
                for col in df.columns:
                    col_lower = col.lower().strip()
                    if any(
                        device_col.lower() in col_lower for device_col in device_columns
                    ):
                        unique_vals = df[col].dropna().unique()
                        all_devices.update(str(val) for val in unique_vals)
                        logger.info(
                            f"   Found {len(unique_vals)} devices in column '{col}'"
                        )
                        # Pre-cache AI analyses for new devices
                        for device in unique_vals:
                            if not ai_mapping_store.get(device):
                                ai_analysis = self.ai.analyze_device_name_with_ai(
                                    device
                                )
                                ai_mapping_store.set(device, ai_analysis)
                                logger.info(
                                    f"   🚪 '{device}' → Floor: {ai_analysis.get('floor_number', 1)}, Security: {ai_analysis.get('security_level', 5)}"
                                )
                        break

            # Generate AI-populated interactive rows
            table_rows = []
            device_list = sorted(list(all_devices))
            file_info["devices"] = device_list

            cached_mappings = ai_mapping_store.all()
            for device_name in device_list:
                if device_name not in cached_mappings:
                    ai_mapping_store.set(
                        device_name, self.ai.analyze_device_name_with_ai(device_name)
                    )
            cached_mappings = ai_mapping_store.all()

            for i, device_name in enumerate(device_list):
                ai_analysis = cached_mappings.get(device_name, {})
                is_elevator_ai = ai_analysis.get("is_elevator", False)
                is_stairwell_ai = ai_analysis.get("is_stairwell", False)
                is_fire_escape_ai = ai_analysis.get("is_fire_escape", False)
                is_restricted_ai = ai_analysis.get("is_restricted", False)

                row = html.Tr(
                    [
                        html.Td(html.Strong(device_name)),
                        html.Td(
                            [
                                dbc.Input(
                                    id={"type": "device-floor", "index": i},
                                    type="number",
                                    value=ai_analysis.get("floor_number", 1),
                                    min=0,
                                    max=50,
                                    size="sm",
                                )
                            ]
                        ),
                        html.Td(
                            [
                                dbc.Checklist(
                                    id={"type": "device-access", "index": i},
                                    options=[
                                        {"label": "Entry", "value": "entry"},
                                        {"label": "Exit", "value": "exit"},
                                    ],
                                    value=[
                                        "entry" if ai_analysis.get("is_entry") else "",
                                        "exit" if ai_analysis.get("is_exit") else "",
                                    ],
                                    inline=True,
                                )
                            ]
                        ),
                        html.Td(
                            [
                                dbc.Checklist(
                                    id={"type": "device-special", "index": i},
                                    options=[
                                        {"label": "Elevator", "value": "is_elevator"},
                                        {"label": "Stairwell", "value": "is_stairwell"},
                                        {
                                            "label": "Fire Exit",
                                            "value": "is_fire_escape",
                                        },
                                        {
                                            "label": "Restricted",
                                            "value": "is_restricted",
                                        },
                                    ],
                                    value=[
                                        "is_elevator" if is_elevator_ai else "",
                                        "is_stairwell" if is_stairwell_ai else "",
                                        "is_fire_escape" if is_fire_escape_ai else "",
                                        "is_restricted" if is_restricted_ai else "",
                                    ],
                                    inline=True,
                                )
                            ]
                        ),
                        html.Td(
                            [
                                dbc.Input(
                                    id={"type": "device-security", "index": i},
                                    type="number",
                                    value=ai_analysis.get("security_level", 5),
                                    min=0,
                                    max=10,
                                    size="sm",
                                )
                            ]
                        ),
                    ]
                )
                table_rows.append(row)

            return (
                html.Div(
                    [
                        dbc.Alert(
                            [
                                html.Strong("🤖 AI Analysis: "),
                                f"Generated mappings for {len(device_list)} devices. ",
                                "Check console for detailed AI debug info.",
                            ],
                            color="info",
                            className="mb-3",
                        ),
                        dbc.Table(
                            [
                                html.Thead(
                                    [
                                        html.Tr(
                                            [
                                                html.Th("Device Name"),
                                                html.Th("Floor"),
                                                html.Th("Access"),
                                                html.Th("Special"),
                                                html.Th("Security (0-10)"),
                                            ]
                                        )
                                    ]
                                ),
                                html.Tbody(table_rows),
                            ],
                            striped=True,
                            hover=True,
                        ),
                    ]
                ),
                file_info,
            )

        except Exception as e:
            logger.error(f"❌ Error in device modal: {e}")
            return dbc.Alert(f"Error: {e}", color="danger"), file_info

    async def populate_modal_content(self, is_open, file_info):
        """Generate the column mapping modal content."""

        if not is_open or not file_info:
            return (
                "Modal closed"
                if not is_open
                else dbc.Alert("No file information available", color="warning")
            )

=======
>>>>>>> 9f61fd40

def register_upload_callbacks(
    manager: "TrulyUnifiedCallbacks",
    controller: UnifiedAnalyticsController | None = None,
) -> None:
    cb = Callbacks()
    upload_ctrl = UnifiedUploadController(cb)

    def _register(defs: List[tuple]):
        for func, outputs, inputs, states, cid, extra in defs:
            manager.unified_callback(
                outputs,
                inputs,
                states,
                callback_id=cid,
                component_name="file_upload",
                **extra,
            )(debounce()(profile_callback(cid)(func)))

    for defs in (
        upload_ctrl.upload_callbacks(),
        upload_ctrl.progress_callbacks(),
        upload_ctrl.validation_callbacks(),
    ):
        _register(defs)

    manager.app.clientside_callback(
        "function(tid){if(window.startUploadProgress){window.startUploadProgress(tid);} return '';}",
        Output("sse-trigger", "children"),
        Input("upload-task-id", "data"),
    )

    if controller is not None:
        controller.register_callback(
            "on_analysis_error",
            lambda aid, err: logger.error("File upload error: %s", err),
        )


def register_callbacks(
    manager: "TrulyUnifiedCallbacks",
    controller: UnifiedAnalyticsController | None = None,
) -> None:
    """Alias for backward compatibility."""
    return register_upload_callbacks(manager, controller)


# Export functions for integration with other modules

__all__ = [
    "layout",
    "Callbacks",
    "get_uploaded_data",
    "get_uploaded_filenames",
    "clear_uploaded_data",
    "get_file_info",
    "check_upload_system_health",
    "save_ai_training_data",
    "register_upload_callbacks",
    "register_callbacks",
]

logger.info(f"\U0001f50d FILE_UPLOAD.PY LOADED - Callbacks should be registered")<|MERGE_RESOLUTION|>--- conflicted
+++ resolved
@@ -436,7 +436,6 @@
                 contents_list, filenames_list, task_progress=progress
             )
 
-<<<<<<< HEAD
         task = job()
         manager = CallbackManager()
         try:
@@ -445,25 +444,7 @@
             return task_id
         except Exception:  # pragma: no cover - compatibility
             manager.trigger(CallbackEvent.FILE_UPLOAD_ERROR)
-=======
-        manager = CallbackManager()
-        try:
-            task_id = create_task(job)
-            logger.info("Scheduled upload task %s", task_id)
-            manager.trigger(
-                CallbackEvent.FILE_UPLOAD_START,
-                "file_upload",
-                {"files": filenames_list, "task_id": task_id},
-            )
-            return task_id
-        except Exception as exc:  # pragma: no cover - safety
-            logger.error("Failed to schedule upload task: %s", exc)
-            manager.trigger(
-                CallbackEvent.FILE_UPLOAD_ERROR,
-                "file_upload",
-                {"error": str(exc)},
-            )
->>>>>>> 9f61fd40
+
             return ""
 
     def reset_upload_progress(
@@ -1030,7 +1011,6 @@
             )
 
 
-<<<<<<< HEAD
 class CallbacksLegacy:
     """Legacy duplicate class (unused)."""
 
@@ -1615,8 +1595,7 @@
                 else dbc.Alert("No file information available", color="warning")
             )
 
-=======
->>>>>>> 9f61fd40
+
 
 def register_upload_callbacks(
     manager: "TrulyUnifiedCallbacks",
