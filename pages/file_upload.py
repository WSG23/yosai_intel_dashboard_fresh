"""File upload page wired to the unified upload component."""

import dash
import dash_bootstrap_components as dbc
from dash import Input, Output
import logging

logger = logging.getLogger(__name__)

from core.callback_registry import _callback_registry

html = dash.html

_upload_component = None

# Import your existing upload component function
try:
    from components import create_upload_card  # Use existing function

    HAS_UPLOAD_COMPONENT = True
except ImportError:
    HAS_UPLOAD_COMPONENT = False


def layout():
    if HAS_UPLOAD_COMPONENT:
        return dbc.Container(
            [
                html.H2("File Upload"),
                create_upload_card(),  # Use existing upload component
            ]
        )
    else:
        return dbc.Container(
            [html.H2("File Upload"), html.P("Upload component not available")]
        )


def safe_upload_layout():
    return layout()


def register_callbacks(manager):
<<<<<<< HEAD
    """Register upload callbacks with the provided manager."""

    global _upload_component

    try:
        from components.upload import UnifiedUploadComponent
        from services.upload.controllers.upload_controller import (
            UnifiedUploadController,
        )
    except Exception as exc:  # pragma: no cover - optional imports
        import logging

        logging.getLogger(__name__).error("Failed to import upload modules: %s", exc)
        return

    _upload_component = UnifiedUploadComponent()
    controller = UnifiedUploadController(callbacks=manager)

    callback_defs = (
        controller.upload_callbacks()
        + controller.progress_callbacks()
        + controller.validation_callbacks()
    )

    callback_ids = [cid for _, _, _, _, cid, _ in callback_defs]

    def _do_registration() -> None:
        for func, outputs, inputs, states, cid, extra in callback_defs:
            manager.unified_callback(
                outputs,
                inputs,
                states,
                callback_id=cid,
                component_name="file_upload",
                **extra,
            )(func)
=======
    """Register upload callbacks using unified system."""

    @manager.unified_callback(
        [Output('preview-area', 'children'),
         Output('upload-progress', 'value')],
        Input('drag-drop-upload', 'contents'),
        callback_id="file_upload_handler",
        component_name="file_upload",
        prevent_initial_call=True
    )
    def handle_upload(contents):
        from core.unicode import safe_encode_text, safe_decode_bytes

        if not contents:
            return [], 0

        # Your existing upload logic with Unicode safety
        try:
            # Process upload safely
            filename = safe_encode_text("uploaded_file.csv")
            # Add your processing logic here
            return [f"Uploaded: {filename}"], 100
        except Exception as e:
            logger.error(f"Upload error: {e}")
            return [f"Error: {str(e)}"], 0
>>>>>>> 313bd494

    _callback_registry.register_deduplicated(
        callback_ids, _do_registration, source_module="file_upload"
    )


def get_uploaded_filenames(service=None, container=None):
    from services.upload_data_service import get_uploaded_filenames as _get

    return _get(service=service, container=container)


def register_page():
    from dash import register_page as dash_register_page

    dash_register_page(__name__, path="/upload", name="Upload")


register_upload_callbacks = register_callbacks


__all__ = [
    "layout",
    "safe_upload_layout",
    "register_page",
    "register_callbacks",
    "register_upload_callbacks",
    "get_uploaded_filenames",
]<|MERGE_RESOLUTION|>--- conflicted
+++ resolved
@@ -41,7 +41,6 @@
 
 
 def register_callbacks(manager):
-<<<<<<< HEAD
     """Register upload callbacks with the provided manager."""
 
     global _upload_component
@@ -78,33 +77,7 @@
                 component_name="file_upload",
                 **extra,
             )(func)
-=======
-    """Register upload callbacks using unified system."""
 
-    @manager.unified_callback(
-        [Output('preview-area', 'children'),
-         Output('upload-progress', 'value')],
-        Input('drag-drop-upload', 'contents'),
-        callback_id="file_upload_handler",
-        component_name="file_upload",
-        prevent_initial_call=True
-    )
-    def handle_upload(contents):
-        from core.unicode import safe_encode_text, safe_decode_bytes
-
-        if not contents:
-            return [], 0
-
-        # Your existing upload logic with Unicode safety
-        try:
-            # Process upload safely
-            filename = safe_encode_text("uploaded_file.csv")
-            # Add your processing logic here
-            return [f"Uploaded: {filename}"], 100
-        except Exception as e:
-            logger.error(f"Upload error: {e}")
-            return [f"Error: {str(e)}"], 0
->>>>>>> 313bd494
 
     _callback_registry.register_deduplicated(
         callback_ids, _do_registration, source_module="file_upload"
