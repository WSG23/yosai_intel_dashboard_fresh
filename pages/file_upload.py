from __future__ import annotations

"""File upload page wrapping the reusable upload component."""

import logging
from typing import Any, Dict, List

import pandas as pd
<<<<<<< HEAD

from components.file_upload_component import FileUploadComponent
=======
from dash.exceptions import PreventUpdate

try:
    from dash import dcc, html, no_update
except Exception:  # pragma: no cover - optional Dash dependency
    from types import SimpleNamespace

    dcc = SimpleNamespace()
    html = SimpleNamespace()
    no_update = None

if TYPE_CHECKING:
    from core.truly_unified_callbacks import TrulyUnifiedCallbacks

from analytics.controllers import UnifiedAnalyticsController
from config.config import get_analytics_config
from core.callback_registry import debounce
from core.dash_profile import profile_callback


def _get_max_display_rows() -> int:
    return get_analytics_config().max_display_rows or 10000


import dash_bootstrap_components as dbc

try:
    from dash.dependencies import ALL, Input, Output, State
except Exception:  # pragma: no cover - optional Dash dependency
    ALL = Input = Output = State = None

from components.column_verification import save_verified_mappings
from components.upload import ClientSideValidator as ErrorDisplayValidator

try:
    from components.upload.drag_drop_upload_area import DragDropUploadArea
except Exception:  # pragma: no cover - optional UI component
    DragDropUploadArea = lambda *a, **k: None
from config.dynamic_config import dynamic_config
from core.unicode import safe_unicode_encode

try:
    from core.callback_controller import CallbackEvent
    from core.callback_manager import CallbackManager
except Exception:  # pragma: no cover - optional dependency for tests
    CallbackEvent = type(
        "CallbackEvent",
        (),
        {
            "FILE_UPLOAD_START": "FILE_UPLOAD_START",
            "FILE_UPLOAD_ERROR": "FILE_UPLOAD_ERROR",
        },
    )

    class CallbackManager:  # type: ignore
        def trigger(self, *_a, **_kw):
            pass


from services.device_learning_service import get_device_learning_service
from services.task_queue import clear_task, create_task, get_status

try:
    from services.upload import (
        AISuggestionService,
        ChunkedUploadManager,
        ModalService,
        UploadProcessingService,
        get_trigger_id,
        save_ai_training_data,
    )
except ImportError as exc:  # pragma: no cover - optional dependency for tests
    raise ImportError(
        "services.upload package is required for file upload functionality"
    ) from exc


try:
    from services.upload.unified_controller import UnifiedUploadController
except ImportError as exc:  # pragma: no cover - optional dependency for tests
    raise ImportError("services.upload.unified_controller module is required") from exc

try:
    from services.upload.upload_queue_manager import UploadQueueManager
except ImportError as exc:  # pragma: no cover - optional dependency for tests
    raise ImportError(
        "services.upload.upload_queue_manager module is required"
    ) from exc


from services.upload.validators import ClientSideValidator
>>>>>>> 3793926a
from services.upload_data_service import (
    clear_uploaded_data as service_clear_uploaded_data,
)
from services.upload_data_service import get_file_info as service_get_file_info
from services.upload_data_service import get_uploaded_data as service_get_uploaded_data
from services.upload_data_service import (
    get_uploaded_filenames as service_get_uploaded_filenames,
)
from utils.upload_store import uploaded_data_store as _uploaded_data_store

logger = logging.getLogger(__name__)

_component = FileUploadComponent()


def layout():
    """Return the upload component layout."""
    return _component.layout()


def register_upload_callbacks(manager, controller=None) -> None:
    """Register callbacks for the upload component with ``manager.app``."""
    _component.register_callbacks(manager, controller)


def get_uploaded_data() -> Dict[str, pd.DataFrame]:
    """Get all uploaded data."""
    return service_get_uploaded_data()


def get_uploaded_filenames() -> List[str]:
    """Get list of uploaded filenames."""
    return service_get_uploaded_filenames()


def clear_uploaded_data() -> None:
    """Clear all uploaded data."""
    service_clear_uploaded_data()


def get_file_info() -> Dict[str, Dict[str, Any]]:
    """Return metadata about uploaded files."""
    return service_get_file_info()


def check_upload_system_health() -> Dict[str, Any]:
    """Perform simple checks on the upload subsystem."""
    issues: List[str] = []
    storage_dir = _uploaded_data_store.storage_dir
    try:
        tmp = storage_dir / "health.tmp"
        tmp.write_text("ok", encoding="utf-8")
        data = tmp.read_text(encoding="utf-8")
        if data != "ok":
            issues.append("Corrupt read after write")
        tmp.unlink()
    except Exception as exc:  # pragma: no cover - best effort
        issues.append(str(exc))
    return {"healthy": not issues, "issues": issues}

<<<<<<< HEAD
=======
        if not contents_list:
            return ""

        if not isinstance(contents_list, list):
            contents_list = [contents_list]
        if not isinstance(filenames_list, list):
            filenames_list = [filenames_list]

        filenames_list = [safe_unicode_encode(f) for f in filenames_list]

        async def job(progress=None):
            return await self.processing.process_files(
                contents_list, filenames_list, task_progress=progress
            )

        task = job()
        manager = CallbackManager()
        try:
            task_id = create_task(task)
            manager.trigger(CallbackEvent.FILE_UPLOAD_START)
            return task_id
        except Exception:  # pragma: no cover - compatibility
            manager.trigger(CallbackEvent.FILE_UPLOAD_ERROR)

            return ""

    def reset_upload_progress(
        self, contents_list: List[str] | str
    ) -> Tuple[int, str, bool]:
        """Reset progress indicators when a new upload starts."""

        logger.debug("Resetting upload progress")
        if not contents_list:
            return 0, "0%", True
        return 0, "0%", False

    def update_progress_bar(self, _n: int, task_id: str) -> Tuple[int, str, Any]:
        """Update the progress bar and per-file indicators."""

        status = get_status(task_id)
        progress = int(status.get("progress", 0))
        logger.debug("Upload progress %s%% for %s", progress, task_id)
        file_items = [
            html.Li(
                dbc.Progress(
                    value=self.chunked.get_progress(fname),
                    label=f"{fname} {self.chunked.get_progress(fname)}%",
                    striped=True,
                    animated=True,
                    id={"type": "file-progress", "name": fname},
                )
            )
            for fname in self.queue.files
        ]
        return progress, f"{progress}%", file_items

    def finalize_upload_results(
        self, _n: int, task_id: str
    ) -> Tuple[Any, Any, Any, Any, Any, Any, Any, bool]:
        """Emit upload results once processing completes."""

        status = get_status(task_id)
        result = status.get("result")
        manager = CallbackManager()

        if status.get("done") and result is not None:
            clear_task(task_id)
            if isinstance(result, Exception):
                logger.error("Upload processing error: %s", result)
                manager.trigger(
                    CallbackEvent.FILE_UPLOAD_ERROR,
                    "file_upload",
                    {"error": str(result)},
                )
                result = (
                    [self.processing.build_failure_alert(str(result))],
                    [],
                    {},
                    [],
                    {},
                    no_update,
                    no_update,
                )
            else:
                manager.trigger(
                    CallbackEvent.FILE_UPLOAD_COMPLETE,
                    "file_upload",
                    {"task_id": task_id},
                )
            return (*result, True)

        return (
            no_update,
            no_update,
            no_update,
            no_update,
            no_update,
            no_update,
            no_update,
            no_update,
        )

    def handle_modal_dialogs(
        self,
        verify_clicks: int | None,
        classify_clicks: int | None,
        confirm_clicks: int | None,
        cancel_col_clicks: int | None,
        cancel_dev_clicks: int | None,
    ) -> Tuple[Any, Any, Any]:
        trigger_id = get_trigger_id()
        return self.modal.handle_dialogs(
            verify_clicks,
            classify_clicks,
            confirm_clicks,
            cancel_col_clicks,
            cancel_dev_clicks,
            trigger_id,
        )

    def apply_ai_suggestions(self, n_clicks, file_info):
        return self.ai.apply_ai_suggestions(n_clicks, file_info)

    def populate_device_modal_with_learning(self, is_open, file_info):
        """Populate the device modal with learned or AI-suggested data."""
        if not is_open:
            return "Modal closed", file_info

        logger.info("🔧 Populating device modal...")

        try:
            # First try to get devices from global store (saved mappings)
            from services.ai_mapping_store import ai_mapping_store

            store_devices = ai_mapping_store.all()

            if store_devices:
                logger.info(
                    f"📋 Found {len(store_devices)} saved devices - using SAVED mappings!"
                )

                # Create editable rows using saved mappings
                table_rows = []
                for i, (device_name, mapping) in enumerate(store_devices.items()):
                    floor = mapping.get("floor_number", 1)
                    security = mapping.get("security_level", 5)
                    is_entry = mapping.get("is_entry", False)
                    is_exit = mapping.get("is_exit", False)
                    is_elevator = mapping.get("is_elevator", False)
                    is_stairwell = mapping.get("is_stairwell", False)
                    is_fire_escape = mapping.get("is_fire_escape", False)
                    is_restricted = mapping.get("is_restricted", False)

                    # Create the same interactive row structure as original
                    row = html.Tr(
                        [
                            html.Td(html.Strong(device_name)),
                            html.Td(
                                [
                                    dbc.Input(
                                        id={"type": "device-floor", "index": i},
                                        type="number",
                                        value=floor,  # Pre-populate with saved value
                                        min=0,
                                        max=50,
                                        size="sm",
                                    )
                                ]
                            ),
                            html.Td(
                                [
                                    dbc.Checklist(
                                        id={"type": "device-access", "index": i},
                                        options=[
                                            {"label": "Entry", "value": "entry"},
                                            {"label": "Exit", "value": "exit"},
                                        ],
                                        value=[
                                            "entry" if is_entry else "",
                                            "exit" if is_exit else "",
                                        ],
                                        inline=True,
                                    )
                                ]
                            ),
                            html.Td(
                                [
                                    dbc.Checklist(
                                        id={"type": "device-special", "index": i},
                                        options=[
                                            {
                                                "label": "Elevator",
                                                "value": "is_elevator",
                                            },
                                            {
                                                "label": "Stairwell",
                                                "value": "is_stairwell",
                                            },
                                            {
                                                "label": "Fire Exit",
                                                "value": "is_fire_escape",
                                            },
                                            {
                                                "label": "Restricted",
                                                "value": "is_restricted",
                                            },
                                        ],
                                        value=[
                                            "is_elevator" if is_elevator else "",
                                            "is_stairwell" if is_stairwell else "",
                                            "is_fire_escape" if is_fire_escape else "",
                                            "is_restricted" if is_restricted else "",
                                        ],
                                        inline=True,
                                    )
                                ]
                            ),
                            html.Td(
                                [
                                    dbc.Input(
                                        id={"type": "device-security", "index": i},
                                        type="number",
                                        value=security,  # Pre-populate with saved value
                                        min=0,
                                        max=10,
                                        size="sm",
                                    )
                                ]
                            ),
                        ]
                    )
                    table_rows.append(row)

                # Store device list for callback
                file_info["devices"] = list(store_devices.keys())

                return (
                    html.Div(
                        [
                            dbc.Alert(
                                [
                                    html.Strong("📋 SAVED MAPPINGS LOADED! "),
                                    f"Pre-filled {len(store_devices)} devices with your confirmed settings. You can edit and re-save.",
                                ],
                                color="success",
                                className="mb-3",
                            ),
                            dbc.Table(
                                [
                                    html.Thead(
                                        [
                                            html.Tr(
                                                [
                                                    html.Th("Device Name"),
                                                    html.Th("Floor"),
                                                    html.Th("Access"),
                                                    html.Th("Special"),
                                                    html.Th("Security (0-10)"),
                                                ]
                                            )
                                        ]
                                    ),
                                    html.Tbody(table_rows),
                                ],
                                striped=True,
                                hover=True,
                            ),
                        ]
                    ),
                    file_info,
                )

            # Fallback: Generate AI analysis if no saved mappings (original logic)
            uploaded_data = get_uploaded_data()
            if not uploaded_data:
                return dbc.Alert("No uploaded data found", color="warning"), file_info

            all_devices = set()
            device_columns = [
                "door_id",
                "device_name",
                "DeviceName",
                "location",
                "door",
                "device",
            ]

            from services.ai_mapping_store import ai_mapping_store

            for filename, df in uploaded_data.items():
                logger.info(f"📄 Processing {filename} with {len(df)} rows")
                for col in df.columns:
                    col_lower = col.lower().strip()
                    if any(
                        device_col.lower() in col_lower for device_col in device_columns
                    ):
                        unique_vals = df[col].dropna().unique()
                        all_devices.update(str(val) for val in unique_vals)
                        logger.info(
                            f"   Found {len(unique_vals)} devices in column '{col}'"
                        )
                        # Pre-cache AI analyses for new devices
                        for device in unique_vals:
                            if not ai_mapping_store.get(device):
                                ai_analysis = self.ai.analyze_device_name_with_ai(
                                    device
                                )
                                ai_mapping_store.set(device, ai_analysis)
                                logger.info(
                                    f"   🚪 '{device}' → Floor: {ai_analysis.get('floor_number', 1)}, Security: {ai_analysis.get('security_level', 5)}"
                                )
                        break

            # Generate AI-populated interactive rows
            table_rows = []
            device_list = sorted(list(all_devices))
            file_info["devices"] = device_list

            cached_mappings = ai_mapping_store.all()
            for device_name in device_list:
                if device_name not in cached_mappings:
                    ai_mapping_store.set(
                        device_name, self.ai.analyze_device_name_with_ai(device_name)
                    )
            cached_mappings = ai_mapping_store.all()

            for i, device_name in enumerate(device_list):
                ai_analysis = cached_mappings.get(device_name, {})
                is_elevator_ai = ai_analysis.get("is_elevator", False)
                is_stairwell_ai = ai_analysis.get("is_stairwell", False)
                is_fire_escape_ai = ai_analysis.get("is_fire_escape", False)
                is_restricted_ai = ai_analysis.get("is_restricted", False)

                row = html.Tr(
                    [
                        html.Td(html.Strong(device_name)),
                        html.Td(
                            [
                                dbc.Input(
                                    id={"type": "device-floor", "index": i},
                                    type="number",
                                    value=ai_analysis.get("floor_number", 1),
                                    min=0,
                                    max=50,
                                    size="sm",
                                )
                            ]
                        ),
                        html.Td(
                            [
                                dbc.Checklist(
                                    id={"type": "device-access", "index": i},
                                    options=[
                                        {"label": "Entry", "value": "entry"},
                                        {"label": "Exit", "value": "exit"},
                                    ],
                                    value=[
                                        "entry" if ai_analysis.get("is_entry") else "",
                                        "exit" if ai_analysis.get("is_exit") else "",
                                    ],
                                    inline=True,
                                )
                            ]
                        ),
                        html.Td(
                            [
                                dbc.Checklist(
                                    id={"type": "device-special", "index": i},
                                    options=[
                                        {"label": "Elevator", "value": "is_elevator"},
                                        {"label": "Stairwell", "value": "is_stairwell"},
                                        {
                                            "label": "Fire Exit",
                                            "value": "is_fire_escape",
                                        },
                                        {
                                            "label": "Restricted",
                                            "value": "is_restricted",
                                        },
                                    ],
                                    value=[
                                        "is_elevator" if is_elevator_ai else "",
                                        "is_stairwell" if is_stairwell_ai else "",
                                        "is_fire_escape" if is_fire_escape_ai else "",
                                        "is_restricted" if is_restricted_ai else "",
                                    ],
                                    inline=True,
                                )
                            ]
                        ),
                        html.Td(
                            [
                                dbc.Input(
                                    id={"type": "device-security", "index": i},
                                    type="number",
                                    value=ai_analysis.get("security_level", 5),
                                    min=0,
                                    max=10,
                                    size="sm",
                                )
                            ]
                        ),
                    ]
                )
                table_rows.append(row)

            return (
                html.Div(
                    [
                        dbc.Alert(
                            [
                                html.Strong("🤖 AI Analysis: "),
                                f"Generated mappings for {len(device_list)} devices. ",
                                "Check console for detailed AI debug info.",
                            ],
                            color="info",
                            className="mb-3",
                        ),
                        dbc.Table(
                            [
                                html.Thead(
                                    [
                                        html.Tr(
                                            [
                                                html.Th("Device Name"),
                                                html.Th("Floor"),
                                                html.Th("Access"),
                                                html.Th("Special"),
                                                html.Th("Security (0-10)"),
                                            ]
                                        )
                                    ]
                                ),
                                html.Tbody(table_rows),
                            ],
                            striped=True,
                            hover=True,
                        ),
                    ]
                ),
                file_info,
            )

        except Exception as e:
            logger.error(f"❌ Error in device modal: {e}")
            return dbc.Alert(f"Error: {e}", color="danger"), file_info

    async def populate_modal_content(self, is_open, file_info):
        """Generate the column mapping modal content."""

        if not is_open or not file_info:
            return (
                "Modal closed"
                if not is_open
                else dbc.Alert("No file information available", color="warning")
            )
        try:
            filename = file_info.get("filename", "")
            df = _uploaded_data_store.load_dataframe(filename)
            if df is None:
                raise ValueError(f"No data loaded for {filename}")

            columns = list(df.columns)
            sample = df.head(5).to_dict()
            ai_suggestions = file_info.get("ai_suggestions", {})

            return create_verification_interface(columns, sample, ai_suggestions)
        except Exception as e:  # pragma: no cover - robustness
            logger.error(f"Error generating column modal: {e}")
            return dbc.Alert(f"Error: {e}", color="danger")

    def save_confirmed_device_mappings(
        self,
        confirm_clicks,
        floors,
        security,
        access,
        special,
        file_info,
    ) -> Tuple[Any, Any, Any]:
        """Persist user-confirmed device mappings for learning."""
        if not confirm_clicks or not file_info:
            return no_update, no_update, no_update
        try:
            devices = file_info.get("devices", [])
            filename = file_info.get("filename", "")

            user_mappings: Dict[str, Any] = {}
            for i, device in enumerate(devices):
                user_mappings[device] = {
                    "floor_number": floors[i] if i < len(floors) else 1,
                    "security_level": security[i] if i < len(security) else 5,
                    "is_entry": "entry" in (access[i] if i < len(access) else []),
                    "is_exit": "exit" in (access[i] if i < len(access) else []),
                    "is_restricted": "is_restricted"
                    in (special[i] if i < len(special) else []),
                    "confidence": 1.0,
                    "device_name": device,
                    "source": "user_confirmed",
                    "saved_at": datetime.now().isoformat(),
                }

            learning_service = get_device_learning_service()
            if not filename:
                raise ValueError("No filename provided in file_info")
            if not devices:
                raise ValueError("No devices found in file_info")

            _uploaded_data_store.wait_for_pending_saves()
            df = _uploaded_data_store.load_dataframe(filename)
            if df is None or df.empty:
                raise ValueError(f"Data for '{filename}' could not be loaded")

            learning_service.save_user_device_mappings(df, filename, user_mappings)
            from services.ai_mapping_store import ai_mapping_store

            ai_mapping_store.update(user_mappings)

            success_alert = dbc.Toast(
                "✅ Device mappings saved to database!",
                header="Confirmed & Saved",
                is_open=True,
                dismissable=True,
                duration=3000,
            )
            return success_alert, False, False
        except Exception as e:  # pragma: no cover - robustness
            logger.error("Error saving device mappings: %s", e)
            error_alert = dbc.Toast(
                f"❌ Error saving mappings: {e}",
                header="Error",
                is_open=True,
                dismissable=True,
                duration=8000,
            )
            return error_alert, no_update, no_update

    def save_verified_column_mappings(
        self,
        confirm_clicks,
        mapping_values,
        mapping_ids,
        file_info,
    ) -> Any:
        """Save verified column mappings and training data."""
        if not confirm_clicks or not file_info:
            return no_update
        try:
            filename = file_info.get("filename", "")
            column_mappings: Dict[str, str] = {}
            for value, ident in zip(mapping_values, mapping_ids):
                field = ident.get("field") if isinstance(ident, dict) else None
                if value and field:
                    column_mappings[field] = value

            metadata = {
                "source_type": file_info.get("data_source_type"),
                "quality": file_info.get("data_quality"),
            }

            if save_verified_mappings(filename, column_mappings, metadata):
                save_ai_training_data(filename, column_mappings, file_info)
                alert = dbc.Toast(
                    "✅ Column mappings saved!",
                    header="Confirmed & Saved",
                    is_open=True,
                    dismissable=True,
                    duration=3000,
                )
            else:
                alert = dbc.Toast(
                    "⚠️ Failed to save mappings",
                    header="Warning",
                    is_open=True,
                    dismissable=True,
                    duration=8000,
                )
            return alert
        except Exception as e:  # pragma: no cover - robustness
            logger.error("Error saving column mappings: %s", e)
            return dbc.Toast(
                f"❌ Error saving mappings: {e}",
                header="Error",
                is_open=True,
                dismissable=True,
                duration=8000,
            )


def register_upload_callbacks(
    manager: "TrulyUnifiedCallbacks",
    controller: UnifiedAnalyticsController | None = None,
) -> None:
    cb = Callbacks()
    upload_ctrl = UnifiedUploadController(cb)

    def _register(defs: List[tuple]):
        for func, outputs, inputs, states, cid, extra in defs:
            manager.unified_callback(
                outputs,
                inputs,
                states,
                callback_id=cid,
                component_name="file_upload",
                **extra,
            )(debounce()(profile_callback(cid)(func)))

    for defs in (
        upload_ctrl.upload_callbacks(),
        upload_ctrl.progress_callbacks(),
        upload_ctrl.validation_callbacks(),
    ):
        _register(defs)

    manager.app.clientside_callback(
        "function(tid){if(window.startUploadProgress){window.startUploadProgress(tid);} return '';}",
        Output("sse-trigger", "children"),
        Input("upload-task-id", "data"),
    )

    if controller is not None:
        controller.register_callback(
            "on_analysis_error",
            lambda aid, err: logger.error("File upload error: %s", err),
        )


def register_enhanced_upload_callbacks(
    manager: "TrulyUnifiedCallbacks",
    controller: UnifiedAnalyticsController | None = None,
) -> None:
    """Register enhanced upload callbacks."""

    manager.unified_callback(
        Output("toast-container", "children", allow_duplicate=True),
        Input("drag-drop-upload", "contents"),
        State("drag-drop-upload", "filename"),
        callback_id="enhanced_upload",
        component_name="file_upload",
        prevent_initial_call=True,
    )(debounce()(profile_callback("enhanced_upload")(handle_enhanced_upload)))

    manager.unified_callback(
        Output("toast-container", "children", allow_duplicate=True),
        Input("drag-drop-upload", "error"),
        callback_id="enhanced_upload_error",
        component_name="file_upload",
        prevent_initial_call=True,
    )(debounce()(profile_callback("upload_error")(handle_upload_errors)))

    register_upload_callbacks(manager, controller)


def register_callbacks(
    manager: "TrulyUnifiedCallbacks",
    controller: UnifiedAnalyticsController | None = None,
) -> None:
    """Alias for backward compatibility."""
    return register_upload_callbacks(manager, controller)


# Export functions for integration with other modules
>>>>>>> 3793926a

__all__ = [
    "layout",
    "register_upload_callbacks",
    "get_uploaded_data",
    "get_uploaded_filenames",
    "clear_uploaded_data",
    "get_file_info",
    "check_upload_system_health",
]<|MERGE_RESOLUTION|>--- conflicted
+++ resolved
@@ -6,102 +6,9 @@
 from typing import Any, Dict, List
 
 import pandas as pd
-<<<<<<< HEAD
 
 from components.file_upload_component import FileUploadComponent
-=======
-from dash.exceptions import PreventUpdate
 
-try:
-    from dash import dcc, html, no_update
-except Exception:  # pragma: no cover - optional Dash dependency
-    from types import SimpleNamespace
-
-    dcc = SimpleNamespace()
-    html = SimpleNamespace()
-    no_update = None
-
-if TYPE_CHECKING:
-    from core.truly_unified_callbacks import TrulyUnifiedCallbacks
-
-from analytics.controllers import UnifiedAnalyticsController
-from config.config import get_analytics_config
-from core.callback_registry import debounce
-from core.dash_profile import profile_callback
-
-
-def _get_max_display_rows() -> int:
-    return get_analytics_config().max_display_rows or 10000
-
-
-import dash_bootstrap_components as dbc
-
-try:
-    from dash.dependencies import ALL, Input, Output, State
-except Exception:  # pragma: no cover - optional Dash dependency
-    ALL = Input = Output = State = None
-
-from components.column_verification import save_verified_mappings
-from components.upload import ClientSideValidator as ErrorDisplayValidator
-
-try:
-    from components.upload.drag_drop_upload_area import DragDropUploadArea
-except Exception:  # pragma: no cover - optional UI component
-    DragDropUploadArea = lambda *a, **k: None
-from config.dynamic_config import dynamic_config
-from core.unicode import safe_unicode_encode
-
-try:
-    from core.callback_controller import CallbackEvent
-    from core.callback_manager import CallbackManager
-except Exception:  # pragma: no cover - optional dependency for tests
-    CallbackEvent = type(
-        "CallbackEvent",
-        (),
-        {
-            "FILE_UPLOAD_START": "FILE_UPLOAD_START",
-            "FILE_UPLOAD_ERROR": "FILE_UPLOAD_ERROR",
-        },
-    )
-
-    class CallbackManager:  # type: ignore
-        def trigger(self, *_a, **_kw):
-            pass
-
-
-from services.device_learning_service import get_device_learning_service
-from services.task_queue import clear_task, create_task, get_status
-
-try:
-    from services.upload import (
-        AISuggestionService,
-        ChunkedUploadManager,
-        ModalService,
-        UploadProcessingService,
-        get_trigger_id,
-        save_ai_training_data,
-    )
-except ImportError as exc:  # pragma: no cover - optional dependency for tests
-    raise ImportError(
-        "services.upload package is required for file upload functionality"
-    ) from exc
-
-
-try:
-    from services.upload.unified_controller import UnifiedUploadController
-except ImportError as exc:  # pragma: no cover - optional dependency for tests
-    raise ImportError("services.upload.unified_controller module is required") from exc
-
-try:
-    from services.upload.upload_queue_manager import UploadQueueManager
-except ImportError as exc:  # pragma: no cover - optional dependency for tests
-    raise ImportError(
-        "services.upload.upload_queue_manager module is required"
-    ) from exc
-
-
-from services.upload.validators import ClientSideValidator
->>>>>>> 3793926a
 from services.upload_data_service import (
     clear_uploaded_data as service_clear_uploaded_data,
 )
@@ -162,671 +69,6 @@
         issues.append(str(exc))
     return {"healthy": not issues, "issues": issues}
 
-<<<<<<< HEAD
-=======
-        if not contents_list:
-            return ""
-
-        if not isinstance(contents_list, list):
-            contents_list = [contents_list]
-        if not isinstance(filenames_list, list):
-            filenames_list = [filenames_list]
-
-        filenames_list = [safe_unicode_encode(f) for f in filenames_list]
-
-        async def job(progress=None):
-            return await self.processing.process_files(
-                contents_list, filenames_list, task_progress=progress
-            )
-
-        task = job()
-        manager = CallbackManager()
-        try:
-            task_id = create_task(task)
-            manager.trigger(CallbackEvent.FILE_UPLOAD_START)
-            return task_id
-        except Exception:  # pragma: no cover - compatibility
-            manager.trigger(CallbackEvent.FILE_UPLOAD_ERROR)
-
-            return ""
-
-    def reset_upload_progress(
-        self, contents_list: List[str] | str
-    ) -> Tuple[int, str, bool]:
-        """Reset progress indicators when a new upload starts."""
-
-        logger.debug("Resetting upload progress")
-        if not contents_list:
-            return 0, "0%", True
-        return 0, "0%", False
-
-    def update_progress_bar(self, _n: int, task_id: str) -> Tuple[int, str, Any]:
-        """Update the progress bar and per-file indicators."""
-
-        status = get_status(task_id)
-        progress = int(status.get("progress", 0))
-        logger.debug("Upload progress %s%% for %s", progress, task_id)
-        file_items = [
-            html.Li(
-                dbc.Progress(
-                    value=self.chunked.get_progress(fname),
-                    label=f"{fname} {self.chunked.get_progress(fname)}%",
-                    striped=True,
-                    animated=True,
-                    id={"type": "file-progress", "name": fname},
-                )
-            )
-            for fname in self.queue.files
-        ]
-        return progress, f"{progress}%", file_items
-
-    def finalize_upload_results(
-        self, _n: int, task_id: str
-    ) -> Tuple[Any, Any, Any, Any, Any, Any, Any, bool]:
-        """Emit upload results once processing completes."""
-
-        status = get_status(task_id)
-        result = status.get("result")
-        manager = CallbackManager()
-
-        if status.get("done") and result is not None:
-            clear_task(task_id)
-            if isinstance(result, Exception):
-                logger.error("Upload processing error: %s", result)
-                manager.trigger(
-                    CallbackEvent.FILE_UPLOAD_ERROR,
-                    "file_upload",
-                    {"error": str(result)},
-                )
-                result = (
-                    [self.processing.build_failure_alert(str(result))],
-                    [],
-                    {},
-                    [],
-                    {},
-                    no_update,
-                    no_update,
-                )
-            else:
-                manager.trigger(
-                    CallbackEvent.FILE_UPLOAD_COMPLETE,
-                    "file_upload",
-                    {"task_id": task_id},
-                )
-            return (*result, True)
-
-        return (
-            no_update,
-            no_update,
-            no_update,
-            no_update,
-            no_update,
-            no_update,
-            no_update,
-            no_update,
-        )
-
-    def handle_modal_dialogs(
-        self,
-        verify_clicks: int | None,
-        classify_clicks: int | None,
-        confirm_clicks: int | None,
-        cancel_col_clicks: int | None,
-        cancel_dev_clicks: int | None,
-    ) -> Tuple[Any, Any, Any]:
-        trigger_id = get_trigger_id()
-        return self.modal.handle_dialogs(
-            verify_clicks,
-            classify_clicks,
-            confirm_clicks,
-            cancel_col_clicks,
-            cancel_dev_clicks,
-            trigger_id,
-        )
-
-    def apply_ai_suggestions(self, n_clicks, file_info):
-        return self.ai.apply_ai_suggestions(n_clicks, file_info)
-
-    def populate_device_modal_with_learning(self, is_open, file_info):
-        """Populate the device modal with learned or AI-suggested data."""
-        if not is_open:
-            return "Modal closed", file_info
-
-        logger.info("🔧 Populating device modal...")
-
-        try:
-            # First try to get devices from global store (saved mappings)
-            from services.ai_mapping_store import ai_mapping_store
-
-            store_devices = ai_mapping_store.all()
-
-            if store_devices:
-                logger.info(
-                    f"📋 Found {len(store_devices)} saved devices - using SAVED mappings!"
-                )
-
-                # Create editable rows using saved mappings
-                table_rows = []
-                for i, (device_name, mapping) in enumerate(store_devices.items()):
-                    floor = mapping.get("floor_number", 1)
-                    security = mapping.get("security_level", 5)
-                    is_entry = mapping.get("is_entry", False)
-                    is_exit = mapping.get("is_exit", False)
-                    is_elevator = mapping.get("is_elevator", False)
-                    is_stairwell = mapping.get("is_stairwell", False)
-                    is_fire_escape = mapping.get("is_fire_escape", False)
-                    is_restricted = mapping.get("is_restricted", False)
-
-                    # Create the same interactive row structure as original
-                    row = html.Tr(
-                        [
-                            html.Td(html.Strong(device_name)),
-                            html.Td(
-                                [
-                                    dbc.Input(
-                                        id={"type": "device-floor", "index": i},
-                                        type="number",
-                                        value=floor,  # Pre-populate with saved value
-                                        min=0,
-                                        max=50,
-                                        size="sm",
-                                    )
-                                ]
-                            ),
-                            html.Td(
-                                [
-                                    dbc.Checklist(
-                                        id={"type": "device-access", "index": i},
-                                        options=[
-                                            {"label": "Entry", "value": "entry"},
-                                            {"label": "Exit", "value": "exit"},
-                                        ],
-                                        value=[
-                                            "entry" if is_entry else "",
-                                            "exit" if is_exit else "",
-                                        ],
-                                        inline=True,
-                                    )
-                                ]
-                            ),
-                            html.Td(
-                                [
-                                    dbc.Checklist(
-                                        id={"type": "device-special", "index": i},
-                                        options=[
-                                            {
-                                                "label": "Elevator",
-                                                "value": "is_elevator",
-                                            },
-                                            {
-                                                "label": "Stairwell",
-                                                "value": "is_stairwell",
-                                            },
-                                            {
-                                                "label": "Fire Exit",
-                                                "value": "is_fire_escape",
-                                            },
-                                            {
-                                                "label": "Restricted",
-                                                "value": "is_restricted",
-                                            },
-                                        ],
-                                        value=[
-                                            "is_elevator" if is_elevator else "",
-                                            "is_stairwell" if is_stairwell else "",
-                                            "is_fire_escape" if is_fire_escape else "",
-                                            "is_restricted" if is_restricted else "",
-                                        ],
-                                        inline=True,
-                                    )
-                                ]
-                            ),
-                            html.Td(
-                                [
-                                    dbc.Input(
-                                        id={"type": "device-security", "index": i},
-                                        type="number",
-                                        value=security,  # Pre-populate with saved value
-                                        min=0,
-                                        max=10,
-                                        size="sm",
-                                    )
-                                ]
-                            ),
-                        ]
-                    )
-                    table_rows.append(row)
-
-                # Store device list for callback
-                file_info["devices"] = list(store_devices.keys())
-
-                return (
-                    html.Div(
-                        [
-                            dbc.Alert(
-                                [
-                                    html.Strong("📋 SAVED MAPPINGS LOADED! "),
-                                    f"Pre-filled {len(store_devices)} devices with your confirmed settings. You can edit and re-save.",
-                                ],
-                                color="success",
-                                className="mb-3",
-                            ),
-                            dbc.Table(
-                                [
-                                    html.Thead(
-                                        [
-                                            html.Tr(
-                                                [
-                                                    html.Th("Device Name"),
-                                                    html.Th("Floor"),
-                                                    html.Th("Access"),
-                                                    html.Th("Special"),
-                                                    html.Th("Security (0-10)"),
-                                                ]
-                                            )
-                                        ]
-                                    ),
-                                    html.Tbody(table_rows),
-                                ],
-                                striped=True,
-                                hover=True,
-                            ),
-                        ]
-                    ),
-                    file_info,
-                )
-
-            # Fallback: Generate AI analysis if no saved mappings (original logic)
-            uploaded_data = get_uploaded_data()
-            if not uploaded_data:
-                return dbc.Alert("No uploaded data found", color="warning"), file_info
-
-            all_devices = set()
-            device_columns = [
-                "door_id",
-                "device_name",
-                "DeviceName",
-                "location",
-                "door",
-                "device",
-            ]
-
-            from services.ai_mapping_store import ai_mapping_store
-
-            for filename, df in uploaded_data.items():
-                logger.info(f"📄 Processing {filename} with {len(df)} rows")
-                for col in df.columns:
-                    col_lower = col.lower().strip()
-                    if any(
-                        device_col.lower() in col_lower for device_col in device_columns
-                    ):
-                        unique_vals = df[col].dropna().unique()
-                        all_devices.update(str(val) for val in unique_vals)
-                        logger.info(
-                            f"   Found {len(unique_vals)} devices in column '{col}'"
-                        )
-                        # Pre-cache AI analyses for new devices
-                        for device in unique_vals:
-                            if not ai_mapping_store.get(device):
-                                ai_analysis = self.ai.analyze_device_name_with_ai(
-                                    device
-                                )
-                                ai_mapping_store.set(device, ai_analysis)
-                                logger.info(
-                                    f"   🚪 '{device}' → Floor: {ai_analysis.get('floor_number', 1)}, Security: {ai_analysis.get('security_level', 5)}"
-                                )
-                        break
-
-            # Generate AI-populated interactive rows
-            table_rows = []
-            device_list = sorted(list(all_devices))
-            file_info["devices"] = device_list
-
-            cached_mappings = ai_mapping_store.all()
-            for device_name in device_list:
-                if device_name not in cached_mappings:
-                    ai_mapping_store.set(
-                        device_name, self.ai.analyze_device_name_with_ai(device_name)
-                    )
-            cached_mappings = ai_mapping_store.all()
-
-            for i, device_name in enumerate(device_list):
-                ai_analysis = cached_mappings.get(device_name, {})
-                is_elevator_ai = ai_analysis.get("is_elevator", False)
-                is_stairwell_ai = ai_analysis.get("is_stairwell", False)
-                is_fire_escape_ai = ai_analysis.get("is_fire_escape", False)
-                is_restricted_ai = ai_analysis.get("is_restricted", False)
-
-                row = html.Tr(
-                    [
-                        html.Td(html.Strong(device_name)),
-                        html.Td(
-                            [
-                                dbc.Input(
-                                    id={"type": "device-floor", "index": i},
-                                    type="number",
-                                    value=ai_analysis.get("floor_number", 1),
-                                    min=0,
-                                    max=50,
-                                    size="sm",
-                                )
-                            ]
-                        ),
-                        html.Td(
-                            [
-                                dbc.Checklist(
-                                    id={"type": "device-access", "index": i},
-                                    options=[
-                                        {"label": "Entry", "value": "entry"},
-                                        {"label": "Exit", "value": "exit"},
-                                    ],
-                                    value=[
-                                        "entry" if ai_analysis.get("is_entry") else "",
-                                        "exit" if ai_analysis.get("is_exit") else "",
-                                    ],
-                                    inline=True,
-                                )
-                            ]
-                        ),
-                        html.Td(
-                            [
-                                dbc.Checklist(
-                                    id={"type": "device-special", "index": i},
-                                    options=[
-                                        {"label": "Elevator", "value": "is_elevator"},
-                                        {"label": "Stairwell", "value": "is_stairwell"},
-                                        {
-                                            "label": "Fire Exit",
-                                            "value": "is_fire_escape",
-                                        },
-                                        {
-                                            "label": "Restricted",
-                                            "value": "is_restricted",
-                                        },
-                                    ],
-                                    value=[
-                                        "is_elevator" if is_elevator_ai else "",
-                                        "is_stairwell" if is_stairwell_ai else "",
-                                        "is_fire_escape" if is_fire_escape_ai else "",
-                                        "is_restricted" if is_restricted_ai else "",
-                                    ],
-                                    inline=True,
-                                )
-                            ]
-                        ),
-                        html.Td(
-                            [
-                                dbc.Input(
-                                    id={"type": "device-security", "index": i},
-                                    type="number",
-                                    value=ai_analysis.get("security_level", 5),
-                                    min=0,
-                                    max=10,
-                                    size="sm",
-                                )
-                            ]
-                        ),
-                    ]
-                )
-                table_rows.append(row)
-
-            return (
-                html.Div(
-                    [
-                        dbc.Alert(
-                            [
-                                html.Strong("🤖 AI Analysis: "),
-                                f"Generated mappings for {len(device_list)} devices. ",
-                                "Check console for detailed AI debug info.",
-                            ],
-                            color="info",
-                            className="mb-3",
-                        ),
-                        dbc.Table(
-                            [
-                                html.Thead(
-                                    [
-                                        html.Tr(
-                                            [
-                                                html.Th("Device Name"),
-                                                html.Th("Floor"),
-                                                html.Th("Access"),
-                                                html.Th("Special"),
-                                                html.Th("Security (0-10)"),
-                                            ]
-                                        )
-                                    ]
-                                ),
-                                html.Tbody(table_rows),
-                            ],
-                            striped=True,
-                            hover=True,
-                        ),
-                    ]
-                ),
-                file_info,
-            )
-
-        except Exception as e:
-            logger.error(f"❌ Error in device modal: {e}")
-            return dbc.Alert(f"Error: {e}", color="danger"), file_info
-
-    async def populate_modal_content(self, is_open, file_info):
-        """Generate the column mapping modal content."""
-
-        if not is_open or not file_info:
-            return (
-                "Modal closed"
-                if not is_open
-                else dbc.Alert("No file information available", color="warning")
-            )
-        try:
-            filename = file_info.get("filename", "")
-            df = _uploaded_data_store.load_dataframe(filename)
-            if df is None:
-                raise ValueError(f"No data loaded for {filename}")
-
-            columns = list(df.columns)
-            sample = df.head(5).to_dict()
-            ai_suggestions = file_info.get("ai_suggestions", {})
-
-            return create_verification_interface(columns, sample, ai_suggestions)
-        except Exception as e:  # pragma: no cover - robustness
-            logger.error(f"Error generating column modal: {e}")
-            return dbc.Alert(f"Error: {e}", color="danger")
-
-    def save_confirmed_device_mappings(
-        self,
-        confirm_clicks,
-        floors,
-        security,
-        access,
-        special,
-        file_info,
-    ) -> Tuple[Any, Any, Any]:
-        """Persist user-confirmed device mappings for learning."""
-        if not confirm_clicks or not file_info:
-            return no_update, no_update, no_update
-        try:
-            devices = file_info.get("devices", [])
-            filename = file_info.get("filename", "")
-
-            user_mappings: Dict[str, Any] = {}
-            for i, device in enumerate(devices):
-                user_mappings[device] = {
-                    "floor_number": floors[i] if i < len(floors) else 1,
-                    "security_level": security[i] if i < len(security) else 5,
-                    "is_entry": "entry" in (access[i] if i < len(access) else []),
-                    "is_exit": "exit" in (access[i] if i < len(access) else []),
-                    "is_restricted": "is_restricted"
-                    in (special[i] if i < len(special) else []),
-                    "confidence": 1.0,
-                    "device_name": device,
-                    "source": "user_confirmed",
-                    "saved_at": datetime.now().isoformat(),
-                }
-
-            learning_service = get_device_learning_service()
-            if not filename:
-                raise ValueError("No filename provided in file_info")
-            if not devices:
-                raise ValueError("No devices found in file_info")
-
-            _uploaded_data_store.wait_for_pending_saves()
-            df = _uploaded_data_store.load_dataframe(filename)
-            if df is None or df.empty:
-                raise ValueError(f"Data for '{filename}' could not be loaded")
-
-            learning_service.save_user_device_mappings(df, filename, user_mappings)
-            from services.ai_mapping_store import ai_mapping_store
-
-            ai_mapping_store.update(user_mappings)
-
-            success_alert = dbc.Toast(
-                "✅ Device mappings saved to database!",
-                header="Confirmed & Saved",
-                is_open=True,
-                dismissable=True,
-                duration=3000,
-            )
-            return success_alert, False, False
-        except Exception as e:  # pragma: no cover - robustness
-            logger.error("Error saving device mappings: %s", e)
-            error_alert = dbc.Toast(
-                f"❌ Error saving mappings: {e}",
-                header="Error",
-                is_open=True,
-                dismissable=True,
-                duration=8000,
-            )
-            return error_alert, no_update, no_update
-
-    def save_verified_column_mappings(
-        self,
-        confirm_clicks,
-        mapping_values,
-        mapping_ids,
-        file_info,
-    ) -> Any:
-        """Save verified column mappings and training data."""
-        if not confirm_clicks or not file_info:
-            return no_update
-        try:
-            filename = file_info.get("filename", "")
-            column_mappings: Dict[str, str] = {}
-            for value, ident in zip(mapping_values, mapping_ids):
-                field = ident.get("field") if isinstance(ident, dict) else None
-                if value and field:
-                    column_mappings[field] = value
-
-            metadata = {
-                "source_type": file_info.get("data_source_type"),
-                "quality": file_info.get("data_quality"),
-            }
-
-            if save_verified_mappings(filename, column_mappings, metadata):
-                save_ai_training_data(filename, column_mappings, file_info)
-                alert = dbc.Toast(
-                    "✅ Column mappings saved!",
-                    header="Confirmed & Saved",
-                    is_open=True,
-                    dismissable=True,
-                    duration=3000,
-                )
-            else:
-                alert = dbc.Toast(
-                    "⚠️ Failed to save mappings",
-                    header="Warning",
-                    is_open=True,
-                    dismissable=True,
-                    duration=8000,
-                )
-            return alert
-        except Exception as e:  # pragma: no cover - robustness
-            logger.error("Error saving column mappings: %s", e)
-            return dbc.Toast(
-                f"❌ Error saving mappings: {e}",
-                header="Error",
-                is_open=True,
-                dismissable=True,
-                duration=8000,
-            )
-
-
-def register_upload_callbacks(
-    manager: "TrulyUnifiedCallbacks",
-    controller: UnifiedAnalyticsController | None = None,
-) -> None:
-    cb = Callbacks()
-    upload_ctrl = UnifiedUploadController(cb)
-
-    def _register(defs: List[tuple]):
-        for func, outputs, inputs, states, cid, extra in defs:
-            manager.unified_callback(
-                outputs,
-                inputs,
-                states,
-                callback_id=cid,
-                component_name="file_upload",
-                **extra,
-            )(debounce()(profile_callback(cid)(func)))
-
-    for defs in (
-        upload_ctrl.upload_callbacks(),
-        upload_ctrl.progress_callbacks(),
-        upload_ctrl.validation_callbacks(),
-    ):
-        _register(defs)
-
-    manager.app.clientside_callback(
-        "function(tid){if(window.startUploadProgress){window.startUploadProgress(tid);} return '';}",
-        Output("sse-trigger", "children"),
-        Input("upload-task-id", "data"),
-    )
-
-    if controller is not None:
-        controller.register_callback(
-            "on_analysis_error",
-            lambda aid, err: logger.error("File upload error: %s", err),
-        )
-
-
-def register_enhanced_upload_callbacks(
-    manager: "TrulyUnifiedCallbacks",
-    controller: UnifiedAnalyticsController | None = None,
-) -> None:
-    """Register enhanced upload callbacks."""
-
-    manager.unified_callback(
-        Output("toast-container", "children", allow_duplicate=True),
-        Input("drag-drop-upload", "contents"),
-        State("drag-drop-upload", "filename"),
-        callback_id="enhanced_upload",
-        component_name="file_upload",
-        prevent_initial_call=True,
-    )(debounce()(profile_callback("enhanced_upload")(handle_enhanced_upload)))
-
-    manager.unified_callback(
-        Output("toast-container", "children", allow_duplicate=True),
-        Input("drag-drop-upload", "error"),
-        callback_id="enhanced_upload_error",
-        component_name="file_upload",
-        prevent_initial_call=True,
-    )(debounce()(profile_callback("upload_error")(handle_upload_errors)))
-
-    register_upload_callbacks(manager, controller)
-
-
-def register_callbacks(
-    manager: "TrulyUnifiedCallbacks",
-    controller: UnifiedAnalyticsController | None = None,
-) -> None:
-    """Alias for backward compatibility."""
-    return register_upload_callbacks(manager, controller)
-
-
-# Export functions for integration with other modules
->>>>>>> 3793926a
 
 __all__ = [
     "layout",
