#!/usr/bin/env python3
"""
File upload page - Fixed version without UI flash issues
"""
from __future__ import annotations

import base64
import io
import json
import logging
from typing import Any, Dict, List, Optional, Tuple

import dash_bootstrap_components as dbc
import pandas as pd
from dash import dcc, html

# Core imports that should always work
try:
    from core.callback_registry import _callback_registry
except ImportError:
    _callback_registry = None

try:
    from core.unicode import safe_encode_text, safe_decode_bytes
except ImportError:
    def safe_encode_text(text):
        return str(text)
    def safe_decode_bytes(data):
        return data.decode('utf-8', errors='replace')


from components.ui_component import UIComponent

logger = logging.getLogger(__name__)

# Global storage for uploaded files
_uploaded_files: Dict[str, pd.DataFrame] = {}


class UploadPage(UIComponent):
    """Upload page component."""

    def layout(self) -> dbc.Container:  # type: ignore[override]
        """Modern file upload layout with working drag-and-drop functionality."""

        return dbc.Container([
            # Header
            dbc.Row([
                dbc.Col([
                    html.H2("📁 File Upload", className="mb-3"),
                    html.P(
                        "Drag and drop files or click to browse. Supports CSV, Excel, and JSON files.",
                        className="text-muted mb-4",
                    ),
                ])
            ]),

            # Upload area
            dbc.Row([
                dbc.Col([
                    dcc.Upload(
                        id="drag-drop-upload",
                        children=html.Div(
                            [
                                html.I(
                                    className="fas fa-cloud-upload-alt fa-3x mb-3",
                                    style={"color": "#6c757d"},
                                ),
                                html.H5("Drag & Drop Files Here"),
                                html.P("or click to select files", className="text-muted"),
                                html.P(
                                    "Supports: .csv, .xlsx, .xls, .json",
                                    className="small text-muted",
                                ),
                            ],
                            style={
                                "textAlign": "center",
                                "padding": "60px",
                                "border": "2px dashed #dee2e6",
                                "borderRadius": "10px",
                                "cursor": "pointer",
                            },
                        ),
                        style={"width": "100%", "minHeight": "200px", "marginBottom": "20px"},
                        multiple=True,
                        accept=".csv,.xlsx,.xls,.json",
                        max_size=50 * 1024 * 1024,  # 50MB
                        className="upload-dropzone",
                    )
                ], lg=8, md=10, sm=12, className="mx-auto")
            ], className="mb-4"),

            # Upload status and progress
            dbc.Row([
                dbc.Col([
                    html.Div(id="upload-status", className="mb-3"),
                    dbc.Progress(
                        id="upload-progress",
                        value=0,
                        striped=True,
                        animated=False,
                        color="success",
                        style={"display": "none", "height": "8px"},
                        className="mb-3",
                    ),
                ], lg=8, md=10, sm=12, className="mx-auto")
            ]),

            # File preview area
            dbc.Row([
                dbc.Col([html.Div(id="preview-area")], lg=10, md=12, sm=12, className="mx-auto")
            ]),

            # Navigation area
            dbc.Row([
                dbc.Col([html.Div(id="upload-navigation")], lg=8, md=10, sm=12, className="mx-auto")
            ], className="mt-4"),

            # Data stores
            dcc.Store(id="uploaded-files-store", data={}),
            dcc.Store(id="upload-session-store", data={}),
        ], fluid=True, className="py-4")

    # ------------------------------------------------------------------
    def register_callbacks(self, manager, controller=None) -> None:  # type: ignore[override]
        """Register upload callbacks - simplified and working."""

        if manager is None:
            logger.warning("No callback manager provided to file_upload")
            return

        try:
            @manager.unified_callback(
                [
                    Output("preview-area", "children"),
                    Output("upload-progress", "value"),
                    Output("upload-progress", "style"),
                    Output("upload-status", "children"),
                    Output("uploaded-files-store", "data"),
                ],
                Input("drag-drop-upload", "contents"),
                [
                    State("drag-drop-upload", "filename"),
                    State("uploaded-files-store", "data"),
                ],
                callback_id="file_upload_handler_simple",
                component_name="file_upload",
                prevent_initial_call=True,
            )
            def handle_upload(contents, filenames, existing_data):
                if not contents:
                    raise PreventUpdate

                try:
                    if not isinstance(contents, list):
                        contents = [contents]
                    if not isinstance(filenames, list):
                        filenames = [filenames]

                    results = []
                    updated_store = existing_data or {}

                    for content, filename in zip(contents, filenames):
                        if content and filename:
                            result = _process_single_file(content, filename)
                            if result:
                                results.append(result)
                                _uploaded_files[filename] = result["dataframe"]
                                updated_store[filename] = filename

                    if results:
                        preview = _create_file_preview(results)
                        status = _create_success_status(len(results))
                        progress_style = {"display": "block", "height": "8px"}

                        return preview, 100, progress_style, status, updated_store
                    else:
                        error_status = _create_error_status("No valid files processed")
                        progress_style = {"display": "none"}
                        return no_update, 0, progress_style, error_status, no_update

                except Exception as e:
                    logger.error(f"Upload processing error: {e}")
                    error_status = _create_error_status(f"Upload failed: {str(e)}")
                    progress_style = {"display": "none"}
                    return no_update, 0, progress_style, error_status, no_update

            @manager.unified_callback(
                Output("upload-navigation", "children"),
                Input("uploaded-files-store", "data"),
                callback_id="file_upload_navigation_simple",
                component_name="file_upload",
                prevent_initial_call=True,
            )
            def update_navigation(uploaded_files):
                if not uploaded_files:
                    return ""

                return _create_navigation_buttons(uploaded_files)

            logger.info("✅ File upload callbacks registered successfully")

        except Exception as e:
            logger.error(f"❌ Failed to register file upload callbacks: {e}")


_upload_component = UploadPage()


def load_page(**kwargs) -> UploadPage:
    """Return a new :class:`UploadPage` instance."""

    return UploadPage(**kwargs)


def register_page() -> None:
    """Register the file upload page with Dash."""
    try:
        dash_register_page(__name__, path="/upload", name="Upload")
        logger.info("✅ File upload page registered")
    except Exception as e:
        logger.warning(f"Page registration failed: {e}")


<<<<<<< HEAD
def layout() -> dbc.Container:
    """Compatibility wrapper returning the default component layout."""

    return _upload_component.layout()
=======
def layout():
    """Return the standard upload layout or a minimal fallback."""

    try:
        from components.upload import UnifiedUploadComponent
        return UnifiedUploadComponent().layout()
    except Exception as exc:  # pragma: no cover - fallback for missing deps
        logger.error("Failed to create UnifiedUploadComponent layout: %s", exc)
        return _fallback_layout()


def _fallback_layout() -> html.Div:
    """Provide a minimal layout with the IDs expected by callbacks."""
    return dbc.Container(
        [
            dbc.Row(
                [
                    dbc.Col(
                        dcc.Upload(id="drag-drop-upload", children=html.Div("Upload Files"), multiple=True)
                    )
                ]
            ),
            dbc.Row([
                dbc.Col(dbc.Progress(id="upload-progress", value=0, label="0%", striped=True, animated=True))
            ], className="mb-2"),
            dbc.Row([
                dbc.Col(html.Ul(id="file-progress-list", className="list-unstyled"))
            ]),
            dbc.Button("", id="progress-done-trigger", className="visually-hidden"),
            html.Div(id="preview-area"),
            dbc.Button("Next", id="to-column-map-btn", color="primary", className="mt-2", disabled=True),
            dcc.Store(id="uploaded-df-store"),
            dcc.Store(id="file-info-store", data={}),
            dcc.Store(id="current-file-info-store"),
            dcc.Store(id="current-session-id"),
            dcc.Store(id="upload-task-id"),
            dcc.Store(id="client-validation-store", data=[]),
            dcc.Interval(id="upload-progress-interval", interval=1000, disabled=True),
            dbc.Modal(
                [
                    dbc.ModalHeader(dbc.ModalTitle("Column Mapping")),
                    dbc.ModalBody("", id="modal-body"),
                    dbc.ModalFooter([
                        dbc.Button("Cancel", id="column-verify-cancel", color="secondary"),
                        dbc.Button("Confirm", id="column-verify-confirm", color="success"),
                    ]),
                ],
                id="column-verification-modal",
                is_open=False,
                size="xl",
            ),
            dbc.Modal(
                [
                    dbc.ModalHeader(dbc.ModalTitle("Device Classification")),
                    dbc.ModalBody("", id="device-modal-body"),
                    dbc.ModalFooter([
                        dbc.Button("Cancel", id="device-verify-cancel", color="secondary"),
                        dbc.Button("Confirm", id="device-verify-confirm", color="success"),
                    ]),
                ],
                id="device-verification-modal",
                is_open=False,
                size="xl",
            ),
        ],
        fluid=True,
    )


def register_callbacks(manager):
    """Register upload callbacks with the provided manager."""

    global _upload_component

>>>>>>> 27db4c9a


<<<<<<< HEAD
def register_callbacks(manager):
    """Compatibility wrapper using the default component."""
=======
    _upload_component = UnifiedUploadComponent()
    
    if not manager:
        raise RuntimeError("Callback manager is required")

    def _do_registration() -> None:
        _upload_component.register_callbacks(manager)

    callback_ids = [
        "file_upload_handle",
        "file_upload_progress",
        "file_upload_finalize",
    ]

    _callback_registry.register_deduplicated(
        callback_ids, _do_registration, source_module=__name__

    )
    def handle_modern_upload(contents, filenames, last_modified, file_store):
        """Process uploaded files and update UI components."""
        if not contents:
            raise PreventUpdate

        if not isinstance(contents, list):
            contents = [contents]
            filenames = [filenames]

        file_store = file_store or {}
        previews = []
        status_alerts = []

        for content, fname in zip(contents, filenames):
            df, err = _process_upload_safe(content, fname)
            if df is None:
                status_alerts.append(
                    dbc.Alert(f"❌ {fname}: {err}", color="danger", dismissable=True)
                )
                continue

            previews.append(_create_modern_preview(df, fname))
            file_store[fname] = {"rows": len(df), "columns": len(df.columns)}
            status_alerts.append(
                dbc.Alert(f"✅ Uploaded {fname}", color="success", dismissable=True)
            )

        progress = 100 if previews else 0
        progress_style = {"display": "block"} if previews else {"display": "none"}
        navigation = (
            _create_navigation_section(len(file_store), file_store)
            if previews
            else no_update

        )
        def handle_upload(contents, filenames, existing_data):
            """Handle file uploads with proper error handling."""
            
            if not contents:
                raise PreventUpdate
            
            try:
                # Ensure inputs are lists
                if not isinstance(contents, list):
                    contents = [contents]
                if not isinstance(filenames, list):
                    filenames = [filenames]
                
                results = []
                updated_store = existing_data or {}
                
                for content, filename in zip(contents, filenames):
                    if content and filename:
                        result = _process_single_file(content, filename)
                        if result:
                            results.append(result)
                            # Store in global and component store
                            _uploaded_files[filename] = result['dataframe']
                            updated_store[filename] = filename
                
                if results:
                    preview = _create_file_preview(results)
                    status = _create_success_status(len(results))
                    progress_style = {'display': 'block', 'height': '8px'}
                    
                    return preview, 100, progress_style, status, updated_store
                else:
                    error_status = _create_error_status("No valid files processed")
                    progress_style = {'display': 'none'}
                    return no_update, 0, progress_style, error_status, no_update
                    
            except Exception as e:
                logger.error(f"Upload processing error: {e}")
                error_status = _create_error_status(f"Upload failed: {str(e)}")
                progress_style = {'display': 'none'}
                return no_update, 0, progress_style, error_status, no_update

        @manager.unified_callback(
            Output("upload-navigation", "children"),
            Input("uploaded-files-store", "data"),
            callback_id="file_upload_navigation_simple",
            component_name="file_upload",
            prevent_initial_call=True
        )
        def update_navigation(uploaded_files):
            """Update navigation options after successful upload."""
            
            if not uploaded_files:
                return ""
            
            return _create_navigation_buttons(uploaded_files)
>>>>>>> 27db4c9a

    _upload_component.register_callbacks(manager)


def _process_single_file(content: str, filename: str) -> Optional[Dict[str, Any]]:
    """Process a single uploaded file safely."""
    
    try:
        # Decode base64 content
        content_type, content_string = content.split(',')
        decoded = base64.b64decode(content_string)
        
        # Determine file type and read accordingly
        if filename.endswith('.csv'):
            df = pd.read_csv(io.StringIO(decoded.decode('utf-8')))
        elif filename.endswith(('.xlsx', '.xls')):
            df = pd.read_excel(io.BytesIO(decoded))
        elif filename.endswith('.json'):
            data = json.loads(decoded.decode('utf-8'))
            df = pd.json_normalize(data) if isinstance(data, list) else pd.DataFrame([data])
        else:
            logger.warning(f"Unsupported file type: {filename}")
            return None
        
        # Basic validation
        if df.empty:
            logger.warning(f"Empty file: {filename}")
            return None
        
        return {
            'filename': filename,
            'dataframe': df,
            'rows': len(df),
            'columns': len(df.columns),
            'size_mb': round(len(decoded) / (1024 * 1024), 2)
        }
        
    except Exception as e:
        logger.error(f"Error processing file {filename}: {e}")
        return None


def _create_file_preview(results: List[Dict[str, Any]]) -> List[Any]:
    """Create preview cards for uploaded files."""
    
    preview_cards = []
    
    for result in results:
        df = result['dataframe']
        filename = result['filename']
        
        # Create simple preview table (first 5 rows)
        preview_data = df.head(5).to_dict('records')
        columns = [{"name": col, "id": col} for col in df.columns]
        
        try:
            from dash import dash_table
            
            table = dash_table.DataTable(
                data=preview_data,
                columns=columns,
                style_table={'overflowX': 'auto'},
                style_cell={'textAlign': 'left', 'padding': '10px'},
                style_header={'backgroundColor': 'rgb(230, 230, 230)', 'fontWeight': 'bold'},
                page_size=5
            )
        except:
            # Fallback if dash_table not available
            table = html.P("Preview table not available")
        
        card = dbc.Card([
            dbc.CardHeader([
                html.H5(f"📁 {filename}", className="mb-0")
            ]),
            dbc.CardBody([
                dbc.Row([
                    dbc.Col([
                        html.P(f"📊 {result['rows']:,} rows × {result['columns']} columns"),
                        html.P(f"💾 Size: {result['size_mb']} MB")
                    ], md=6),
                    dbc.Col([
                        html.P(f"📅 Uploaded: {pd.Timestamp.now().strftime('%H:%M:%S')}"),
                        html.P(f"✅ Status: Ready for analysis")
                    ], md=6)
                ]),
                
                html.Hr(),
                
                html.H6("Preview (first 5 rows):"),
                table
            ])
        ], className="mb-3")
        
        preview_cards.append(card)
    
    return preview_cards


def _create_success_status(file_count: int) -> Any:
    """Create success status message."""
    
    return dbc.Alert([
        html.H6(f"✅ Upload Successful!", className="mb-1"),
        html.P(f"Successfully processed {file_count} file(s). Ready for analysis.")
    ], color="success")


def _create_error_status(message: str) -> Any:
    """Create error status message."""
    
    return dbc.Alert([
        html.H6("❌ Upload Error", className="mb-1"),
        html.P(message)
    ], color="danger")


def _create_navigation_buttons(uploaded_files: Dict[str, str]) -> Any:
    """Create navigation buttons after successful upload."""
    
    return dbc.Card([
        dbc.CardBody([
            html.H6("🚀 Next Steps", className="mb-3"),
            dbc.ButtonGroup([
                dbc.Button(
                    [html.I(className="fas fa-chart-line me-2"), "Analyze Data"],
                    href="/analytics",
                    color="primary",
                    size="lg"
                ),
                dbc.Button(
                    [html.I(className="fas fa-upload me-2"), "Upload More"],
                    id="upload-more-btn",
                    color="secondary",
                    outline=True,
                    href="/upload"
                ),
                dbc.Button(
                    [html.I(className="fas fa-download me-2"), "Export"],
                    href="/export",
                    color="success",
                    outline=True
                )
            ], className="w-100")
        ])
    ], className="mt-3")


def safe_upload_layout():
    """Unicode-safe layout wrapper."""
    try:
        return layout()
    except Exception as e:
        logger.error(f"Upload layout failed: {e}")
        return _fallback_layout()



def clear_uploaded_data() -> None:
    """Clear uploaded data."""
    global _uploaded_files
    _uploaded_files.clear()


def get_uploaded_filenames() -> List[str]:
    """Get list of uploaded filenames."""
    return list(_uploaded_files.keys())


# Backward compatibility
def safe_upload_layout():
    """Compatibility function for app_factory."""
    return layout()


# Backward compatibility
register_upload_callbacks = register_callbacks

__all__ = [
    "UploadPage",
    "load_page",
    "layout",
    "safe_upload_layout",
    "register_page",
    "register_callbacks",
    "register_upload_callbacks",
    "get_uploaded_filenames",
    "get_uploaded_data",
    "clear_uploaded_data"
]<|MERGE_RESOLUTION|>--- conflicted
+++ resolved
@@ -222,203 +222,15 @@
         logger.warning(f"Page registration failed: {e}")
 
 
-<<<<<<< HEAD
 def layout() -> dbc.Container:
     """Compatibility wrapper returning the default component layout."""
 
     return _upload_component.layout()
-=======
-def layout():
-    """Return the standard upload layout or a minimal fallback."""
-
-    try:
-        from components.upload import UnifiedUploadComponent
-        return UnifiedUploadComponent().layout()
-    except Exception as exc:  # pragma: no cover - fallback for missing deps
-        logger.error("Failed to create UnifiedUploadComponent layout: %s", exc)
-        return _fallback_layout()
-
-
-def _fallback_layout() -> html.Div:
-    """Provide a minimal layout with the IDs expected by callbacks."""
-    return dbc.Container(
-        [
-            dbc.Row(
-                [
-                    dbc.Col(
-                        dcc.Upload(id="drag-drop-upload", children=html.Div("Upload Files"), multiple=True)
-                    )
-                ]
-            ),
-            dbc.Row([
-                dbc.Col(dbc.Progress(id="upload-progress", value=0, label="0%", striped=True, animated=True))
-            ], className="mb-2"),
-            dbc.Row([
-                dbc.Col(html.Ul(id="file-progress-list", className="list-unstyled"))
-            ]),
-            dbc.Button("", id="progress-done-trigger", className="visually-hidden"),
-            html.Div(id="preview-area"),
-            dbc.Button("Next", id="to-column-map-btn", color="primary", className="mt-2", disabled=True),
-            dcc.Store(id="uploaded-df-store"),
-            dcc.Store(id="file-info-store", data={}),
-            dcc.Store(id="current-file-info-store"),
-            dcc.Store(id="current-session-id"),
-            dcc.Store(id="upload-task-id"),
-            dcc.Store(id="client-validation-store", data=[]),
-            dcc.Interval(id="upload-progress-interval", interval=1000, disabled=True),
-            dbc.Modal(
-                [
-                    dbc.ModalHeader(dbc.ModalTitle("Column Mapping")),
-                    dbc.ModalBody("", id="modal-body"),
-                    dbc.ModalFooter([
-                        dbc.Button("Cancel", id="column-verify-cancel", color="secondary"),
-                        dbc.Button("Confirm", id="column-verify-confirm", color="success"),
-                    ]),
-                ],
-                id="column-verification-modal",
-                is_open=False,
-                size="xl",
-            ),
-            dbc.Modal(
-                [
-                    dbc.ModalHeader(dbc.ModalTitle("Device Classification")),
-                    dbc.ModalBody("", id="device-modal-body"),
-                    dbc.ModalFooter([
-                        dbc.Button("Cancel", id="device-verify-cancel", color="secondary"),
-                        dbc.Button("Confirm", id="device-verify-confirm", color="success"),
-                    ]),
-                ],
-                id="device-verification-modal",
-                is_open=False,
-                size="xl",
-            ),
-        ],
-        fluid=True,
-    )
-
-
-def register_callbacks(manager):
-    """Register upload callbacks with the provided manager."""
-
-    global _upload_component
-
->>>>>>> 27db4c9a
-
-
-<<<<<<< HEAD
+
+
+
 def register_callbacks(manager):
     """Compatibility wrapper using the default component."""
-=======
-    _upload_component = UnifiedUploadComponent()
-    
-    if not manager:
-        raise RuntimeError("Callback manager is required")
-
-    def _do_registration() -> None:
-        _upload_component.register_callbacks(manager)
-
-    callback_ids = [
-        "file_upload_handle",
-        "file_upload_progress",
-        "file_upload_finalize",
-    ]
-
-    _callback_registry.register_deduplicated(
-        callback_ids, _do_registration, source_module=__name__
-
-    )
-    def handle_modern_upload(contents, filenames, last_modified, file_store):
-        """Process uploaded files and update UI components."""
-        if not contents:
-            raise PreventUpdate
-
-        if not isinstance(contents, list):
-            contents = [contents]
-            filenames = [filenames]
-
-        file_store = file_store or {}
-        previews = []
-        status_alerts = []
-
-        for content, fname in zip(contents, filenames):
-            df, err = _process_upload_safe(content, fname)
-            if df is None:
-                status_alerts.append(
-                    dbc.Alert(f"❌ {fname}: {err}", color="danger", dismissable=True)
-                )
-                continue
-
-            previews.append(_create_modern_preview(df, fname))
-            file_store[fname] = {"rows": len(df), "columns": len(df.columns)}
-            status_alerts.append(
-                dbc.Alert(f"✅ Uploaded {fname}", color="success", dismissable=True)
-            )
-
-        progress = 100 if previews else 0
-        progress_style = {"display": "block"} if previews else {"display": "none"}
-        navigation = (
-            _create_navigation_section(len(file_store), file_store)
-            if previews
-            else no_update
-
-        )
-        def handle_upload(contents, filenames, existing_data):
-            """Handle file uploads with proper error handling."""
-            
-            if not contents:
-                raise PreventUpdate
-            
-            try:
-                # Ensure inputs are lists
-                if not isinstance(contents, list):
-                    contents = [contents]
-                if not isinstance(filenames, list):
-                    filenames = [filenames]
-                
-                results = []
-                updated_store = existing_data or {}
-                
-                for content, filename in zip(contents, filenames):
-                    if content and filename:
-                        result = _process_single_file(content, filename)
-                        if result:
-                            results.append(result)
-                            # Store in global and component store
-                            _uploaded_files[filename] = result['dataframe']
-                            updated_store[filename] = filename
-                
-                if results:
-                    preview = _create_file_preview(results)
-                    status = _create_success_status(len(results))
-                    progress_style = {'display': 'block', 'height': '8px'}
-                    
-                    return preview, 100, progress_style, status, updated_store
-                else:
-                    error_status = _create_error_status("No valid files processed")
-                    progress_style = {'display': 'none'}
-                    return no_update, 0, progress_style, error_status, no_update
-                    
-            except Exception as e:
-                logger.error(f"Upload processing error: {e}")
-                error_status = _create_error_status(f"Upload failed: {str(e)}")
-                progress_style = {'display': 'none'}
-                return no_update, 0, progress_style, error_status, no_update
-
-        @manager.unified_callback(
-            Output("upload-navigation", "children"),
-            Input("uploaded-files-store", "data"),
-            callback_id="file_upload_navigation_simple",
-            component_name="file_upload",
-            prevent_initial_call=True
-        )
-        def update_navigation(uploaded_files):
-            """Update navigation options after successful upload."""
-            
-            if not uploaded_files:
-                return ""
-            
-            return _create_navigation_buttons(uploaded_files)
->>>>>>> 27db4c9a
 
     _upload_component.register_callbacks(manager)
 
