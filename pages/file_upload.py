--- conflicted
+++ resolved
@@ -129,7 +129,6 @@
     if not manager:
         raise RuntimeError("Callback manager is required")
 
-<<<<<<< HEAD
     def _do_registration() -> None:
         _upload_component.register_callbacks(manager)
 
@@ -141,29 +140,7 @@
 
     _callback_registry.register_deduplicated(
         callback_ids, _do_registration, source_module=__name__
-=======
-    @handle_register_with_deduplication(
-        manager,
-        Output('upload-status', 'children', allow_duplicate=True),
-        Output('upload-progress-bar', 'value', allow_duplicate=True),
-        Output('upload-progress-bar', 'style', allow_duplicate=True),
-        Output('upload-preview', 'children', allow_duplicate=True),
-        Output('uploaded-files-store', 'data', allow_duplicate=True),
-        Output('upload-navigation', 'children', allow_duplicate=True),
-        Input('file-upload-dropzone', 'contents'),
-        [
-            State('file-upload-dropzone', 'filename'),
-            State('file-upload-dropzone', 'last_modified'),
-            State('uploaded-files-store', 'data')
-        ],
-        callback_id="modern_file_upload",
-        component_name="file_upload",
-        prevent_initial_call=True,
-        source_module=__name__,
-        allow_duplicate=True,
-
-
->>>>>>> 34452ff9
+
     )
     def handle_modern_upload(contents, filenames, last_modified, file_store):
         """Process uploaded files and update UI components."""
