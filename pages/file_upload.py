#!/usr/bin/env python3
"""
Complete File Upload Page - Missing piece for consolidation
Integrates with analytics system
"""
import logging
import time
from datetime import datetime
from typing import TYPE_CHECKING, Any, Dict, List, Tuple

import pandas as pd
from dash import dcc, html
from dash.dash import no_update

if TYPE_CHECKING:
    from core.truly_unified_callbacks import TrulyUnifiedCallbacks

from analytics.controllers import UnifiedAnalyticsController
from config.config import get_analytics_config
from core.callback_registry import debounce
from core.dash_profile import profile_callback


def _get_max_display_rows() -> int:
    return get_analytics_config().max_display_rows or 10000


import dash_bootstrap_components as dbc
from dash.dependencies import ALL, Input, Output, State

from components.advanced_upload import DragDropUploadArea
from components.column_verification import save_verified_mappings
from components.upload import ClientSideValidator as ErrorDisplayValidator
from config.dynamic_config import dynamic_config
from services.device_learning_service import get_device_learning_service
from services.task_queue import clear_task, create_task, get_status
from services.upload import (
    AISuggestionService,
    ModalService,
    UploadProcessingService,
    get_trigger_id,
    save_ai_training_data,
)
from core.callback_manager import CallbackManager
from core.callback_controller import CallbackEvent
from services.upload.validators import ClientSideValidator
from services.upload_data_service import (
    clear_uploaded_data as service_clear_uploaded_data,
)
from services.upload_data_service import get_file_info as service_get_file_info
from services.upload_data_service import get_uploaded_data as service_get_uploaded_data
from services.upload_data_service import (
    get_uploaded_filenames as service_get_uploaded_filenames,
)
from utils.upload_store import uploaded_data_store as _uploaded_data_store

logger = logging.getLogger(__name__)


def layout():
    """File upload page layout with persistent storage"""
    return dbc.Container(
        [
            # Removed redundant page header
            # Upload area
            dbc.Row(
                [
                    dbc.Col(
                        [
                            dbc.Card(
                                [
                                    dbc.CardHeader(
                                        [html.H5("Upload Data Files", className="mb-0")]
                                    ),
                                    dbc.CardBody(
                                        [
                                            DragDropUploadArea(
                                                id="upload-data",
                                                max_size=dynamic_config.get_max_upload_size_bytes(),
                                            ).render()
                                        ]
                                    ),
                                ]
                            )
                        ]
                    )
                ]
            ),
            # Upload results area
            dbc.Row([dbc.Col([html.Div(id="upload-results")])], className="mb-4"),
            dbc.Row(
                [
                    dbc.Col(
                        [
                            dbc.Progress(
                                id="upload-progress",
                                value=0,
                                label="0%",
                                striped=True,
                                animated=True,
                            ),
                            html.Ul(
                                id="file-progress-list", className="list-unstyled mt-2"
                            ),
                        ]
                    )
                ],
                className="mb-3",
            ),
            # Hidden button triggered by SSE when upload completes
            dbc.Button("", id="progress-done-trigger", className="hidden"),
            html.Div(id="sse-trigger", style={"display": "none"}),
            # Data preview area
            dbc.Row([dbc.Col([html.Div(id="file-preview")])]),
            # Navigation to analytics
            dbc.Row([dbc.Col([html.Div(id="upload-nav")])]),
            # Container for toast notifications
            html.Div(id="toast-container"),
            # CRITICAL: Hidden placeholder buttons (using `.hidden` utility) to prevent callback errors
            html.Div(
                [
                    dbc.Button("", id="verify-columns-btn-simple", className="hidden"),
                    dbc.Button("", id="classify-devices-btn", className="hidden"),
                ],
                className="hidden",
            ),
            # Store for uploaded data info
            dcc.Store(id="file-info-store", data={}),
            dcc.Store(id="current-file-info-store"),
            dcc.Store(id="current-session-id", data="session_123"),
            dcc.Store(id="upload-task-id"),
            dcc.Store(id="client-validation-store", data=[]),
            dbc.Modal(
                [
                    dbc.ModalHeader(dbc.ModalTitle("Column Mapping")),
                    dbc.ModalBody("Configure column mappings here", id="modal-body"),
                    dbc.ModalFooter(
                        [
                            dbc.Button(
                                "Cancel", id="column-verify-cancel", color="secondary"
                            ),
                            dbc.Button(
                                "Confirm", id="column-verify-confirm", color="success"
                            ),
                        ]
                    ),
                ],
                id="column-verification-modal",
                is_open=False,
                size="xl",
            ),
            dbc.Modal(
                [
                    dbc.ModalHeader(dbc.ModalTitle("Device Classification")),
                    dbc.ModalBody("", id="device-modal-body"),
                    dbc.ModalFooter(
                        [
                            dbc.Button(
                                "Cancel", id="device-verify-cancel", color="secondary"
                            ),
                            dbc.Button(
                                "Confirm", id="device-verify-confirm", color="success"
                            ),
                        ]
                    ),
                ],
                id="device-verification-modal",
                is_open=False,
                size="xl",
            ),
        ],
        fluid=True,
    )


def get_uploaded_data() -> Dict[str, pd.DataFrame]:
    """Get all uploaded data (for use by analytics)."""
    return service_get_uploaded_data()


def get_uploaded_filenames() -> List[str]:
    """Get list of uploaded filenames."""
    return service_get_uploaded_filenames()


def clear_uploaded_data():
    """Clear all uploaded data."""
    service_clear_uploaded_data()


def get_file_info() -> Dict[str, Dict[str, Any]]:
    """Get information about uploaded files."""
    return service_get_file_info()


def check_upload_system_health() -> Dict[str, Any]:
    """Monitor upload system health."""
    issues = []
    storage_dir = _uploaded_data_store.storage_dir

    if not storage_dir.exists():
        issues.append(f"Storage directory missing: {storage_dir}")

    try:
        test_file = storage_dir / "test.tmp"
        test_file.write_text("test")
        test_file.unlink()
    except Exception as e:
        issues.append(f"Cannot write to storage directory: {e}")

    pending = len(_uploaded_data_store._save_futures)
    if pending > 10:
        issues.append(f"Too many pending saves: {pending}")

    return {"healthy": len(issues) == 0, "issues": issues}


class Callbacks:
    """Container object for upload page callbacks."""

    def __init__(self):
        self.processing = UploadProcessingService(_uploaded_data_store)
        self.preview_processor = self.processing.async_processor
        self.ai = AISuggestionService()
        self.modal = ModalService()
        self.client_validator = ErrorDisplayValidator()
        self.validator = ClientSideValidator(
            max_size=dynamic_config.get_max_upload_size_bytes()
        )

    def highlight_upload_area(self, n_clicks):
        """Highlight upload area when 'upload more' is clicked."""
        if n_clicks:
            return "file-upload-area file-upload-area--highlight"
        return "file-upload-area"

    def display_client_validation(self, data):
        """Show validation errors generated in the browser."""
        if not data:
            return no_update
        alerts = self.client_validator.build_error_alerts(data)
        return alerts

    async def restore_upload_state(self, pathname: str):
        """Return stored upload details when revisiting the upload page."""

        if pathname != "/file-upload" or not _uploaded_data_store:
            return (
                no_update,
                no_update,
                no_update,
                no_update,
                no_update,
                no_update,
                no_update,
            )

        upload_results: List[Any] = []
        file_preview_components: List[Any] = []
        current_file_info: Dict[str, Any] = {}

        file_infos = _uploaded_data_store.get_file_info()

        for filename, info in file_infos.items():
            path = info.get("path") or str(_uploaded_data_store.get_file_path(filename))
            try:
                df_preview = await self.preview_processor.preview_from_parquet(
                    path, rows=_get_max_display_rows()
                )
            except Exception:
<<<<<<< HEAD
                df_preview = _uploaded_data_store.load_dataframe(filename).head(
                    _get_max_display_rows()
                )
=======
                df_preview = _uploaded_data_store.load_dataframe(filename).head(_get_max_display_rows())
>>>>>>> bce5592a
            rows = info.get("rows", len(df_preview))
            cols = info.get("columns", len(df_preview.columns))

            upload_results.append(
                self.processing.build_success_alert(
                    filename,
                    rows,
                    cols,
                    prefix="Previously uploaded:",
                    processed=False,
                )
            )

            file_preview_components.append(
                self.processing.build_file_preview_component(df_preview, filename)
            )

            current_file_info = {
                "filename": filename,
                "rows": rows,
                "columns": cols,
                "path": path,
                "ai_suggestions": info.get("ai_suggestions", {}),
            }

        upload_nav = html.Div(
            [
                html.Hr(),
                html.H5("Ready to analyze?"),
                dbc.Button(
                    "🚀 Go to Analytics", href="/analytics", color="success", size="lg"
                ),
            ]
        )

        return (
            upload_results,
            file_preview_components,
            {},
            upload_nav,
            current_file_info,
            False,
            False,
        )
<<<<<<< HEAD
=======

    async def process_uploaded_files(
        self, contents_list: List[str] | str, filenames_list: List[str] | str
    ) -> Tuple[Any, Any, Any, Any, Any, Any, Any]:
        if not contents_list:
            return (
                [],
                [],
                {},
                [],
                {},
                no_update,
                no_update,
            )

        if not isinstance(contents_list, list):
            contents_list = [contents_list]
            filenames_list = [filenames_list]

        valid_contents: list[str] = []
        valid_filenames: list[str] = []
        alerts: list[Any] = []
        for content, fname in zip(contents_list, filenames_list):
            ok, msg = self.validator.validate(fname, content)
            if not ok:
                alerts.append(self.processing.build_failure_alert(msg))
            else:
                valid_contents.append(content)
                valid_filenames.append(fname)
                self.chunked.start_file(fname)
                self.queue.add_file(fname)

        if not valid_contents:
            return alerts, [], {}, [], {}, no_update, no_update

        result = await self.processing.process_files(valid_contents, valid_filenames)

        for fname in valid_filenames:
            self.chunked.finish_file(fname)
            self.queue.mark_complete(fname)

        result = list(result)
        result[0] = alerts + result[0]
        return tuple(result)

    def schedule_upload_task(
        self, contents_list: List[str] | str, filenames_list: List[str] | str
    ) -> str:
        """Schedule background processing of uploaded files."""
        if not contents_list:
            return ""

        if not isinstance(contents_list, list):
            contents_list = [contents_list]
        if not isinstance(filenames_list, list):
            filenames_list = [filenames_list]

        try:
            async_coro = self.processing.process_files(
                contents_list, filenames_list
>>>>>>> bce5592a

            )
            task_id = create_task(async_coro)
        except Exception as exc:  # pragma: no cover - robustness
            logger.error("Failed to schedule upload task: %s", exc)
            return ""
        return task_id

    def reset_upload_progress(
        self, contents_list: List[str] | str
    ) -> Tuple[int, str, bool]:
        """Reset progress indicators when a new upload starts."""
        if not contents_list:
            return 0, "0%", True
        return 0, "0%", False

    def update_progress_bar(self, _n: int, task_id: str) -> Tuple[int, str, Any]:
        """Update the progress bar and per-file indicators."""

        status = get_status(task_id)
        progress = int(status.get("progress", 0))
        file_items = [
            html.Li(
                dbc.Progress(
                    value=self.chunked.get_progress(fname),
                    label=f"{fname} {self.chunked.get_progress(fname)}%",
                    striped=True,
                    animated=True,
                    id={"type": "file-progress", "name": fname},
                )
            )
            for fname in self.queue.files
        ]
        return progress, f"{progress}%", file_items

    def finalize_upload_results(
        self, _n: int, task_id: str
    ) -> Tuple[Any, Any, Any, Any, Any, Any, Any, bool]:
        """Emit upload results once processing completes."""
        status = get_status(task_id)
        result = status.get("result")

        if status.get("done") and result is not None:
            clear_task(task_id)
            if isinstance(result, Exception):
                result = (
                    [self.processing.build_failure_alert(str(result))],
                    [],
                    {},
                    [],
                    {},
                    no_update,
                    no_update,
                )
            return (*result, True)

        return (
            no_update,
            no_update,
            no_update,
            no_update,
            no_update,
            no_update,
            no_update,
            no_update,
        )

    def handle_modal_dialogs(
        self,
        verify_clicks: int | None,
        classify_clicks: int | None,
        confirm_clicks: int | None,
        cancel_col_clicks: int | None,
        cancel_dev_clicks: int | None,
    ) -> Tuple[Any, Any, Any]:
        trigger_id = get_trigger_id()
        return self.modal.handle_dialogs(
            verify_clicks,
            classify_clicks,
            confirm_clicks,
            cancel_col_clicks,
            cancel_dev_clicks,
            trigger_id,
        )

    def apply_ai_suggestions(self, n_clicks, file_info):
        return self.ai.apply_ai_suggestions(n_clicks, file_info)

    def populate_device_modal_with_learning(self, is_open, file_info):
        """Populate the device modal with learned or AI-suggested data."""
        if not is_open:
            return "Modal closed", file_info

        logger.info("🔧 Populating device modal...")

        try:
            # First try to get devices from global store (saved mappings)
            from services.ai_mapping_store import ai_mapping_store

            store_devices = ai_mapping_store.all()

            if store_devices:
                logger.info(
                    f"📋 Found {len(store_devices)} saved devices - using SAVED mappings!"
                )

                # Create editable rows using saved mappings
                table_rows = []
                for i, (device_name, mapping) in enumerate(store_devices.items()):
                    floor = mapping.get("floor_number", 1)
                    security = mapping.get("security_level", 5)
                    is_entry = mapping.get("is_entry", False)
                    is_exit = mapping.get("is_exit", False)
                    is_elevator = mapping.get("is_elevator", False)
                    is_stairwell = mapping.get("is_stairwell", False)
                    is_fire_escape = mapping.get("is_fire_escape", False)
                    is_restricted = mapping.get("is_restricted", False)

                    # Create the same interactive row structure as original
                    row = html.Tr(
                        [
                            html.Td(html.Strong(device_name)),
                            html.Td(
                                [
                                    dbc.Input(
                                        id={"type": "device-floor", "index": i},
                                        type="number",
                                        value=floor,  # Pre-populate with saved value
                                        min=0,
                                        max=50,
                                        size="sm",
                                    )
                                ]
                            ),
                            html.Td(
                                [
                                    dbc.Checklist(
                                        id={"type": "device-access", "index": i},
                                        options=[
                                            {"label": "Entry", "value": "entry"},
                                            {"label": "Exit", "value": "exit"},
                                        ],
                                        value=[
                                            "entry" if is_entry else "",
                                            "exit" if is_exit else "",
                                        ],
                                        inline=True,
                                    )
                                ]
                            ),
                            html.Td(
                                [
                                    dbc.Checklist(
                                        id={"type": "device-special", "index": i},
                                        options=[
                                            {
                                                "label": "Elevator",
                                                "value": "is_elevator",
                                            },
                                            {
                                                "label": "Stairwell",
                                                "value": "is_stairwell",
                                            },
                                            {
                                                "label": "Fire Exit",
                                                "value": "is_fire_escape",
                                            },
                                            {
                                                "label": "Restricted",
                                                "value": "is_restricted",
                                            },
                                        ],
                                        value=[
                                            "is_elevator" if is_elevator else "",
                                            "is_stairwell" if is_stairwell else "",
                                            "is_fire_escape" if is_fire_escape else "",
                                            "is_restricted" if is_restricted else "",
                                        ],
                                        inline=True,
                                    )
                                ]
                            ),
                            html.Td(
                                [
                                    dbc.Input(
                                        id={"type": "device-security", "index": i},
                                        type="number",
                                        value=security,  # Pre-populate with saved value
                                        min=0,
                                        max=10,
                                        size="sm",
                                    )
                                ]
                            ),
                        ]
                    )
                    table_rows.append(row)

                # Store device list for callback
                file_info["devices"] = list(store_devices.keys())

                return (
                    html.Div(
                        [
                            dbc.Alert(
                                [
                                    html.Strong("📋 SAVED MAPPINGS LOADED! "),
                                    f"Pre-filled {len(store_devices)} devices with your confirmed settings. You can edit and re-save.",
                                ],
                                color="success",
                                className="mb-3",
                            ),
                            dbc.Table(
                                [
                                    html.Thead(
                                        [
                                            html.Tr(
                                                [
                                                    html.Th("Device Name"),
                                                    html.Th("Floor"),
                                                    html.Th("Access"),
                                                    html.Th("Special"),
                                                    html.Th("Security (0-10)"),
                                                ]
                                            )
                                        ]
                                    ),
                                    html.Tbody(table_rows),
                                ],
                                striped=True,
                                hover=True,
                            ),
                        ]
                    ),
                    file_info,
                )

            # Fallback: Generate AI analysis if no saved mappings (original logic)
            uploaded_data = get_uploaded_data()
            if not uploaded_data:
                return dbc.Alert("No uploaded data found", color="warning"), file_info

            all_devices = set()
            device_columns = [
                "door_id",
                "device_name",
                "DeviceName",
                "location",
                "door",
                "device",
            ]

            from services.ai_mapping_store import ai_mapping_store

            for filename, df in uploaded_data.items():
                logger.info(f"📄 Processing {filename} with {len(df)} rows")
                for col in df.columns:
                    col_lower = col.lower().strip()
                    if any(
                        device_col.lower() in col_lower for device_col in device_columns
                    ):
                        unique_vals = df[col].dropna().unique()
                        all_devices.update(str(val) for val in unique_vals)
                        logger.info(
                            f"   Found {len(unique_vals)} devices in column '{col}'"
                        )
                        # Pre-cache AI analyses for new devices
                        for device in unique_vals:
                            if not ai_mapping_store.get(device):
                                ai_analysis = self.ai.analyze_device_name_with_ai(
                                    device
                                )
                                ai_mapping_store.set(device, ai_analysis)
                                logger.info(
                                    f"   🚪 '{device}' → Floor: {ai_analysis.get('floor_number', 1)}, Security: {ai_analysis.get('security_level', 5)}"
                                )
                        break

            # Generate AI-populated interactive rows
            table_rows = []
            device_list = sorted(list(all_devices))
            file_info["devices"] = device_list

            cached_mappings = ai_mapping_store.all()
            for device_name in device_list:
                if device_name not in cached_mappings:
                    ai_mapping_store.set(
                        device_name, self.ai.analyze_device_name_with_ai(device_name)
                    )
            cached_mappings = ai_mapping_store.all()

            for i, device_name in enumerate(device_list):
                ai_analysis = cached_mappings.get(device_name, {})
                is_elevator_ai = ai_analysis.get("is_elevator", False)
                is_stairwell_ai = ai_analysis.get("is_stairwell", False)
                is_fire_escape_ai = ai_analysis.get("is_fire_escape", False)
                is_restricted_ai = ai_analysis.get("is_restricted", False)

                row = html.Tr(
                    [
                        html.Td(html.Strong(device_name)),
                        html.Td(
                            [
                                dbc.Input(
                                    id={"type": "device-floor", "index": i},
                                    type="number",
                                    value=ai_analysis.get("floor_number", 1),
                                    min=0,
                                    max=50,
                                    size="sm",
                                )
                            ]
                        ),
                        html.Td(
                            [
                                dbc.Checklist(
                                    id={"type": "device-access", "index": i},
                                    options=[
                                        {"label": "Entry", "value": "entry"},
                                        {"label": "Exit", "value": "exit"},
                                    ],
                                    value=[
                                        "entry" if ai_analysis.get("is_entry") else "",
                                        "exit" if ai_analysis.get("is_exit") else "",
                                    ],
                                    inline=True,
                                )
                            ]
                        ),
                        html.Td(
                            [
                                dbc.Checklist(
                                    id={"type": "device-special", "index": i},
                                    options=[
                                        {"label": "Elevator", "value": "is_elevator"},
                                        {"label": "Stairwell", "value": "is_stairwell"},
                                        {
                                            "label": "Fire Exit",
                                            "value": "is_fire_escape",
                                        },
                                        {
                                            "label": "Restricted",
                                            "value": "is_restricted",
                                        },
                                    ],
                                    value=[
                                        "is_elevator" if is_elevator_ai else "",
                                        "is_stairwell" if is_stairwell_ai else "",
                                        "is_fire_escape" if is_fire_escape_ai else "",
                                        "is_restricted" if is_restricted_ai else "",
                                    ],
                                    inline=True,
                                )
                            ]
                        ),
                        html.Td(
                            [
                                dbc.Input(
                                    id={"type": "device-security", "index": i},
                                    type="number",
                                    value=ai_analysis.get("security_level", 5),
                                    min=0,
                                    max=10,
                                    size="sm",
                                )
                            ]
                        ),
                    ]
                )
                table_rows.append(row)

            return (
                html.Div(
                    [
                        dbc.Alert(
                            [
                                html.Strong("🤖 AI Analysis: "),
                                f"Generated mappings for {len(device_list)} devices. ",
                                "Check console for detailed AI debug info.",
                            ],
                            color="info",
                            className="mb-3",
                        ),
                        dbc.Table(
                            [
                                html.Thead(
                                    [
                                        html.Tr(
                                            [
                                                html.Th("Device Name"),
                                                html.Th("Floor"),
                                                html.Th("Access"),
                                                html.Th("Special"),
                                                html.Th("Security (0-10)"),
                                            ]
                                        )
                                    ]
                                ),
                                html.Tbody(table_rows),
                            ],
                            striped=True,
                            hover=True,
                        ),
                    ]
                ),
                file_info,
            )

        except Exception as e:
            logger.error(f"❌ Error in device modal: {e}")
            return dbc.Alert(f"Error: {e}", color="danger"), file_info

    async def populate_modal_content(self, is_open, file_info):
        """Generate the column mapping modal content."""

        if not is_open or not file_info:
            return (
                "Modal closed"
                if not is_open
                else dbc.Alert("No file information available", color="warning")
            )


def register_upload_callbacks(
    manager: "TrulyUnifiedCallbacks",
    controller: UnifiedAnalyticsController | None = None,
) -> None:
    cb = Callbacks()
    upload_ctrl = UnifiedUploadController(cb)

    def _register(defs: List[tuple]):
        for func, outputs, inputs, states, cid, extra in defs:
            manager.unified_callback(
                outputs,
                inputs,
                states,
                callback_id=cid,
                component_name="file_upload",
                **extra,
            )(debounce()(profile_callback(cid)(func)))

    for defs in (
        upload_ctrl.upload_callbacks(),
        upload_ctrl.progress_callbacks(),
        upload_ctrl.validation_callbacks(),
    ):
        _register(defs)

    manager.app.clientside_callback(
        "function(tid){if(window.startUploadProgress){window.startUploadProgress(tid);} return '';}",
        Output("sse-trigger", "children"),
        Input("upload-task-id", "data"),
    )

    if controller is not None:
        controller.register_callback(
            "on_analysis_error",
            lambda aid, err: logger.error("File upload error: %s", err),
        )


def register_callbacks(
    manager: "TrulyUnifiedCallbacks",
    controller: UnifiedAnalyticsController | None = None,
) -> None:
    """Alias for backward compatibility."""
    return register_upload_callbacks(manager, controller)


# Export functions for integration with other modules

__all__ = [
    "layout",
    "Callbacks",
    "get_uploaded_data",
    "get_uploaded_filenames",
    "clear_uploaded_data",
    "get_file_info",
    "check_upload_system_health",
    "save_ai_training_data",
    "register_upload_callbacks",
    "register_callbacks",
]

logger.info(f"\U0001f50d FILE_UPLOAD.PY LOADED - Callbacks should be registered")<|MERGE_RESOLUTION|>--- conflicted
+++ resolved
@@ -268,13 +268,10 @@
                     path, rows=_get_max_display_rows()
                 )
             except Exception:
-<<<<<<< HEAD
                 df_preview = _uploaded_data_store.load_dataframe(filename).head(
                     _get_max_display_rows()
                 )
-=======
-                df_preview = _uploaded_data_store.load_dataframe(filename).head(_get_max_display_rows())
->>>>>>> bce5592a
+
             rows = info.get("rows", len(df_preview))
             cols = info.get("columns", len(df_preview.columns))
 
@@ -319,70 +316,6 @@
             False,
             False,
         )
-<<<<<<< HEAD
-=======
-
-    async def process_uploaded_files(
-        self, contents_list: List[str] | str, filenames_list: List[str] | str
-    ) -> Tuple[Any, Any, Any, Any, Any, Any, Any]:
-        if not contents_list:
-            return (
-                [],
-                [],
-                {},
-                [],
-                {},
-                no_update,
-                no_update,
-            )
-
-        if not isinstance(contents_list, list):
-            contents_list = [contents_list]
-            filenames_list = [filenames_list]
-
-        valid_contents: list[str] = []
-        valid_filenames: list[str] = []
-        alerts: list[Any] = []
-        for content, fname in zip(contents_list, filenames_list):
-            ok, msg = self.validator.validate(fname, content)
-            if not ok:
-                alerts.append(self.processing.build_failure_alert(msg))
-            else:
-                valid_contents.append(content)
-                valid_filenames.append(fname)
-                self.chunked.start_file(fname)
-                self.queue.add_file(fname)
-
-        if not valid_contents:
-            return alerts, [], {}, [], {}, no_update, no_update
-
-        result = await self.processing.process_files(valid_contents, valid_filenames)
-
-        for fname in valid_filenames:
-            self.chunked.finish_file(fname)
-            self.queue.mark_complete(fname)
-
-        result = list(result)
-        result[0] = alerts + result[0]
-        return tuple(result)
-
-    def schedule_upload_task(
-        self, contents_list: List[str] | str, filenames_list: List[str] | str
-    ) -> str:
-        """Schedule background processing of uploaded files."""
-        if not contents_list:
-            return ""
-
-        if not isinstance(contents_list, list):
-            contents_list = [contents_list]
-        if not isinstance(filenames_list, list):
-            filenames_list = [filenames_list]
-
-        try:
-            async_coro = self.processing.process_files(
-                contents_list, filenames_list
->>>>>>> bce5592a
-
             )
             task_id = create_task(async_coro)
         except Exception as exc:  # pragma: no cover - robustness
