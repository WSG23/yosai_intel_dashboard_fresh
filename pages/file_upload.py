#!/usr/bin/env python3
"""
File upload page - Full functionality with flash timing fix
"""
from __future__ import annotations

import base64
import json
import logging
import os
import tempfile
from typing import Any, Dict, List, Optional

import dash_bootstrap_components as dbc
import pandas as pd
from dash import (
    Input,
    Output,
    State,
    dcc,
    html,
    no_update,
)
from dash import register_page as dash_register_page
from dash.exceptions import PreventUpdate

from components.ui_component import UIComponent
from config.dynamic_config import dynamic_config
from services.upload_data_service import clear_uploaded_data as _svc_clear_uploaded_data

logger = logging.getLogger(__name__)

# On-disk store for uploaded files
from utils.upload_store import uploaded_data_store as _uploaded_data_store


class UploadPage(UIComponent):
    """Upload page component with flash fix."""

    def layout(self) -> dbc.Container:
        """Full upload layout with pre-mount stability."""

        # Pre-initialize all components to prevent flash
        upload_area = dcc.Upload(
            id="drag-drop-upload",
            children=html.Div(
                [
                    html.I(
                        className="fas fa-cloud-upload-alt fa-3x mb-3",
                        **{"aria-hidden": "true"},
                    ),
                    html.H5("Drag & Drop Files Here"),
                    html.P("or click to select files", className="text-muted"),
                    html.P(
                        "Supports CSV, Excel, and JSON files",
                        className="small text-muted",
                    ),
                ]
            ),
<<<<<<< HEAD
=======
            className="upload-simple m-2-5",
>>>>>>> daf5a5d7
            style={
                "width": "100%",
                "height": "200px",
                "lineHeight": "60px",
                "borderWidth": "2px",
                "borderStyle": "dashed",
                "borderRadius": "5px",
                "textAlign": "center",
                "cursor": "pointer",
                "display": "flex",
                "flexDirection": "column",
                "justifyContent": "center",
                "alignItems": "center",
                "opacity": "1",
                "visibility": "visible",
            },
            className="m-2",
            multiple=True,
        )

        return dbc.Container(
            [
                # Header - Pre-rendered stable
                dbc.Row(
                    [
                        dbc.Col(
                            [
                                html.H2("📁 File Upload", className="mb-3"),
                                html.P(
                                    "Drag and drop files or click to browse. Supports CSV, Excel, and JSON files.",
                                    className="text-muted mb-4",
                                ),
                            ]
                        )
                    ]
                ),
                # Upload area - Pre-rendered
                dbc.Row(
                    [
                        dbc.Col(
                            [
                                html.Label(
                                    "Upload data files",
                                    htmlFor="drag-drop-upload",
                                    className="visually-hidden",
                                ),
                                upload_area,
                            ],
                            lg=8,
                            md=10,
                            sm=12,
                            className="mx-auto",
                        )
                    ]
                ),
                # Progress area - Pre-rendered but hidden
                dbc.Row(
                    [
                        dbc.Col(
                            [
                                dbc.Progress(
                                    id="upload-progress",
                                    value=0,
                                    striped=True,
                                    animated=False,
                                    style={"display": "none"},
                                ),
<<<<<<< HEAD
                                html.Div(id="upload-status", className="mt-2"),
=======
                                html.Div(id="upload-status", className="mt-2-5"),
>>>>>>> daf5a5d7
                            ],
                            lg=8,
                            md=10,
                            sm=12,
                            className="mx-auto",
                        )
                    ]
                ),
                # Preview area - Pre-rendered empty
                dbc.Row(
                    [
                        dbc.Col(
                            [
                                html.Div(
                                    id="preview-area",
                                    style={
                                        "opacity": "1",
                                        "visibility": "visible",
                                        "minHeight": "50px",
                                    },
                                )
                            ],
                            lg=10,
                            md=12,
                            sm=12,
                            className="mx-auto",
                        )
                    ]
                ),
                # Navigation area - Pre-rendered empty
                dbc.Row(
                    [
                        dbc.Col(
                            [
                                html.Div(
                                    id="upload-navigation",
                                    style={
                                        "opacity": "1",
                                        "visibility": "visible",
                                        "minHeight": "30px",
                                    },
                                )
                            ],
                            lg=8,
                            md=10,
                            sm=12,
                            className="mx-auto",
                        )
                    ],
                    className="mt-4",
                ),
                # Data stores - Pre-initialized
                dcc.Store(id="uploaded-files-store", data={}),
                dcc.Store(id="upload-session-store", data={}),
            ],
            fluid=True,
            className="py-4",
            style={"opacity": "1", "visibility": "visible"},
        )

    def register_callbacks(self, manager, controller=None):
        """Register upload callbacks with timing fixes."""
        try:

            @manager.unified_callback(
                [
                    Output("upload-status", "children"),
                    Output("upload-progress", "value"),
                    Output("upload-progress", "style"),
                    Output("uploaded-files-store", "data"),
                    Output("preview-area", "children"),
                ],
                Input("drag-drop-upload", "contents"),
                [
                    State("drag-drop-upload", "filename"),
                    State("uploaded-files-store", "data"),
                ],
                callback_id="file_upload_process",
                component_name="file_upload",
                prevent_initial_call=True,
            )
            def process_upload(contents, filenames, existing_files):
                if not contents:
                    return no_update, no_update, no_update, no_update, no_update

                try:
                    # Simple success response
                    status = dbc.Alert("Files uploaded successfully!", color="success")
                    progress_style = {"display": "block"}
                    updated_files = existing_files or {}

                    # Simple preview
                    preview = html.Div(
                        [
                            html.H6("Uploaded Files:"),
                            html.Ul([html.Li(f) for f in (filenames or [])]),
                        ]
                    )

                    return status, 100, progress_style, updated_files, preview
<<<<<<< HEAD

                except Exception as e:
                    error_status = dbc.Alert(f"Upload failed: {str(e)}", color="danger")
=======
                    
                except Exception as exc:
                    logger.exception("Upload processing failed")
                    error_status = dbc.Alert(
                        "Upload failed. Please check server logs for details.",
                        color="danger",
                    )

>>>>>>> daf5a5d7
                    return error_status, 0, {"display": "none"}, no_update, no_update

            logger.info("✅ File upload callbacks registered successfully")

        except Exception as e:
            logger.error(f"❌ Failed to register file upload callbacks: {e}")


_upload_component = UploadPage()


def load_page(**kwargs):
    return UploadPage(**kwargs)


def register_page():
    try:
        import dash

        if hasattr(dash, "_current_app") and dash._current_app is not None:
            dash.register_page(__name__, path="/upload", name="Upload")
        else:
            from dash import register_page as dash_register_page

            dash_register_page(__name__, path="/upload", name="Upload")
    except Exception as e:
        logger.warning(f"Failed to register page {__name__}: {e}")


<<<<<<< HEAD
def register_page_with_app(app):
    try:
        import dash

        old_app = getattr(dash, "_current_app", None)
        dash._current_app = app
        dash.register_page(__name__, path="/upload", name="Upload")
        if old_app is not None:
            dash._current_app = old_app
        else:
            delattr(dash, "_current_app")
    except Exception as e:
        logger.warning(f"Failed to register page {__name__} with app: {e}")
=======

>>>>>>> daf5a5d7


def layout():
    return _upload_component.layout()


def register_callbacks(manager):
    _upload_component.register_callbacks(manager)


__all__ = ["UploadPage", "load_page", "layout", "register_page"]<|MERGE_RESOLUTION|>--- conflicted
+++ resolved
@@ -57,10 +57,7 @@
                     ),
                 ]
             ),
-<<<<<<< HEAD
-=======
-            className="upload-simple m-2-5",
->>>>>>> daf5a5d7
+
             style={
                 "width": "100%",
                 "height": "200px",
@@ -128,11 +125,8 @@
                                     animated=False,
                                     style={"display": "none"},
                                 ),
-<<<<<<< HEAD
                                 html.Div(id="upload-status", className="mt-2"),
-=======
-                                html.Div(id="upload-status", className="mt-2-5"),
->>>>>>> daf5a5d7
+
                             ],
                             lg=8,
                             md=10,
@@ -233,20 +227,10 @@
                     )
 
                     return status, 100, progress_style, updated_files, preview
-<<<<<<< HEAD
 
                 except Exception as e:
                     error_status = dbc.Alert(f"Upload failed: {str(e)}", color="danger")
-=======
-                    
-                except Exception as exc:
-                    logger.exception("Upload processing failed")
-                    error_status = dbc.Alert(
-                        "Upload failed. Please check server logs for details.",
-                        color="danger",
-                    )
-
->>>>>>> daf5a5d7
+
                     return error_status, 0, {"display": "none"}, no_update, no_update
 
             logger.info("✅ File upload callbacks registered successfully")
@@ -276,7 +260,6 @@
         logger.warning(f"Failed to register page {__name__}: {e}")
 
 
-<<<<<<< HEAD
 def register_page_with_app(app):
     try:
         import dash
@@ -290,9 +273,6 @@
             delattr(dash, "_current_app")
     except Exception as e:
         logger.warning(f"Failed to register page {__name__} with app: {e}")
-=======
-
->>>>>>> daf5a5d7
 
 
 def layout():
