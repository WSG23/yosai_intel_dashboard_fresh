--- conflicted
+++ resolved
@@ -30,7 +30,6 @@
 
 analytics_state = CentralizedStateManager()
 
-<<<<<<< HEAD
 from services.data_processing.analytics_engine import (
     AI_SUGGESTIONS_AVAILABLE,
     analyze_data_with_service,
@@ -458,8 +457,6 @@
 
     return dispatch[analysis_type]()
 
-=======
->>>>>>> 3750156f
 
 # ------------------------------------------------------------
 # Callback manager
