"""Dash callback handlers for the deep analytics page."""

from typing import TYPE_CHECKING, Any

from dash import Input, Output, State, callback_context, html
from dash.exceptions import PreventUpdate

if TYPE_CHECKING:
    from core.truly_unified_callbacks import TrulyUnifiedCallbacks

import logging

from analytics.controllers import (
    UnifiedAnalyticsController,
    dispatch_analysis,
    get_data_sources,
    get_initial_message_safe,
    run_quality_analysis,
    run_service_analysis,
    run_suggests_analysis,
    run_unique_patterns_analysis,
)
from analytics.controllers import update_status_alert as _controller_update_status_alert
from core.callback_registry import _callback_registry
from core.dash_profile import profile_callback
from core.state import CentralizedStateManager

logger = logging.getLogger(__name__)
import dash_bootstrap_components as dbc

analytics_state = CentralizedStateManager()

<<<<<<< HEAD
from services.data_processing.analytics_engine import (
    AI_SUGGESTIONS_AVAILABLE,
    analyze_data_with_service,
    get_analytics_service_safe,
    get_data_source_options_safe,
    process_quality_analysis_safe,
    process_suggests_analysis_safe,
)

from services.analytics_processing import create_analysis_results_display

# ``create_analysis_results_display`` is safe for direct use; keep
# ``create_analysis_results_display_safe`` and ``get_initial_message_safe``
# for backward compatibility.
create_analysis_results_display_safe = create_analysis_results_display

def get_initial_message_safe(*_args: Any, **_kwargs: Any) -> html.Div:
    """Return the default analytics welcome message."""
    return html.Div("Welcome to Deep Analytics")


def run_suggests_analysis(data_source: str):
    """Return display component for suggests analysis."""
    results = process_suggests_analysis_safe(data_source)
    if isinstance(results, dict) and "error" in results:
        return dbc.Alert(str(results["error"]), color="danger")
    return create_analysis_results_display_safe(results, "suggests")


def run_quality_analysis(data_source: str):
    """Return display component for data quality analysis."""
    results = process_quality_analysis_safe(data_source)
    if isinstance(results, dict) and "error" in results:
        return dbc.Alert(str(results["error"]), color="danger")
    return create_analysis_results_display_safe(results, "quality")


def run_service_analysis(data_source: str, analysis_type: str):
    """Return display for service based analyses (security, trends, etc.)."""
    results = analyze_data_with_service(data_source, analysis_type)
    if isinstance(results, dict) and "error" in results:
        return dbc.Alert(str(results["error"]), color="danger")
    return create_analysis_results_display(results, analysis_type)


def run_unique_patterns_analysis(data_source: str):
    """Run unique patterns analysis using the analytics service."""
    try:
        analytics_service = get_analytics_service_safe()
        if not analytics_service:
            return dbc.Alert("Analytics service not available", color="danger")
        results = analytics_service.get_unique_patterns_analysis(data_source)

        if results["status"] == "success":
            data_summary = results["data_summary"]
            user_patterns = results["user_patterns"]
            device_patterns = results["device_patterns"]
            interaction_patterns = results["interaction_patterns"]
            temporal_patterns = results["temporal_patterns"]
            access_patterns = results["access_patterns"]
            recommendations = results["recommendations"]

            return html.Div(
                [
                    dbc.Row(
                        [
                            dbc.Col(
                                dbc.Card(
                                    dbc.CardBody(
                                        [
                                            html.H4(
                                                "Database Overview",
                                                className="card-title",
                                            ),
                                            html.H2(
                                                f"{data_summary['total_records']:,}",
                                                className="text-primary",
                                            ),
                                            html.P("Total Access Events"),
                                            html.Small(
                                                f"Spanning {data_summary['date_range']['span_days']} days"
                                            ),
                                        ]
                                    ),
                                    color="light",
                                ),
                                width=3,
                            ),
                            dbc.Col(
                                dbc.Card(
                                    dbc.CardBody(
                                        [
                                            html.H4(
                                                "Unique Users",
                                                className="card-title",
                                            ),
                                            html.H2(
                                                f"{data_summary['unique_entities']['users']:,}",
                                                className="text-success",
                                            ),
                                            html.P("Individual Users"),
                                            html.Small(
                                                f"Avg: {user_patterns.get('user_statistics', {}).get('mean_events_per_user', 0):.1f} events/user"
                                            ),
                                        ]
                                    ),
                                    color="light",
                                ),
                                width=3,
                            ),
                            dbc.Col(
                                dbc.Card(
                                    dbc.CardBody(
                                        [
                                            html.H4(
                                                "Unique Devices",
                                                className="card-title",
                                            ),
                                            html.H2(
                                                f"{data_summary['unique_entities']['devices']:,}",
                                                className="text-info",
                                            ),
                                            html.P("Access Points"),
                                            html.Small(
                                                f"Avg: {device_patterns.get('device_statistics', {}).get('mean_events_per_device', 0):.1f} events/device"
                                            ),
                                        ]
                                    ),
                                    color="light",
                                ),
                                width=3,
                            ),
                            dbc.Col(
                                dbc.Card(
                                    dbc.CardBody(
                                        [
                                            html.H4(
                                                "Interactions",
                                                className="card-title",
                                            ),
                                            html.H2(
                                                f"{interaction_patterns.get('total_unique_interactions', 0):,}",
                                                className="text-warning",
                                            ),
                                            html.P("User-Device Pairs"),
                                            html.Small(
                                                f"Success: {access_patterns.get('overall_success_rate', 0):.1%}"
                                            ),
                                        ]
                                    ),
                                    color="light",
                                ),
                                width=3,
                            ),
                        ]
                    ),
                    html.Hr(),
                    dbc.Row(
                        [
                            dbc.Col(
                                dbc.Card(
                                    [
                                        dbc.CardHeader(
                                            html.H4("User Pattern Analysis")
                                        ),
                                        dbc.CardBody(
                                            html.Div(
                                                dbc.Row(
                                                    [
                                                        dbc.Col(
                                                            [
                                                                html.H5(
                                                                    "User Classifications"
                                                                ),
                                                                html.P(
                                                                    f"Power Users: {len(user_patterns.get('user_classifications', {}).get('power_users', []))}"
                                                                ),
                                                                html.P(
                                                                    f"Regular Users: {len(user_patterns.get('user_classifications', {}).get('regular_users', []))}"
                                                                ),
                                                                html.P(
                                                                    f"Occasional Users: {len(user_patterns.get('user_classifications', {}).get('occasional_users', []))}"
                                                                ),
                                                            ],
                                                            width=6,
                                                        ),
                                                        dbc.Col(
                                                            [
                                                                html.H5(
                                                                    "Access Patterns"
                                                                ),
                                                                html.P(
                                                                    f"Single-Door Users: {len(user_patterns.get('user_classifications', {}).get('single_door_users', []))}"
                                                                ),
                                                                html.P(
                                                                    f"Multi-Door Users: {len(user_patterns.get('user_classifications', {}).get('multi_door_users', []))}"
                                                                ),
                                                                html.P(
                                                                    f"Problematic Users: {len(user_patterns.get('user_classifications', {}).get('problematic_users', []))}"
                                                                ),
                                                            ],
                                                            width=6,
                                                        ),
                                                    ]
                                                )
                                            )
                                        ),
                                    ]
                                ),
                                width=6,
                            ),
                            dbc.Col(
                                dbc.Card(
                                    [
                                        dbc.CardHeader(
                                            html.H4("Device Pattern Analysis")
                                        ),
                                        dbc.CardBody(
                                            html.Div(
                                                dbc.Row(
                                                    [
                                                        dbc.Col(
                                                            [
                                                                html.H5(
                                                                    "Traffic Classifications"
                                                                ),
                                                                html.P(
                                                                    f"High Traffic: {len(device_patterns.get('device_classifications', {}).get('high_traffic_devices', []))}"
                                                                ),
                                                                html.P(
                                                                    f"Moderate Traffic: {len(device_patterns.get('device_classifications', {}).get('moderate_traffic_devices', []))}"
                                                                ),
                                                                html.P(
                                                                    f"Low Traffic: {len(device_patterns.get('device_classifications', {}).get('low_traffic_devices', []))}"
                                                                ),
                                                            ],
                                                            width=6,
                                                        ),
                                                        dbc.Col(
                                                            [
                                                                html.H5(
                                                                    "Security Status"
                                                                ),
                                                                html.P(
                                                                    f"Secure Devices: {len(device_patterns.get('device_classifications', {}).get('secure_devices', []))}"
                                                                ),
                                                                html.P(
                                                                    f"Popular Devices: {len(device_patterns.get('device_classifications', {}).get('popular_devices', []))}"
                                                                ),
                                                                html.P(
                                                                    f"Problematic: {len(device_patterns.get('device_classifications', {}).get('problematic_devices', []))}"
                                                                ),
                                                            ],
                                                            width=6,
                                                        ),
                                                    ]
                                                )
                                            )
                                        ),
                                    ]
                                ),
                                width=6,
                            ),
                        ]
                    ),
                    html.Hr(),
                    dbc.Row(
                        [
                            dbc.Col(
                                dbc.Card(
                                    [
                                        dbc.CardHeader(html.H4("Temporal Patterns")),
                                        dbc.CardBody(
                                            [
                                                html.P(
                                                    f"Peak Hours: {', '.join(map(str, temporal_patterns.get('peak_hours', [])))}"
                                                ),
                                                html.P(
                                                    f"Peak Days: {', '.join(temporal_patterns.get('peak_days', []))}"
                                                ),
                                                html.H6("Hourly Distribution:"),
                                                html.Div(
                                                    [
                                                        html.Span(
                                                            f"{hour}h: {count} ",
                                                            className="badge badge-secondary me-1",
                                                        )
                                                        for hour, count in sorted(
                                                            temporal_patterns.get(
                                                                "hourly_distribution",
                                                                {},
                                                            ).items()
                                                        )
                                                    ]
                                                ),
                                            ]
                                        ),
                                    ]
                                ),
                                width=8,
                            ),
                            dbc.Col(
                                dbc.Card(
                                    [
                                        dbc.CardHeader(html.H4("Key Statistics")),
                                        dbc.CardBody(
                                            [
                                                html.P(
                                                    f"Success Rate: {access_patterns.get('overall_success_rate', 0):.1%}"
                                                ),
                                                html.P(
                                                    f"Users w/ Low Success: {access_patterns.get('users_with_low_success', 0)}"
                                                ),
                                                html.P(
                                                    f"Devices w/ Issues: {access_patterns.get('devices_with_low_success', 0)}"
                                                ),
                                                html.P(
                                                    f"Avg Doors/User: {user_patterns.get('user_statistics', {}).get('mean_doors_per_user', 0):.1f}"
                                                ),
                                            ]
                                        ),
                                    ]
                                ),
                                width=4,
                            ),
                        ]
                    ),
                    html.Hr(),
                    html.H4("Recommendations", className="mb-3"),
                    (
                        html.Div(
                            [
                                dbc.Alert(
                                    [
                                        html.H5(
                                            f"{rec['category']} - {rec['priority']} Priority",
                                            className="alert-heading",
                                        ),
                                        html.P(rec["recommendation"]),
                                        html.Hr(),
                                        html.P(
                                            f"Action: {rec['action']}",
                                            className="mb-0",
                                        ),
                                    ],
                                    color=(
                                        "warning"
                                        if rec["priority"] == "High"
                                        else "info"
                                    ),
                                )
                                for rec in recommendations
                            ]
                        )
                        if recommendations
                        else dbc.Alert(
                            "No specific recommendations at this time.",
                            color="success",
                        )
                    ),
                    html.Hr(),
                    html.P(
                        f"Analysis completed at: {results.get('analysis_timestamp', 'N/A')}",
                        className="text-muted",
                    ),
                ]
            )
        elif results["status"] == "no_data":
            return dbc.Alert(
                [
                    html.H4("No Data Available"),
                    html.P("No processed data found for analysis."),
                    html.P("Please ensure:"),
                    html.Ul(
                        [
                            html.Li("Data files have been uploaded"),
                            html.Li("Column mapping has been completed"),
                            html.Li("Device mapping has been completed"),
                        ]
                    ),
                ],
                color="warning",
            )
        else:
            return dbc.Alert(
                [
                    html.H4("Analysis Failed"),
                    html.P(f"Error: {results.get('message', 'Unknown error')}"),
                    html.P("Please check the system logs for more details."),
                ],
                color="danger",
            )
    except Exception as e:  # pragma: no cover - safety net for unexpected errors
        return dbc.Alert(
            [
                html.H4("System Error"),
                html.P(f"Exception: {str(e)}"),
                html.P("Please check your configuration and try again."),
            ],
            color="danger",
        )


def dispatch_analysis(button_id: str, data_source: str):
    """Dispatch analysis based on clicked button."""

    analysis_map = {
        "security-btn": "security",
        "trends-btn": "trends",
        "behavior-btn": "behavior",
        "anomaly-btn": "anomaly",
        "suggests-btn": "suggests",
        "quality-btn": "quality",
        "unique-patterns-btn": "unique_patterns",
    }

    analysis_type = analysis_map.get(button_id)
    if not analysis_type:
        return dbc.Alert("Unknown analysis type", color="danger")

    dispatch = {
        "suggests": lambda: run_suggests_analysis(data_source),
        "quality": lambda: run_quality_analysis(data_source),
        "unique_patterns": lambda: run_unique_patterns_analysis(data_source),
        "security": lambda: run_service_analysis(data_source, "security"),
        "trends": lambda: run_service_analysis(data_source, "trends"),
        "behavior": lambda: run_service_analysis(data_source, "behavior"),
        "anomaly": lambda: run_service_analysis(data_source, "anomaly"),
    }

    return dispatch[analysis_type]()

=======
>>>>>>> 8b686cf6

# ------------------------------------------------------------
# Callback manager
# ------------------------------------------------------------


class Callbacks:
    """Container for deep analytics callbacks."""

    def handle_analysis_buttons(
        self,
        security_n,
        trends_n,
        behavior_n,
        anomaly_n,
        suggests_n,
        quality_n,
        unique_n,
        data_source,
    ):
        """Handle analysis button clicks and dispatch to helper functions."""

        if not callback_context.triggered:
            return get_initial_message_safe()

        if not data_source or data_source == "none":
            return dbc.Alert("Please select a data source first", color="warning")

        button_id = callback_context.triggered[0]["prop_id"].split(".")[0]

        try:
            return dispatch_analysis(button_id, data_source)
        except Exception as e:  # pragma: no cover - catch unforeseen errors
            return dbc.Alert(f"Analysis failed: {str(e)}", color="danger")

    def handle_refresh_data_sources(self, n_clicks):
        """Refresh data sources when button clicked."""
        if not callback_context.triggered:
            raise PreventUpdate

        return get_data_sources()

    def update_status_alert(self, trigger):
        """Update status based on service health."""
        return _controller_update_status_alert(trigger)


# =============================================================================
# SECTION 7: HELPER DISPLAY FUNCTIONS
# Add these helper functions for non-suggests analysis types
# =============================================================================


def register_callbacks(
    manager: "TrulyUnifiedCallbacks",
    controller: UnifiedAnalyticsController | None = None,
) -> None:
    """Instantiate :class:`Callbacks` and register its methods."""

    def _do_registration() -> None:
        cb = Callbacks()

        manager.register_operation(
            "analysis_buttons",
            lambda s, t, b, a, sug, q, u, ds: cb.handle_analysis_buttons(
                s, t, b, a, sug, q, u, ds
            ),
            name="handle_analysis_buttons",
            timeout=5,
        )
        manager.register_operation(
            "refresh_sources",
            lambda n: cb.handle_refresh_data_sources(n),
            name="refresh_data_sources",
        )
        manager.register_operation(
            "status_alert",
            lambda val: cb.update_status_alert(val),
            name="update_status_alert",
        )

        @manager.register_handler(
            [
                Output("analytics-display-area", "children"),
                Output("analytics-data-source", "options"),
                Output("status-alert", "children"),
            ],
            [
                Input("security-btn", "n_clicks"),
                Input("trends-btn", "n_clicks"),
                Input("behavior-btn", "n_clicks"),
                Input("anomaly-btn", "n_clicks"),
                Input("suggests-btn", "n_clicks"),
                Input("quality-btn", "n_clicks"),
                Input("unique-patterns-btn", "n_clicks"),
                Input("refresh-sources-btn", "n_clicks"),
                Input("hidden-trigger", "children"),
            ],
            [State("analytics-data-source", "value")],
            callback_id="deep_analytics_operations",
            component_name="deep_analytics",
            prevent_initial_call=True,
        )
        def analytics_operations(
            sec, trn, beh, anom, sug, qual, uniq, refresh, trigger, data_source
        ):
            display = manager.execute_group(
                "analysis_buttons",
                sec,
                trn,
                beh,
                anom,
                sug,
                qual,
                uniq,
                data_source,
            )[0]

            options = manager.execute_group("refresh_sources", refresh)[0]

            alert = manager.execute_group("status_alert", trigger)[0]

            analytics_state.dispatch(
                "UPDATE", {"display": display, "options": options, "alert": alert}
            )

            return display, options, alert

        if controller is not None:
            controller.register_handler(
                "on_analysis_error",
                lambda aid, err: logger.error("Deep analytics error: %s", err),
            )

    _callback_registry.register_deduplicated(
        ["deep_analytics_operations"], _do_registration, source_module="deep_analytics"
    )


__all__ = ["Callbacks", "register_callbacks"]


def __getattr__(name: str):
    if name.startswith(("create_", "get_")):

        def _stub(*args, **kwargs):
            return None

        return _stub
    raise AttributeError(f"module {__name__} has no attribute {name}")<|MERGE_RESOLUTION|>--- conflicted
+++ resolved
@@ -30,7 +30,6 @@
 
 analytics_state = CentralizedStateManager()
 
-<<<<<<< HEAD
 from services.data_processing.analytics_engine import (
     AI_SUGGESTIONS_AVAILABLE,
     analyze_data_with_service,
@@ -463,9 +462,6 @@
 
     return dispatch[analysis_type]()
 
-=======
->>>>>>> 8b686cf6
-
 # ------------------------------------------------------------
 # Callback manager
 # ------------------------------------------------------------
