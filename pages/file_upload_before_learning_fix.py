#!/usr/bin/env python3
"""
Stable file upload component with preserved backend integration.
Fixed: Import and drag/drop functionality.
"""

from __future__ import annotations

import logging
from typing import Any, List, Dict

import dash_bootstrap_components as dbc
from dash import dcc, html, Input, Output, State
from dash.exceptions import PreventUpdate

# Fixed import - use existing UploadArea class
from components.upload.ui.upload_area import UploadArea
from services.upload.core.processor import UploadProcessingService
from services.data_processing.async_file_processor import AsyncFileProcessor
from services.upload.core.validator import ClientSideValidator
from utils.upload_store import UploadedDataStore
from core.unicode import safe_encode_text

logger = logging.getLogger(__name__)


class StableFileUploadComponent:
    """Stable upload component preserving all backend services."""

    def __init__(self) -> None:
        # Initialize all preserved backend services
        self.upload_store = UploadedDataStore()
        self.file_processor = AsyncFileProcessor()
        self.validator = ClientSideValidator()
        self.processing_service = UploadProcessingService(
            store=self.upload_store,
            processor=self.file_processor,
            validator=self.validator,
        )

        # Initialize upload area with proper handler
        self.upload_area = UploadArea(
            upload_handler=self._handle_upload,
            upload_id="drag-drop-upload",
        )

    def layout(self) -> html.Div:
        """Return the stable Dash layout for the upload page."""
        return dbc.Container(
            [
                dbc.Row(
                    [
                        dbc.Col(
                            [
                                dbc.Card(
                                    [
                                        dbc.CardHeader(
                                            [
                                                html.H5(
                                                    "Upload Data Files",
                                                    className="mb-0",
                                                )
                                            ]
                                        ),
                                        dbc.CardBody(
                                            [
                                                # Use the UploadArea directly - it already creates dcc.Upload
                                                self.upload_area.render()
                                            ]
                                        ),
                                    ]
                                )
                            ]
                        )
                    ]
                ),
                # Progress indicators (preserved from original)
                dbc.Row(
                    [
                        dbc.Col(
                            [
                                dbc.Progress(
                                    id="upload-progress",
                                    value=0,
                                    label="0%",
                                    striped=True,
                                    animated=True,
                                )
                            ]
                        )
                    ],
                    className="mb-2",
                ),
                dbc.Row(
                    [
                        dbc.Col(
                            [
                                html.Ul(
                                    id="file-progress-list", className="list-unstyled"
                                )
                            ]
                        )
                    ]
                ),
                # Hidden trigger for progress completion
                dbc.Button("", id="progress-done-trigger", className="visually-hidden"),
                # Preview and navigation (preserved from original)
                html.Div(id="preview-area"),
                dbc.Button(
                    "Next",
                    id="to-column-map-btn",
                    color="primary",
                    className="mt-2",
                    disabled=True,
                ),
                # Data stores (preserved from original)
                dcc.Store(id="uploaded-df-store"),
                dcc.Store(id="file-info-store", data={}),
                dcc.Store(id="current-file-info-store"),
                dcc.Store(id="current-session-id", data="session_123"),
                dcc.Store(id="upload-task-id"),
                dcc.Store(id="client-validation-store", data=[]),
                dcc.Interval(
                    id="upload-progress-interval", interval=1000, disabled=True
                ),
                # Modals (preserved from original)
                self._create_column_mapping_modal(),
                self._create_device_verification_modal(),
            ],
            fluid=True,
        )

    def _create_column_mapping_modal(self) -> dbc.Modal:
        """Create column mapping modal (preserved functionality)."""
        return dbc.Modal(
            [
                dbc.ModalHeader(dbc.ModalTitle("Column Mapping")),
                dbc.ModalBody("Configure column mappings here", id="modal-body"),
                dbc.ModalFooter(
                    [
                        dbc.Button(
                            "Cancel", id="column-verify-cancel", color="secondary"
                        ),
                        dbc.Button(
                            "Confirm", id="column-verify-confirm", color="success"
                        ),
                    ]
                ),
            ],
            id="column-verification-modal",
            is_open=False,
            size="xl",
        )

    def _create_device_verification_modal(self) -> dbc.Modal:
        """Create device verification modal (preserved functionality)."""
        return dbc.Modal(
            [
                dbc.ModalHeader(dbc.ModalTitle("Device Classification")),
                dbc.ModalBody("", id="device-modal-body"),
                dbc.ModalFooter(
                    [
                        dbc.Button(
                            "Cancel", id="device-verify-cancel", color="secondary"
                        ),
                        dbc.Button(
                            "Confirm", id="device-verify-confirm", color="success"
                        ),
                    ]
                ),
            ],
            id="device-verification-modal",
            is_open=False,
            size="xl",
        )

    def _handle_upload(self, contents: List[str], filenames: List[str]) -> str:
        """Handle file upload with Unicode safety."""
        if not contents or not filenames:
            return "No files provided"

        safe_contents = [safe_encode_text(c) for c in contents]
        safe_filenames = [safe_encode_text(f) for f in filenames]

        try:
            return self.processing_service.process_files(safe_contents, safe_filenames)
        except Exception as e:
            logger.error(f"Upload processing failed: {e}")
            return f"Upload failed: {safe_encode_text(str(e))}"

    def register_consolidated_callbacks(self, manager: Any) -> None:
        """Register all callbacks in a consolidated manner."""

        # Main upload handler callback - listens to dcc.Upload contents
        @manager.register_callback(
            [
                Output("preview-area", "children"),
                Output("to-column-map-btn", "disabled"),
                Output("uploaded-df-store", "data"),
                Output("upload-progress-interval", "disabled"),
            ],
            Input("drag-drop-upload", "contents"),
            [State("drag-drop-upload", "filename")],
            prevent_initial_call=True,
            callback_id="file_upload_handle",
            component_name="stable_file_upload",
        )
        def handle_upload(contents, filenames):
            if not contents or not filenames:
                raise PreventUpdate

            # Delegate to the _handle_upload method
            task_id = self._handle_upload(contents, filenames)

            # Return: no immediate preview, enable Next button, store task_id, enable progress polling
            return [], False, {"task_id": task_id}, False

        # Progress update callback (unchanged)
        @manager.register_callback(
            [
                Output("upload-progress", "value"),
                Output("upload-progress", "label"),
                Output("file-progress-list", "children"),
                Output("progress-done-trigger", "disabled"),
            ],
            Input("upload-progress-interval", "n_intervals"),
            prevent_initial_call=True,
            callback_id="file_upload_progress",
            component_name="stable_file_upload",
        )
        def update_upload_progress(n_intervals):
            try:
                # Simulated progress logic (replace with your real tracker)
                progress = min(100, (n_intervals or 0) * 20)
                items = [
                    html.Li(f"Processing file {i + 1}...")
                    for i in range(progress // 20)
                ]
                done = progress >= 100
                return progress, f"{progress}%", items, done
            except Exception:
                return 0, "0%", [], True

        # Finalization callback (unchanged)
        @manager.register_callback(
            [
                Output("upload-progress-interval", "disabled", allow_duplicate=True),
                Output("upload-progress", "style", allow_duplicate=True),
                Output("preview-area", "style", allow_duplicate=True),
            ],
            Input("progress-done-trigger", "n_clicks"),
            prevent_initial_call=True,
            callback_id="file_upload_finalize",
            component_name="stable_file_upload",
        )
        def finalize_upload(n_clicks):
            if not n_clicks:
                raise PreventUpdate
            return True, {"display": "none"}, {"display": "block"}

    def validate_component_state(self, manager=None) -> bool:
        """Validate that all preserved services are properly initialized."""
        services = [
            "upload_store",
            "file_processor",
            "validator",
            "processing_service",
            "upload_area",
        ]
        return all(hasattr(self, s) and getattr(self, s) is not None for s in services)


def register_callbacks(manager: Any) -> None:
    """Module-level callback registration function expected by app.py."""
    try:
        # Create component instance and register its callbacks
        upload_component = StableFileUploadComponent()
        upload_component.register_consolidated_callbacks(manager)
        logger.info("✅ Upload callbacks registered successfully")
    except Exception as e:
        logger.error(f"❌ Failed to register upload callbacks: {e}")
        # Don't fail completely - provide minimal fallback
        pass


def layout() -> html.Div:
    """Module-level layout function for compatibility."""
    try:
        upload_component = StableFileUploadComponent()
        return upload_component.layout()
    except Exception as e:
        logger.error(f"❌ Failed to create upload layout: {e}")
        # Fallback minimal layout
        return html.Div([html.H4("Upload Page"), html.P(f"Error: {str(e)}")])


__all__ = ["StableFileUploadComponent", "register_callbacks", "layout"]

<<<<<<< HEAD

def register_callbacks(manager: Any) -> None:
    """Module-level callback registration function expected by app.py."""
    try:
        upload_component = StableFileUploadComponent()
        upload_component.register_consolidated_callbacks(manager)
        logger.info("✅ Upload callbacks registered successfully")
    except Exception as e:
        logger.error(f"❌ Failed to register upload callbacks: {e}")
        pass


def layout() -> html.Div:
    """Module-level layout function for compatibility."""
    try:
        upload_component = StableFileUploadComponent()
        return upload_component.layout()
    except Exception as e:
        logger.error(f"❌ Failed to create upload layout: {e}")
        return html.Div([html.H4("Upload Page"), html.P(f"Error: {str(e)}")])
=======
>>>>>>> d8c1fd5f


def safe_upload_layout():
    """Unicode-safe wrapper for app_factory."""
    return layout()
<<<<<<< HEAD


__all__ = [
    "StableFileUploadComponent",
    "register_callbacks",
    "layout",
    "safe_upload_layout",
]
=======
>>>>>>> d8c1fd5f
<|MERGE_RESOLUTION|>--- conflicted
+++ resolved
@@ -296,8 +296,6 @@
 
 __all__ = ["StableFileUploadComponent", "register_callbacks", "layout"]
 
-<<<<<<< HEAD
-
 def register_callbacks(manager: Any) -> None:
     """Module-level callback registration function expected by app.py."""
     try:
@@ -317,15 +315,12 @@
     except Exception as e:
         logger.error(f"❌ Failed to create upload layout: {e}")
         return html.Div([html.H4("Upload Page"), html.P(f"Error: {str(e)}")])
-=======
->>>>>>> d8c1fd5f
+
 
 
 def safe_upload_layout():
     """Unicode-safe wrapper for app_factory."""
     return layout()
-<<<<<<< HEAD
-
 
 __all__ = [
     "StableFileUploadComponent",
@@ -333,5 +328,3 @@
     "layout",
     "safe_upload_layout",
 ]
-=======
->>>>>>> d8c1fd5f
