#!/usr/bin/env python3
"""Generate a GraphViz diagram of registered Dash callbacks."""

<<<<<<< HEAD
from __future__ import annotations

from pathlib import Path
=======
import os
>>>>>>> 6b43c393

from dash import Dash
from graphviz import Digraph

from yosai_intel_dashboard.src.infrastructure.callbacks.unified_callbacks import (
    TrulyUnifiedCallbacks,
)
from yosai_intel_dashboard.src.services.upload.callbacks import UploadCallbacks

def load_callbacks() -> TrulyUnifiedCallbacks:
    """Create app, register callbacks and return coordinator."""
    app = Dash(__name__)
    coord = TrulyUnifiedCallbacks(app)
    coord.register_all_callbacks(UploadCallbacks)
    return coord


def build_graph(coord: TrulyUnifiedCallbacks) -> Digraph:
    """Return GraphViz digraph representing callback dependencies."""
    graph = Digraph(comment="Callback Graph")

    for reg in coord.registered_callbacks.values():
        for out in reg.outputs:
            out_id = f"{out.component_id}.{out.component_property}"
            for inp in reg.inputs:
                in_id = f"{inp.component_id}.{inp.component_property}"
                graph.edge(out_id, in_id)
    return graph


def main() -> None:
    coord = load_callbacks()
    graph = build_graph(coord)

    docs_dir = Path(__file__).resolve().parent.parent / "docs"
    docs_dir.mkdir(parents=True, exist_ok=True)

    dot_path = docs_dir / "callback_graph.dot"
    with Path(dot_path).open("w", encoding="utf-8") as f:
        f.write(graph.source)

    graph.render(str(docs_dir / "callback_graph"), format="png", cleanup=True)
    print(f"Wrote {dot_path} and callback_graph.png")


if __name__ == "__main__":
    main()<|MERGE_RESOLUTION|>--- conflicted
+++ resolved
@@ -1,13 +1,10 @@
 #!/usr/bin/env python3
 """Generate a GraphViz diagram of registered Dash callbacks."""
 
-<<<<<<< HEAD
 from __future__ import annotations
 
 from pathlib import Path
-=======
-import os
->>>>>>> 6b43c393
+
 
 from dash import Dash
 from graphviz import Digraph
