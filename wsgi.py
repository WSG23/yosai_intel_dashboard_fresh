--- conflicted
+++ resolved
@@ -1,13 +1,7 @@
 from __future__ import annotations
 
 from yosai_intel_dashboard.src.core.env_validation import validate_required_env
-<<<<<<< HEAD
 from yosai_intel_dashboard.src.core.app_factory import create_app as _create_app
-=======
-from yosai_intel_dashboard.src.core.app_factory import create_app
-from yosai_intel_dashboard.src.core.logging import get_logger
->>>>>>> 7e4ad5df
-
 
 def create_app():
     validate_required_env()
@@ -27,13 +21,7 @@
         app = _create_app()
         app.run()
     else:
-<<<<<<< HEAD
         print(
             "Refusing to start the development server without --dev or YOSAI_DEV=1. "
             "Use 'gunicorn wsgi:create_app' or an equivalent WSGI server in production.",
-=======
-        logger.error(
-            "Refusing to start the development server without development mode",
-            extra={"dev_mode": dev_mode},
->>>>>>> 7e4ad5df
         )