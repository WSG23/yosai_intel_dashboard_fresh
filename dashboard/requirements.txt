# Core dashboard requirements
# These packages must be installed before running the application.
# The Dockerfiles and scripts/setup.sh handle this automatically.
Flask==2.3.3
Werkzeug==3.0.6
flask-babel==4.0.0
Flask-Login==0.6.2
Flask-WTF==1.1.1
Flask-Caching==2.0.2
cachetools==6.1.0
websockets==11.0.3
plotly==5.15.0
<<<<<<< HEAD
pandas==2.0.3  # feast 0.51.0 compatible
numpy>=2.0,<3.0  # required for Feast 0.51.0
=======
pandas==2.2.3  # Feast >=0.47 supports pandas >=2
numpy>=1.26,<2.0  # required for pandas 2.2.3
>>>>>>> 81444129
Authlib==1.6.1
python-jose==3.5.0
argon2-cffi==23.1.0
pyotp==2.9.0
cssutils==2.8.0
scipy==1.16.1
scikit-learn==1.7.1
joblib==1.3.2
psutil==7.0.0
psycopg2-binary==2.9.7
asyncpg>=0.30.0
redis>=6.2.0
requests==2.32.4
sqlparse==0.5.3
bleach==6.1.0
PyYAML==6.0.1
flasgger==0.9.7.1
python-dotenv==1.0.0
pytest==7.4.0
polars==1.31.0
gunicorn==23.0.0
chardet==5.2.0
pyOpenSSL==25.1.0
SQLAlchemy==2.0.41
click==8.1.8
pytest-cov==6.2.1
hvac==2.3.0
kafka-python==2.2.15
hyperloglog==0.0.14
pulsar-client==3.8.0
dask==2024.4.1
RapidFuzz==3.13.0
pymemcache==4.0.0

# Kafka integration
confluent-kafka==2.11.0
fastavro==1.11.1

# New dependencies for enhanced functionality
python-dateutil==2.9.0.post0
dill==0.3.9

flask-cors==6.0.1
fastapi==0.116.1
opentelemetry-api==1.35.0
opentelemetry-sdk==1.35.0
opentelemetry-exporter-jaeger==1.21.0
pika==1.3.2
boto3==1.34.103
<<<<<<< HEAD
protobuf==4.25.3

strawberry-graphql[fastapi]
feast==0.51.0
=======
protobuf==4.25.3  # required by Feast 0.47.0

strawberry-graphql[fastapi]
feast==0.47.0  # supports pandas >=2 and pydantic >=2
>>>>>>> 81444129
tenacity==8.2.3
shap==0.44.1
lime==0.2.0.1
fairlearn==0.10.0
networkx==3.5
neo4j==5.14.1
python-louvain==0.16
uvicorn==0.34.0<|MERGE_RESOLUTION|>--- conflicted
+++ resolved
@@ -10,13 +10,8 @@
 cachetools==6.1.0
 websockets==11.0.3
 plotly==5.15.0
-<<<<<<< HEAD
 pandas==2.0.3  # feast 0.51.0 compatible
 numpy>=2.0,<3.0  # required for Feast 0.51.0
-=======
-pandas==2.2.3  # Feast >=0.47 supports pandas >=2
-numpy>=1.26,<2.0  # required for pandas 2.2.3
->>>>>>> 81444129
 Authlib==1.6.1
 python-jose==3.5.0
 argon2-cffi==23.1.0
@@ -66,17 +61,9 @@
 opentelemetry-exporter-jaeger==1.21.0
 pika==1.3.2
 boto3==1.34.103
-<<<<<<< HEAD
 protobuf==4.25.3
-
 strawberry-graphql[fastapi]
 feast==0.51.0
-=======
-protobuf==4.25.3  # required by Feast 0.47.0
-
-strawberry-graphql[fastapi]
-feast==0.47.0  # supports pandas >=2 and pydantic >=2
->>>>>>> 81444129
 tenacity==8.2.3
 shap==0.44.1
 lime==0.2.0.1
