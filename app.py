#!/usr/bin/env python3
"""Fixed Main Application - No import issues"""
import sys
import subprocess

def check_and_install_critical_deps():
    critical = ['psutil', 'chardet', 'pandas', 'dash', 'flask']
    missing = []
    for pkg in critical:
        try:
            __import__(pkg)
        except ImportError:
            missing.append(pkg)
    if missing:
        print(f"Installing missing: {missing}")
        subprocess.check_call([sys.executable, '-m', 'pip', 'install'] + missing)

check_and_install_critical_deps()

import logging
import os
from flask import request

try:
    from dotenv import load_dotenv
except ImportError:
    logging.error("Required package 'python-dotenv' is missing.")
    logging.error(
        "Run `pip install -r requirements.txt` or `./scripts/setup.sh` to install dependencies."
    )
    sys.exit(1)

from core.exceptions import ConfigurationError
from utils import debug_dash_asset_serving

logger = logging.getLogger(__name__)

# Consolidated learning service utilities
from services.consolidated_learning_service import get_learning_service


def check_learning_status():
    """Check current learning status"""
    service = get_learning_service()
    stats = service.get_learning_statistics()

    logger.info("🧠 LEARNING STATUS:")
    logger.info(f"   Total learned files: {stats['total_mappings']}")
    logger.info(f"   Total devices learned: {stats['total_devices']}")
    logger.info(f"   Latest save: {stats.get('latest_save', 'None')}")

    logger.info("\n📁 LEARNED FILES:")
    for file_info in stats["files"]:
        logger.info(
            f"   • {file_info['filename']} - {file_info['device_count']} devices"
        )
        logger.info(f"     Fingerprint: {file_info['fingerprint']}")
        logger.info(f"     Saved: {file_info['saved_at']}")

    # Check if storage file exists
    import os

    storage_exists = os.path.exists("data/learned_mappings.json")
    logger.info(f"\n💾 Storage file exists: {storage_exists}")

    if storage_exists:
        file_size = os.path.getsize("data/learned_mappings.json")
        logger.info(f"   File size: {file_size} bytes")


def verify_dependencies() -> None:
    from utils.dependency_checker import verify_requirements
    verify_requirements("requirements.txt")


def print_startup_info(app_config):
    """Print application startup information"""
    logger.info("\n" + "=" * 60)
    logger.info("🏯 YŌSAI INTEL DASHBOARD")
    logger.info("=" * 60)
    logger.info(f"🌐 URL: http://{app_config.host}:{app_config.port}")
    logger.info(f"🔧 Debug Mode: {app_config.debug}")
    logger.info(f"🌍 Environment: {app_config.environment}")
    logger.info(f"📊 Analytics: http://{app_config.host}:{app_config.port}/analytics")
    logger.info(f"📁 Upload: http://{app_config.host}:{app_config.port}/upload")
    logger.info("=" * 60)

    if app_config.debug:
        logger.info("⚠️  Running in DEBUG mode - do not use in production!")

    logger.info("\n🚀 Dashboard starting...")


def ensure_https_certificates():
    """Auto-generate HTTPS certificates using mkcert if they don't exist"""
    cert_file = "localhost+1.pem"
    key_file = "localhost+1-key.pem"

    if os.path.exists(cert_file) and os.path.exists(key_file):
        logger.info("✅ HTTPS certificates found")
        return (cert_file, key_file)

    logger.info("📜 Generating HTTPS certificates...")

    try:
        subprocess.run(["mkcert", "-version"], capture_output=True, check=True)
        subprocess.run(["mkcert", "-install"], capture_output=True, check=True)
        logger.info("✅ Local CA installed")
        subprocess.run(
            ["mkcert", "localhost", "127.0.0.1"], capture_output=True, check=True
        )
        logger.info("✅ HTTPS certificates generated")
        return (cert_file, key_file)
    except subprocess.CalledProcessError:
        logger.error("❌ Failed to generate certificates with mkcert")
        return None
    except FileNotFoundError:
        logger.error("❌ mkcert not found - install with: brew install mkcert")
        logger.info("💡 Falling back to HTTP mode")
        return None


def main():
    """Main application entry point"""
    try:
        load_dotenv()
        from config.dev_mode import setup_dev_mode

        setup_dev_mode()
        # Import configuration
        try:
            from config.config import get_config

            config = get_config()
            app_config = config.get_app_config()
            logger.info("✅ Configuration loaded successfully")
            verify_dependencies()
        except Exception as e:
            logger.error(f"❌ Failed to load configuration: {e}")
            logger.info(f"\n❌ Configuration Error: {e}")
            logger.info(
                "💡 Make sure config/config.py exists and is properly formatted"
            )
            sys.exit(1)

        # Print startup information
        print_startup_info(app_config)

        # Auto-generate HTTPS certificates
        ssl_context = ensure_https_certificates()

        try:
            from core.secrets_validator import validate_all_secrets

            validated = validate_all_secrets()
            for k, v in validated.items():
                os.environ.setdefault(k, v)
            logger.info("✅ Secrets validated successfully")
        except ConfigurationError as e:
            logger.error(f"❌ Secret validation failed: {e}")
            sys.exit(1)

        # Import and create the Dash application
        try:
            from core.app_factory import create_app
            from security.validation_middleware import ValidationMiddleware
            from core.callback_manager import CallbackManager
            from core.callback_events import CallbackEvent

            app = create_app()
            middleware = ValidationMiddleware()
            manager = CallbackManager()
            middleware.register_callbacks(manager)

            server = app.server

            @server.before_request
            def _before_request():
                logger.debug("Incoming request scheme: %s", request.scheme)
                for result in manager.trigger(CallbackEvent.BEFORE_REQUEST):
                    if result is not None:
                        return result

            @server.after_request
            def _after_request(response):
                current = response
                for cb in manager.get_callbacks(CallbackEvent.AFTER_REQUEST):
                    try:
                        r = cb[1](current)
                        if r is not None:
                            current = r
                    except Exception as exc:  # pragma: no cover - log and continue
                        logging.getLogger(__name__).exception(
                            "after_request callback failed: %s", exc
                        )
                manager.trigger(CallbackEvent.AFTER_REQUEST, current)
                return current

            app._callback_manager = manager  # type: ignore[attr-defined]  # pyright: ignore[reportAttributeAccessIssue]
            # Validate that Dash can serve static assets after request hooks
            # have been registered. This avoids triggering a request before the
            # hooks are in place, which previously caused Flask to raise a
            # setup error.
            if not debug_dash_asset_serving(app):
                logger.warning("Dash asset serving validation failed")
            logger.info("✅ Application created successfully")
        except Exception as e:
            logger.error(f"❌ Failed to create application: {e}")
            logger.info(f"\n❌ Application Creation Error: {e}")
            logger.info(
                "💡 Make sure core/app_factory.py exists and dependencies are installed"
            )
            sys.exit(1)

        # Run the application
        try:
<<<<<<< HEAD
            if ssl_context:
                logger.info("🔒 Starting with HTTPS")
                app.run_server(
                    host=app_config.host,
                    port=app_config.port,
                    debug=app_config.debug,
                    ssl_context=ssl_context,
                )
            else:
                logger.info("🌐 Starting with HTTP")
                app.run_server(
                    host=app_config.host,
                    port=app_config.port,
                    debug=app_config.debug,
                )
=======
            app.run(
                host=app_config.host,
                port=app_config.port,
                debug=app_config.debug,
                ssl_context='adhoc'
            )
>>>>>>> 52241f14
        except KeyboardInterrupt:
            logger.info("\n👋 Application stopped by user")
        except Exception as e:
            logger.error(f"❌ Application runtime error: {e}")
            logger.info(f"\n❌ Runtime Error: {e}")
            sys.exit(1)

    except Exception as e:
        logger.error(f"❌ Unexpected error: {e}")
        logger.info(f"\n❌ Unexpected Error: {e}")
        logger.info("💡 Check logs for more details")
        sys.exit(1)


if __name__ == "__main__":
    main()
    check_learning_status()<|MERGE_RESOLUTION|>--- conflicted
+++ resolved
@@ -214,7 +214,6 @@
 
         # Run the application
         try:
-<<<<<<< HEAD
             if ssl_context:
                 logger.info("🔒 Starting with HTTPS")
                 app.run_server(
@@ -230,14 +229,7 @@
                     port=app_config.port,
                     debug=app_config.debug,
                 )
-=======
-            app.run(
-                host=app_config.host,
-                port=app_config.port,
-                debug=app_config.debug,
-                ssl_context='adhoc'
-            )
->>>>>>> 52241f14
+
         except KeyboardInterrupt:
             logger.info("\n👋 Application stopped by user")
         except Exception as e:
