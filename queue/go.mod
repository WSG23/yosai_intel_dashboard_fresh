module github.com/WSG23/queue

go 1.23

require (
<<<<<<< HEAD
	github.com/WSG23/resilience v0.0.0
	github.com/rabbitmq/amqp091-go v1.5.0
	github.com/sony/gobreaker v1.0.0
=======
	github.com/prometheus/client_golang v1.16.0
	github.com/rabbitmq/amqp091-go v1.5.0
>>>>>>> 43754f34
)

require (
	github.com/beorn7/perks v1.0.1 // indirect
<<<<<<< HEAD
	github.com/cespare/xxhash/v2 v2.3.0 // indirect
	github.com/munnerz/goautoneg v0.0.0-20191010083416-a7dc8b61c822 // indirect
	github.com/prometheus/client_golang v1.22.0 // indirect
	github.com/prometheus/client_model v0.6.1 // indirect
	github.com/prometheus/common v0.62.0 // indirect
	github.com/prometheus/procfs v0.15.1 // indirect
	golang.org/x/sys v0.30.0 // indirect
	google.golang.org/protobuf v1.36.5 // indirect
)

replace github.com/WSG23/resilience => ../resilience
=======
	github.com/cespare/xxhash/v2 v2.2.0 // indirect
	github.com/golang/protobuf v1.5.3 // indirect
	github.com/matttproud/golang_protobuf_extensions v1.0.4 // indirect
	github.com/prometheus/client_model v0.3.0 // indirect
	github.com/prometheus/common v0.42.0 // indirect
	github.com/prometheus/procfs v0.10.1 // indirect
	golang.org/x/sys v0.8.0 // indirect
	google.golang.org/protobuf v1.30.0 // indirect
)
>>>>>>> 43754f34
<|MERGE_RESOLUTION|>--- conflicted
+++ resolved
@@ -3,19 +3,13 @@
 go 1.23
 
 require (
-<<<<<<< HEAD
 	github.com/WSG23/resilience v0.0.0
 	github.com/rabbitmq/amqp091-go v1.5.0
 	github.com/sony/gobreaker v1.0.0
-=======
-	github.com/prometheus/client_golang v1.16.0
-	github.com/rabbitmq/amqp091-go v1.5.0
->>>>>>> 43754f34
 )
 
 require (
 	github.com/beorn7/perks v1.0.1 // indirect
-<<<<<<< HEAD
 	github.com/cespare/xxhash/v2 v2.3.0 // indirect
 	github.com/munnerz/goautoneg v0.0.0-20191010083416-a7dc8b61c822 // indirect
 	github.com/prometheus/client_golang v1.22.0 // indirect
@@ -27,14 +21,3 @@
 )
 
 replace github.com/WSG23/resilience => ../resilience
-=======
-	github.com/cespare/xxhash/v2 v2.2.0 // indirect
-	github.com/golang/protobuf v1.5.3 // indirect
-	github.com/matttproud/golang_protobuf_extensions v1.0.4 // indirect
-	github.com/prometheus/client_model v0.3.0 // indirect
-	github.com/prometheus/common v0.42.0 // indirect
-	github.com/prometheus/procfs v0.10.1 // indirect
-	golang.org/x/sys v0.8.0 // indirect
-	google.golang.org/protobuf v1.30.0 // indirect
-)
->>>>>>> 43754f34
