# Callback Architecture

The dashboard routes events through a unified callback layer. `TrulyUnifiedCallbacks`
wraps the Dash app and exposes a single `.callback` (alias `.unified_callback`)
decorator. This behaves like `app.callback` but also registers the function with
the internal callback registry so callbacks can be tracked and grouped by
namespace.

## Registering Callbacks

```python
from core.truly_unified_callbacks import TrulyUnifiedCallbacks
from core.callback_events import CallbackEvent

callbacks = TrulyUnifiedCallbacks(app)

@callbacks.callback(Output('output', 'children'), Input('btn', 'n_clicks'))
def handle_click(n):
    return f"Clicked {n} times"
```

Plugins can register their own hooks by implementing `register_callbacks(manager, container)`.
The manager dispatches events defined in `CallbackEvent` so separate modules can
react to analytics completion, file uploads and security incidents.

## Namespaced Callbacks

Each Dash callback should specify a unique `callback_id` and `component_name`.
This allows the system to group callbacks by namespace and detect conflicts.

```python
@callbacks.unified_callback(
    Output("result", "children"),
    Input("submit", "n_clicks"),
    callback_id="submit_query",
    component_name="search",
)
def submit_query(n):
    return f"Submitted {n} times"
```

## Handling Events

`CallbackManager` delivers application events outside of Dash callbacks.

```python
from core.callback_manager import CallbackManager
from core.callback_events import CallbackEvent

events = CallbackManager()

def on_complete(info: dict) -> None:
    print("Analysis done", info)

events.register_callback(CallbackEvent.ANALYSIS_COMPLETE, on_complete)
```

## Grouped Operations

<<<<<<< HEAD
`UnifiedCallbackManager` (an alias of `TrulyUnifiedCallbacks` exposed from
`core.callbacks`) can execute a series of operations sequentially. This is
useful when a Dash callback needs to orchestrate multiple steps.
=======
`TrulyUnifiedCallbacks` can execute a series of operations sequentially. This
is useful when a Dash callback needs to orchestrate multiple steps.
>>>>>>> fed0d712

```python
from core.truly_unified_callbacks import TrulyUnifiedCallbacks

ops = TrulyUnifiedCallbacks()
ops.register_operation("refresh", load_data)
ops.register_operation("refresh", update_summary)

@callbacks.unified_callback(Output("out", "children"), Input("btn", "n_clicks"))
def refresh(btn):
    results = ops.execute_group("refresh", btn)
    return str(results[-1])
```<|MERGE_RESOLUTION|>--- conflicted
+++ resolved
@@ -57,14 +57,10 @@
 
 ## Grouped Operations
 
-<<<<<<< HEAD
 `UnifiedCallbackManager` (an alias of `TrulyUnifiedCallbacks` exposed from
 `core.callbacks`) can execute a series of operations sequentially. This is
 useful when a Dash callback needs to orchestrate multiple steps.
-=======
-`TrulyUnifiedCallbacks` can execute a series of operations sequentially. This
-is useful when a Dash callback needs to orchestrate multiple steps.
->>>>>>> fed0d712
+
 
 ```python
 from core.truly_unified_callbacks import TrulyUnifiedCallbacks
