# Centralized Analytics Manager

<<<<<<< HEAD
The analytics system is now orchestrated by `CentralizedAnalyticsManager` from
`analytics_core`.  It coordinates the core, AI, performance and data-processing
services while exposing a single entry point for triggering analytics flows.

## Example Usage

```python
from analytics_core.centralized_analytics_manager import CentralizedAnalyticsManager
from analytics_core.services.core_service import CoreAnalyticsService
from analytics_core.services.ai_service import AIAnalyticsService
from analytics_core.services.performance_service import PerformanceAnalyticsService
from analytics_core.services.data_processing_service import DataProcessingService

manager = CentralizedAnalyticsManager(
    core_service=CoreAnalyticsService(),
    ai_service=AIAnalyticsService(),
    performance_service=PerformanceAnalyticsService(),
    data_service=DataProcessingService(),
)

manager.run_full_pipeline(raw_data)
```

`run_full_pipeline` will hand off the provided data to each service in turn and
finally emit a `pipeline_complete` event using
`UnifiedCallbackManager`.

## Removing Legacy Details

Previous documentation describing individual service classes has been removed.
The new manager abstracts these details, allowing implementations to evolve
independently of the calling code.
=======
The Analytics Service powers data insights in the dashboard. It processes uploads or database records, applies mappings, and generates summaries for the UI.

## Centralized Architecture

Analytics functionality is now provided through the `analytics_core` package. Create a manager using:

```python
from analytics_core import create_manager
manager = create_manager()
```

Services are accessed through the manager:

```python
dashboard = manager.core_service.get_dashboard_summary()
ai_data = manager.ai_service.process(my_data)
```

All callbacks are registered via `manager.callback_manager` and Unicode handling uses `manager.unicode_processor` utilities.

## Responsibilities

- Load uploaded files and consolidate them with existing mappings
- Clean and map columns and device identifiers
- Produce analytics such as event counts and top users/doors
- Provide sample or database-based summaries when needed

## Data Flow

1. User uploads files or selects a data source.
2. The manager routes processing to the appropriate analytics service.
3. Cleaned data is combined and analytics are computed.
4. Results are returned to the dashboard.

>>>>>>> dc95af25
<|MERGE_RESOLUTION|>--- conflicted
+++ resolved
@@ -1,6 +1,5 @@
 # Centralized Analytics Manager
 
-<<<<<<< HEAD
 The analytics system is now orchestrated by `CentralizedAnalyticsManager` from
 `analytics_core`.  It coordinates the core, AI, performance and data-processing
 services while exposing a single entry point for triggering analytics flows.
@@ -33,39 +32,3 @@
 Previous documentation describing individual service classes has been removed.
 The new manager abstracts these details, allowing implementations to evolve
 independently of the calling code.
-=======
-The Analytics Service powers data insights in the dashboard. It processes uploads or database records, applies mappings, and generates summaries for the UI.
-
-## Centralized Architecture
-
-Analytics functionality is now provided through the `analytics_core` package. Create a manager using:
-
-```python
-from analytics_core import create_manager
-manager = create_manager()
-```
-
-Services are accessed through the manager:
-
-```python
-dashboard = manager.core_service.get_dashboard_summary()
-ai_data = manager.ai_service.process(my_data)
-```
-
-All callbacks are registered via `manager.callback_manager` and Unicode handling uses `manager.unicode_processor` utilities.
-
-## Responsibilities
-
-- Load uploaded files and consolidate them with existing mappings
-- Clean and map columns and device identifiers
-- Produce analytics such as event counts and top users/doors
-- Provide sample or database-based summaries when needed
-
-## Data Flow
-
-1. User uploads files or selects a data source.
-2. The manager routes processing to the appropriate analytics service.
-3. Cleaned data is combined and analytics are computed.
-4. Results are returned to the dashboard.
-
->>>>>>> dc95af25
