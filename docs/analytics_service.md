# Analytics Service

The Analytics Service powers most data insights in the dashboard.
It processes raw uploads or database records, applies learned mappings,
and generates summaries for the UI.

## Responsibilities

- Load uploaded files and consolidate them with existing mappings
- Clean and map columns and device identifiers
- Produce analytics such as event counts and top users/doors
- Provide sample or database based summaries when needed

## Major Classes and Methods

### `Processor`

- `get_processed_database()` – return combined dataframe and metadata
- `load_dataframe()` – load a single file with validation and mappings
- `stream_file()` – yield validated chunks for large files
- `_load_consolidated_mappings()` – read saved mapping information
- `_get_uploaded_data()` – retrieve uploaded files from the UI layer
- `_apply_mappings_and_combine()` – apply mappings and merge files

### `AnalyticsService`

- `get_analytics_from_uploaded_data()` – process files directly
- `get_analytics_by_source(source)` – dispatch to uploaded, sample or database data
- `_process_uploaded_data_directly()` – internal helper for uploaded datasets
-   now streams CSV files in chunks using `pandas.read_csv` to reduce memory usage
- `summarize_dataframe(df)` – build counts and distributions from a dataframe

## Data Flow

1. User uploads files or selects a data source.
2. `Processor` loads mappings and cleans each file.
3. Cleaned data is combined and handed to `AnalyticsService`.
4. Analytics are computed and returned to the dashboard.

### Incremental Processing

`_process_uploaded_data_directly` no longer loads every uploaded file into
memory at once. When file paths are supplied it uses the helper
`_stream_uploaded_file` which wraps `pandas.read_csv` with a `chunksize`
parameter. The yielded chunks are passed to `_aggregate_counts` to update user
and door statistics.  The final dictionary is assembled by `_build_result`.
This incremental approach prevents excessive memory usage when processing very
large CSV uploads.

<<<<<<< HEAD
### Display Row Limit

Analytics previews honor the `analytics.max_display_rows` setting from
`config`. Set this value to control how many rows of a DataFrame are loaded for
UI previews. The default is 10,000 rows, ensuring that analytical processing
still uses the full dataset even when previews are truncated.
=======
## Using the DI Container

The analytics service can be registered with `core.container` so other modules
resolve it without direct imports:

```python
from core.container import Container
from services.analytics_service import create_analytics_service

container = Container()
container.register("analytics", create_analytics_service())

analytics = container.get("analytics")
```

`AnalyticsService` implements `AnalyticsServiceProtocol`, allowing alternative
implementations for testing or future extensions.
>>>>>>> c3524ca5
<|MERGE_RESOLUTION|>--- conflicted
+++ resolved
@@ -47,29 +47,9 @@
 This incremental approach prevents excessive memory usage when processing very
 large CSV uploads.
 
-<<<<<<< HEAD
 ### Display Row Limit
 
 Analytics previews honor the `analytics.max_display_rows` setting from
 `config`. Set this value to control how many rows of a DataFrame are loaded for
 UI previews. The default is 10,000 rows, ensuring that analytical processing
-still uses the full dataset even when previews are truncated.
-=======
-## Using the DI Container
-
-The analytics service can be registered with `core.container` so other modules
-resolve it without direct imports:
-
-```python
-from core.container import Container
-from services.analytics_service import create_analytics_service
-
-container = Container()
-container.register("analytics", create_analytics_service())
-
-analytics = container.get("analytics")
-```
-
-`AnalyticsService` implements `AnalyticsServiceProtocol`, allowing alternative
-implementations for testing or future extensions.
->>>>>>> c3524ca5
+still uses the full dataset even when previews are truncated.