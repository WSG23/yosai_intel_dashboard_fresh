--- conflicted
+++ resolved
@@ -70,13 +70,9 @@
     spec:
       serviceAccountName: vault-auth
       containers:
-<<<<<<< HEAD
           - name: api
             image: registry.example.com/yosai:0.1.0
-=======
-        - name: api
-          image: registry.example.com/yosai:1.0.0
->>>>>>> 731643fc
+
           env:
             - name: JWT_SECRET_KEY
               valueFrom:
