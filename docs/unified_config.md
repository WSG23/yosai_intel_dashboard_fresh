--- conflicted
+++ resolved
@@ -21,20 +21,13 @@
 
 ## Using `YosaiConfig`
 
-<<<<<<< HEAD
-`create_config_manager()` returns an instance of `YosaiConfig` which exposes
-accessors like `get_app_config()` and `get_database_config()`.  Services obtain
-it from the dependency injection container and operate purely on the typed
-protobuf object.
+`create_config_manager()` now uses `UnifiedLoader` under the hood. The loader
+parses the YAML/JSON files into a `YosaiConfig` protobuf message which is then
+converted back into the existing dataclass structure. Services continue to work
+with the familiar dataclasses returned by the various `get_*_config()` helpers.
 
 When loading configuration directly via `UnifiedLoader` the loader applies
 `EnvironmentProcessor` automatically. Any environment variables prefixed with
 `YOSAI_` will override the corresponding fields in the resulting protobuf
 message. This mirrors the behaviour of the traditional dataclass configuration
 pipeline.
-=======
-`create_config_manager()` now uses `UnifiedLoader` under the hood. The loader
-parses the YAML/JSON files into a `YosaiConfig` protobuf message which is then
-converted back into the existing dataclass structure. Services continue to work
-with the familiar dataclasses returned by the various `get_*_config()` helpers.
->>>>>>> 692ba6f6
