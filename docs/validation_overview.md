# Validation Overview

This dashboard previously exposed multiple independent validators. These have
now been consolidated into the unified `SecurityValidator` which handles string,
file and DataFrame checks in one place. Use the examples below to migrate any
existing validation code.

## SecurityValidator

<<<<<<< HEAD
- **Purpose**: Perform all input, file and DataFrame validation with consistent
  security rules.
- **Use when**: Sanitizing any external data before database writes or analysis.
=======
### InputValidator
- **Purpose**: Clean individual strings using Unicode normalization and simple XSS pattern checks.
- **Use when**: Accepting form fields, query parameters or any user supplied text.
- Internally uses `core.unicode_processor.UnicodeProcessor` for thorough text cleaning.
>>>>>>> ee5dac30

```python
from core.security_validator import SecurityValidator

validator = SecurityValidator()
validator.validate_input(user_name, "user_name")
validator.validate_file_upload(filename, file_bytes)
```

The `SecurityValidator` replaces the old `InputValidator`,
`SecureFileValidator`, `DataFrameSecurityValidator`, `SQLInjectionPrevention`,
`XSSPrevention`, `BusinessLogicValidator` and `SecretsValidator` classes.
All of these wrappers now delegate to the unified validator and will be removed
in a future release.

### Migration Steps

1. Replace imports of the legacy validator classes with
   `SecurityValidator` from `core.security_validator`.
2. Update code that called `validate()` or `validate_file_upload()` on the old
   classes to use the corresponding `SecurityValidator` methods.
3. If your module relied on the generic `Validator` protocol, it remains
   compatible with the new class.

## Best Practices
- Validate data as early as possible using `SecurityValidator`.
- Run `validate_file_upload()` on files before saving or parsing.
- Use `DataFrameSecurityValidator` when processing large data sets.
- Sanitize all query parameters with `validate_input()`.
- Rotate secrets regularly and validate them during startup.

## Example Scenarios
<<<<<<< HEAD
- **User search input**: `SecurityValidator.validate_input()` before constructing a query.
- **CSV upload**: `SecurityValidator.validate_file_upload()` then `DataFrameSecurityValidator.validate_for_analysis()`.
- **Displaying comments**: `SecurityValidator.validate_input()` when accepting the comment.
=======
- **User search input**: `InputValidator` → `SQLInjectionPrevention` before constructing a query.
- **CSV upload**: `SecureFileValidator` to parse the file, then `DataFrameSecurityValidator` before analysis.
- **Displaying comments**: `InputValidator` when accepting the comment and `XSSPrevention` when rendering it.


Example usage of the processor:
```python
from core.unicode_processor import UnicodeProcessor
cleaned = UnicodeProcessor.safe_encode_text(user_input)
```
>>>>>>> ee5dac30
<|MERGE_RESOLUTION|>--- conflicted
+++ resolved
@@ -7,16 +7,10 @@
 
 ## SecurityValidator
 
-<<<<<<< HEAD
 - **Purpose**: Perform all input, file and DataFrame validation with consistent
   security rules.
 - **Use when**: Sanitizing any external data before database writes or analysis.
-=======
-### InputValidator
-- **Purpose**: Clean individual strings using Unicode normalization and simple XSS pattern checks.
-- **Use when**: Accepting form fields, query parameters or any user supplied text.
-- Internally uses `core.unicode_processor.UnicodeProcessor` for thorough text cleaning.
->>>>>>> ee5dac30
+
 
 ```python
 from core.security_validator import SecurityValidator
@@ -49,19 +43,13 @@
 - Rotate secrets regularly and validate them during startup.
 
 ## Example Scenarios
-<<<<<<< HEAD
 - **User search input**: `SecurityValidator.validate_input()` before constructing a query.
 - **CSV upload**: `SecurityValidator.validate_file_upload()` then `DataFrameSecurityValidator.validate_for_analysis()`.
 - **Displaying comments**: `SecurityValidator.validate_input()` when accepting the comment.
-=======
-- **User search input**: `InputValidator` → `SQLInjectionPrevention` before constructing a query.
-- **CSV upload**: `SecureFileValidator` to parse the file, then `DataFrameSecurityValidator` before analysis.
-- **Displaying comments**: `InputValidator` when accepting the comment and `XSSPrevention` when rendering it.
 
 
 Example usage of the processor:
 ```python
 from core.unicode_processor import UnicodeProcessor
 cleaned = UnicodeProcessor.safe_encode_text(user_input)
-```
->>>>>>> ee5dac30
+```