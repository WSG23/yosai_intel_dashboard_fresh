--- conflicted
+++ resolved
@@ -4,553 +4,5 @@
     "title": "FastAPI",
     "version": "0.1.0"
   },
-<<<<<<< HEAD
   "paths": {}
-=======
-  "paths": {
-    "/api/v1/health": {
-      "get": {
-        "summary": "Health",
-        "description": "Health check endpoint.",
-        "operationId": "health_health_get",
-        "responses": {
-          "200": {
-            "description": "Successful Response",
-            "content": {
-              "application/json": {
-                "schema": {
-                  "additionalProperties": {
-                    "type": "string"
-                  },
-                  "type": "object",
-                  "title": "Response Health Health Get"
-                }
-              }
-            }
-          }
-        }
-      }
-    },
-    "/api/v1/health/live": {
-      "get": {
-        "summary": "Health Live",
-        "description": "Liveness probe.",
-        "operationId": "health_live_health_live_get",
-        "responses": {
-          "200": {
-            "description": "Successful Response",
-            "content": {
-              "application/json": {
-                "schema": {
-                  "additionalProperties": {
-                    "type": "string"
-                  },
-                  "type": "object",
-                  "title": "Response Health Live Health Live Get"
-                }
-              }
-            }
-          }
-        }
-      }
-    },
-    "/api/v1/health/ready": {
-      "get": {
-        "summary": "Health Ready",
-        "description": "Readiness probe.",
-        "operationId": "health_ready_health_ready_get",
-        "responses": {
-          "200": {
-            "description": "Successful Response",
-            "content": {
-              "application/json": {
-                "schema": {
-                  "additionalProperties": {
-                    "type": "string"
-                  },
-                  "type": "object",
-                  "title": "Response Health Ready Health Ready Get"
-                }
-              }
-            }
-          }
-        }
-      }
-    },
-    "/api/v1/health/startup": {
-      "get": {
-        "summary": "Health Startup",
-        "description": "Startup probe.",
-        "operationId": "health_startup_health_startup_get",
-        "responses": {
-          "200": {
-            "description": "Successful Response",
-            "content": {
-              "application/json": {
-                "schema": {
-                  "additionalProperties": {
-                    "type": "string"
-                  },
-                  "type": "object",
-                  "title": "Response Health Startup Health Startup Get"
-                }
-              }
-            }
-          }
-        }
-      }
-    },
-    "/v1/analytics/dashboard-summary": {
-      "get": {
-        "summary": "Dashboard Summary",
-        "operationId": "dashboard_summary_api_v1_analytics_dashboard_summary_get",
-        "parameters": [
-          {
-            "name": "authorization",
-            "in": "header",
-            "required": false,
-            "schema": {
-              "type": "string",
-              "default": "",
-              "title": "Authorization"
-            }
-          },
-          {
-            "name": "page",
-            "in": "query",
-            "required": false,
-            "schema": {
-              "type": "integer",
-              "default": 1,
-              "title": "Page"
-            }
-          },
-          {
-            "name": "size",
-            "in": "query",
-            "required": false,
-            "schema": {
-              "type": "integer",
-              "default": 100,
-              "title": "Size"
-            }
-          }
-        ],
-        "responses": {
-          "200": {
-            "description": "Successful Response",
-            "content": {
-              "application/json": {
-                "schema": {}
-              }
-            }
-          },
-          "422": {
-            "description": "Validation Error",
-            "content": {
-              "application/json": {
-                "schema": {
-                  "$ref": "#/components/schemas/HTTPValidationError"
-                }
-              }
-            }
-          },
-          "401": {
-            "description": "Unauthorized"
-          },
-          "403": {
-            "description": "Forbidden"
-          }
-        },
-        "security": [
-          {
-            "bearerAuth": []
-          }
-        ]
-      }
-    },
-    "/v1/analytics/access-patterns": {
-      "get": {
-        "summary": "Access Patterns",
-        "operationId": "access_patterns_api_v1_analytics_access_patterns_get",
-        "parameters": [
-          {
-            "name": "authorization",
-            "in": "header",
-            "required": false,
-            "schema": {
-              "type": "string",
-              "default": "",
-              "title": "Authorization"
-            }
-          },
-          {
-            "name": "days",
-            "in": "query",
-            "required": false,
-            "schema": {"type": "integer", "default": 7, "title": "Days"}
-          }
-        ],
-        "responses": {
-          "200": {
-            "description": "Successful Response",
-            "content": {
-              "application/json": {
-                "schema": {}
-              }
-            }
-          },
-          "422": {
-            "description": "Validation Error",
-            "content": {
-              "application/json": {
-                "schema": {
-                  "$ref": "#/components/schemas/HTTPValidationError"
-                }
-              }
-            }
-          },
-          "401": {
-            "description": "Unauthorized"
-          },
-          "403": {
-            "description": "Forbidden"
-          }
-        },
-        "security": [
-          {
-            "bearerAuth": []
-          }
-        ]
-      }
-    },
-    "/v1/models/register": {
-      "post": {
-        "tags": [
-          "models"
-        ],
-        "summary": "Register Model",
-        "operationId": "register_model_api_v1_models_register_post",
-        "parameters": [
-          {
-            "name": "authorization",
-            "in": "header",
-            "required": false,
-            "schema": {
-              "type": "string",
-              "default": "",
-              "title": "Authorization"
-            }
-          }
-        ],
-        "requestBody": {
-          "required": true,
-          "content": {
-            "multipart/form-data": {
-              "schema": {
-                "$ref": "#/components/schemas/Body_register_model_api_v1_models_register_post"
-              }
-            }
-          }
-        },
-        "responses": {
-          "200": {
-            "description": "Successful Response",
-            "content": {
-              "application/json": {
-                "schema": {}
-              }
-            }
-          },
-          "422": {
-            "description": "Validation Error",
-            "content": {
-              "application/json": {
-                "schema": {
-                  "$ref": "#/components/schemas/HTTPValidationError"
-                }
-              }
-            }
-          }
-        }
-      }
-    },
-    "/v1/models/{name}": {
-      "get": {
-        "tags": [
-          "models"
-        ],
-        "summary": "List Versions",
-        "operationId": "list_versions_api_v1_models__name__get",
-        "parameters": [
-          {
-            "name": "name",
-            "in": "path",
-            "required": true,
-            "schema": {
-              "type": "string",
-              "title": "Name"
-            }
-          },
-          {
-            "name": "authorization",
-            "in": "header",
-            "required": false,
-            "schema": {
-              "type": "string",
-              "default": "",
-              "title": "Authorization"
-            }
-          }
-        ],
-        "responses": {
-          "200": {
-            "description": "Successful Response",
-            "content": {
-              "application/json": {
-                "schema": {}
-              }
-            }
-          },
-          "422": {
-            "description": "Validation Error",
-            "content": {
-              "application/json": {
-                "schema": {
-                  "$ref": "#/components/schemas/HTTPValidationError"
-                }
-              }
-            }
-          }
-        }
-      }
-    },
-    "/v1/models/{name}/rollback": {
-      "post": {
-        "tags": [
-          "models"
-        ],
-        "summary": "Rollback",
-        "operationId": "rollback_api_v1_models__name__rollback_post",
-        "parameters": [
-          {
-            "name": "name",
-            "in": "path",
-            "required": true,
-            "schema": {
-              "type": "string",
-              "title": "Name"
-            }
-          },
-          {
-            "name": "authorization",
-            "in": "header",
-            "required": false,
-            "schema": {
-              "type": "string",
-              "default": "",
-              "title": "Authorization"
-            }
-          }
-        ],
-        "requestBody": {
-          "required": true,
-          "content": {
-            "application/x-www-form-urlencoded": {
-              "schema": {
-                "$ref": "#/components/schemas/Body_rollback_api_v1_models__name__rollback_post"
-              }
-            }
-          }
-        },
-        "responses": {
-          "200": {
-            "description": "Successful Response",
-            "content": {
-              "application/json": {
-                "schema": {}
-              }
-            }
-          },
-          "422": {
-            "description": "Validation Error",
-            "content": {
-              "application/json": {
-                "schema": {
-                  "$ref": "#/components/schemas/HTTPValidationError"
-                }
-              }
-            }
-          }
-        }
-      }
-    }
-  },
-  "components": {
-    "schemas": {
-      "Body_register_model_api_v1_models_register_post": {
-        "properties": {
-          "name": {
-            "type": "string",
-            "title": "Name"
-          },
-          "version": {
-            "type": "string",
-            "title": "Version"
-          },
-          "file": {
-            "type": "string",
-            "format": "binary",
-            "title": "File"
-          }
-        },
-        "type": "object",
-        "required": [
-          "name",
-          "version",
-          "file"
-        ],
-        "title": "Body_register_model_api_v1_models_register_post"
-      },
-      "Body_rollback_api_v1_models__name__rollback_post": {
-        "properties": {
-          "version": {
-            "type": "string",
-            "title": "Version"
-          }
-        },
-        "type": "object",
-        "required": [
-          "version"
-        ],
-        "title": "Body_rollback_api_v1_models__name__rollback_post"
-      },
-      "Body_predict_api_v1_models__name__predict_post": {
-        "properties": {
-          "data": {
-            "title": "Data"
-          }
-        },
-        "type": "object",
-        "required": [
-          "data"
-        ],
-        "title": "Body_predict_api_v1_models__name__predict_post"
-      },
-      "HTTPValidationError": {
-        "properties": {
-          "detail": {
-            "items": {
-              "$ref": "#/components/schemas/ValidationError"
-            },
-            "type": "array",
-            "title": "Detail"
-          }
-        },
-        "type": "object",
-        "title": "HTTPValidationError"
-      },
-      "ValidationError": {
-        "properties": {
-          "loc": {
-            "items": {
-              "anyOf": [
-                {
-                  "type": "string"
-                },
-                {
-                  "type": "integer"
-                }
-              ]
-            },
-            "type": "array",
-            "title": "Location"
-          },
-          "msg": {
-            "type": "string",
-            "title": "Message"
-          },
-          "type": {
-            "type": "string",
-            "title": "Error Type"
-          }
-        },
-        "type": "object",
-        "required": [
-          "loc",
-          "msg",
-          "type"
-        ],
-        "title": "ValidationError"
-      }
-    },
-    "/v1/models/{name}/predict": {
-      "post": {
-        "tags": [
-          "models"
-        ],
-        "summary": "Predict",
-        "operationId": "predict_api_v1_models__name__predict_post",
-        "parameters": [
-          {
-            "name": "name",
-            "in": "path",
-            "required": true,
-            "schema": {
-              "type": "string",
-              "title": "Name"
-            }
-          },
-          {
-            "name": "authorization",
-            "in": "header",
-            "required": false,
-            "schema": {
-              "type": "string",
-              "default": "",
-              "title": "Authorization"
-            }
-          }
-        ],
-        "requestBody": {
-          "required": true,
-          "content": {
-            "application/json": {
-              "schema": {
-                "$ref": "#/components/schemas/Body_predict_api_v1_models__name__predict_post"
-              }
-            }
-          }
-        },
-        "responses": {
-          "200": {
-            "description": "Successful Response",
-            "content": {
-              "application/json": {
-                "schema": {}
-              }
-            }
-          },
-          "422": {
-            "description": "Validation Error",
-            "content": {
-              "application/json": {
-                "schema": {
-                  "$ref": "#/components/schemas/HTTPValidationError"
-                }
-              }
-            }
-          }
-        }
-      }
-    },
-    "securitySchemes": {
-      "bearerAuth": {
-        "type": "http",
-        "scheme": "bearer",
-        "bearerFormat": "JWT"
-      }
-    }
-  }
->>>>>>> 3a0440dd
-}+}
