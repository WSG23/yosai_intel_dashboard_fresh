--- conflicted
+++ resolved
@@ -9,12 +9,9 @@
 | legacy-auth | 1.2.0 | 2.0.0 | [Legacy Auth Migration](migration/legacy-auth.md) |
 | old-dashboard | 1.5.0 | 2.1.0 | [New Dashboard Migration](migration/new-dashboard.md) |
 
-<<<<<<< HEAD
 - [Legacy Auth Migration](migration/legacy-auth.md)
 - [New Dashboard Migration](migration/new-dashboard.md)
-=======
-## Visual Timeline
->>>>>>> 82c3335c
+
 
 ```mermaid
 timeline
