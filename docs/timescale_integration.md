# TimescaleDB Integration

The dashboard can store access events in TimescaleDB for efficient time-series
analytics. Hypertables are created automatically when the `TimescaleDBManager`
<<<<<<< HEAD
initialises. Events are compressed after thirty days and removed after one
year using retention policies. The policy durations can be overridden with the
environment variables `TIMESCALE_COMPRESSION_DAYS` and
`TIMESCALE_RETENTION_DAYS`.
=======
initialises. Events are compressed after thirty days and removed after one year
using retention policies.
>>>>>>> 37be410e

## Data Retention

```sql
SELECT add_compression_policy('access_events', INTERVAL '30 days');
SELECT add_retention_policy('access_events', INTERVAL '365 days');
```

Continuous aggregates refresh every five minutes to keep summary data up to
date. Use the following query to inspect the hypertable size:

```sql
SELECT hypertable_schema, hypertable_name, total_bytes
FROM timescaledb_information.hypertables_size
ORDER BY total_bytes DESC;
```

## Monitoring Queries

Replication lag from PostgreSQL can be checked with:

```sql
SELECT NOW() - max(time) AS lag
FROM access_events;
```

Expose the lag via Prometheus by exporting a gauge named
`replication_lag_seconds` in the replication job. The hypertable size can be
exported with a gauge `hypertable_bytes_total`.

## Replication CronJob

Add the `timescale-replication` CronJob to periodically copy new events from the
primary database. The job simply executes `scripts/replicate_to_timescale.py`
inside the standard dashboard image. Connection strings are fetched from Vault
using the `secret/data/timescale` path.

Example schedule running every five minutes:

```yaml
apiVersion: batch/v1
kind: CronJob
metadata:
  name: timescale-replication
spec:
  schedule: "*/5 * * * *"
  jobTemplate:
    spec:
      template:
        spec:
          restartPolicy: OnFailure
          containers:
            - name: replicate-to-timescale
              image: yosai-intel-dashboard:latest
              command: ["python", "scripts/replicate_to_timescale.py"]
```

The job also inherits the standard configuration from `yosai-config` and `yosai-secrets` via `envFrom` like the other microservices.

## Backup and Restore

Use `scripts/backup_timescale.sh` to create pg_dump archives of the Timescale database. Set `TIMESCALE_DSN` to the connection string and optionally `OUTPUT_DIR` and `RETENTION_DAYS`.

```bash
TIMESCALE_DSN=postgres://user:pass@db/timescale ./scripts/backup_timescale.sh
```

The script verifies the dump with `pg_restore --list` and removes backups older than `RETENTION_DAYS` (default 7 days).

Restore a dump with `scripts/restore_timescale.sh`:

```bash
TIMESCALE_DSN=postgres://user:pass@db/timescale ./scripts/restore_timescale.sh backups/timescale_20240101_120000.dump
```

Always check that the restore completed successfully and that the expected tables are present.
<|MERGE_RESOLUTION|>--- conflicted
+++ resolved
@@ -2,15 +2,11 @@
 
 The dashboard can store access events in TimescaleDB for efficient time-series
 analytics. Hypertables are created automatically when the `TimescaleDBManager`
-<<<<<<< HEAD
 initialises. Events are compressed after thirty days and removed after one
 year using retention policies. The policy durations can be overridden with the
 environment variables `TIMESCALE_COMPRESSION_DAYS` and
 `TIMESCALE_RETENTION_DAYS`.
-=======
-initialises. Events are compressed after thirty days and removed after one year
-using retention policies.
->>>>>>> 37be410e
+
 
 ## Data Retention
 
