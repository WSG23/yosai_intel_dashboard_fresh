--- conflicted
+++ resolved
@@ -162,7 +162,6 @@
 ui.record_callback_duration("update_chart", 0.05)
 ```
 
-<<<<<<< HEAD
 ### Model Drift Detection
 
 `PerformanceMonitor` includes a helper for simple model drift checks. Pass the
@@ -177,24 +176,7 @@
 live = {"accuracy": 0.80, "precision": 0.91, "recall": 0.88}
 if pm.detect_model_drift(live, baseline):
     print("Drift detected")
-=======
-## Model Monitoring
-
-`PerformanceMonitor` keeps a running list of `model.accuracy`,
-`model.precision` and `model.recall` values recorded by
-`ModelPerformanceMonitor`. The helper method `detect_model_drift()`
-compares the averaged metrics against a baseline and returns ``True`` when the
-relative difference exceeds the configured threshold.
-
-```python
-from monitoring.model_performance_monitor import ModelMetrics
-from core.performance import get_performance_monitor
-
-baseline = ModelMetrics(accuracy=0.92, precision=0.88, recall=0.90)
-monitor = get_performance_monitor()
-if monitor.detect_model_drift(baseline, threshold=0.05):
-    print("Model drift detected")
->>>>>>> 1f83c33f
+
 ```
 
 ## Caching Strategy
