--- conflicted
+++ resolved
@@ -12,7 +12,6 @@
 Snapshots are taken automatically in the background and can be visualized or exported
 for further analysis.
 
-<<<<<<< HEAD
 
 ## External Metrics Collection
 
@@ -41,10 +40,3 @@
 ```
 
 Adjust the `elasticsearch` output section if you have a different destination.
-=======
-## Plugin Performance Metrics
-
-`EnhancedThreadSafePluginManager` records plugin load times and memory usage.
-Metrics are available via `/api/v1/plugins/performance` and the dashboard
-components in `components/plugin_performance_dashboard.py`.
->>>>>>> ae3697a1
