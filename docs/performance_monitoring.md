--- conflicted
+++ resolved
@@ -88,7 +88,6 @@
 Grafana can visualise these metrics using the dashboard template in
 `monitoring/grafana/dashboards/unified-platform.json`.
 
-<<<<<<< HEAD
 ## Dashboards
 
 Import the sample Grafana dashboards from `monitoring/grafana/dashboards`
@@ -100,21 +99,7 @@
 Prometheus rule files under `monitoring/prometheus/rules/` provide starter
 alert definitions for resource saturation and deprecated function usage.
 Route alerts to your paging system or messaging service for timely action.
-=======
-An additional service performance dashboard lives in
-`dashboards/performance/service_performance.json`. Import it into Grafana to
-view API latency percentiles, CPU and memory usage, and asynchronous task
-timings sourced from Prometheus.
-
-Alert rules for these metrics are defined in `monitoring/alerts.yml`. They cover
-high latency, CPU and memory saturation, and slow background jobs. Configure
-Alertmanager with a Slack receiver to get notified when thresholds are
-breached.
-
-Prometheus data is persisted by mounting a volume and setting a 30‑day retention
-period in `docker-compose.dev.yml` and `docker-compose.unified.yml`, allowing
-historical trend analysis.
->>>>>>> d3364021
+
 
 ### Circuit Breaker Metrics
 
@@ -397,7 +382,6 @@
   python -m monitoring.tracemalloc_profile scripts/my_job.py --snapshot allocs.snap
   ```
 
-<<<<<<< HEAD
 ## Troubleshooting and Best Practices
 
 ### Interpreting Profiler Output
@@ -411,31 +395,3 @@
 Compare metrics across releases by exporting Prometheus data or running the load
 tests on the previous version. Regressions greater than 10% in latency or memory
 usage should trigger a review before deployment.
-=======
-## Load Testing with Locust
-
-The `load-tests` folder provides utilities for exercising key API endpoints under load.
-
-### Local execution
-
-Install the development requirements and run:
-
-```bash
-./load-tests/run_locust.sh
-```
-
-This script runs Locust in headless mode against `http://localhost:8000` by default and
-writes results to `load-tests/results/`.
-
-### Continuous integration
-
-CI environments should invoke:
-
-```bash
-./load-tests/run_locust_ci.sh
-```
-
-It generates JSON and HTML regression reports comparing the current metrics with the
-baseline (`load-tests/baseline.json`) and validates p50/p95/p99 latency targets defined in
-`load-tests/thresholds.json`.
->>>>>>> d3364021
