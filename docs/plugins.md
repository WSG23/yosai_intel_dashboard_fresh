# Plugins

This document explains how plugins are discovered, configured, and managed at runtime.

## Discovery

Plugins live in the `plugins/` directory by default. The `PluginManager` scans this package with `pkgutil.iter_modules` and imports every submodule. A plugin module should expose a `create_plugin()` function, a `plugin` instance, or an `init_plugin(container, config)` function that returns an object implementing `PluginProtocol`.

You can change the search location by passing a different package name to `PluginManager(package="myplugins")` when constructing it.

## Configuration

Application settings reference `core/plugins/config/plugins.yaml` for all plugin
configuration. Add the following line to your main config to include it. This
dedicated file centralizes every plugin's settings.

```yaml
plugins: !include ../../core/plugins/config/plugins.yaml
```

## Hello World Example

A very small plugin can simply register a Dash callback. The module must expose
a `create_plugin()` function so the `PluginManager` can instantiate it.

```python
# plugins/hello_world.py
from dash import Input, Output
from services.data_processing.core.protocols import CallbackPluginProtocol, PluginMetadata


class HelloWorldPlugin(CallbackPluginProtocol):
    metadata = PluginMetadata(
        name="hello_world",
        version="1.0.0",
        description="Example plugin",
        author="Example",
    )

    def register_callbacks(self, manager, container):
        @manager.app.callback(Output("hello-output", "children"), Input("hello-btn", "n_clicks"))
        def _say_hello(_):
            return "Hello World!"
        return True


def create_plugin() -> HelloWorldPlugin:
    return HelloWorldPlugin()
```

Enable the plugin in `core/plugins/config/plugins.yaml`:

```yaml
hello_world:
  enabled: true
```

## Lifecycle

For each enabled plugin the manager calls these methods:

1. `load(container, config)` – register services with the DI container.
2. `configure(config)` – apply configuration values.
3. `start()` – perform any runtime initialization.

Initialize plugins using `setup_plugins(app)` from `core.plugins.auto_config`.
This loads every enabled plugin, registers callbacks, exposes `/health/plugins`
and attaches the plugin manager as `app._yosai_plugin_manager`.

For a visual overview of discovery, dependency resolution and the lifecycle calls see [plugin_lifecycle.md](plugin_lifecycle.md).

<<<<<<< HEAD
## Circular dependencies

Plugins should avoid depending on each other in a cycle. If the dependency resolver detects such a cycle the manager logs a message like:

```
ERROR - Plugin dependency cycle detected: Circular dependency detected among: a, b
```

None of the involved plugins will be loaded. Check the logged plugin names and update their `dependencies` lists to remove the cycle.
=======
## Dependency management

Plugins can declare dependencies on other plugins via `metadata.dependencies`. The
`PluginDependencyResolver` checks these dependencies while loading plugins. If a
circular dependency is detected the manager logs an error like:

```
Plugin dependency cycle detected: a -> b -> a
```

and no plugins will be loaded. Avoid cycles by restructuring your plugin
dependencies so they form a directed acyclic graph.
>>>>>>> 14b02749
<|MERGE_RESOLUTION|>--- conflicted
+++ resolved
@@ -69,7 +69,6 @@
 
 For a visual overview of discovery, dependency resolution and the lifecycle calls see [plugin_lifecycle.md](plugin_lifecycle.md).
 
-<<<<<<< HEAD
 ## Circular dependencies
 
 Plugins should avoid depending on each other in a cycle. If the dependency resolver detects such a cycle the manager logs a message like:
@@ -79,17 +78,3 @@
 ```
 
 None of the involved plugins will be loaded. Check the logged plugin names and update their `dependencies` lists to remove the cycle.
-=======
-## Dependency management
-
-Plugins can declare dependencies on other plugins via `metadata.dependencies`. The
-`PluginDependencyResolver` checks these dependencies while loading plugins. If a
-circular dependency is detected the manager logs an error like:
-
-```
-Plugin dependency cycle detected: a -> b -> a
-```
-
-and no plugins will be loaded. Avoid cycles by restructuring your plugin
-dependencies so they form a directed acyclic graph.
->>>>>>> 14b02749
