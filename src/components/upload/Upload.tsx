import React, { useState, useCallback } from 'react';
import { useDropzone } from 'react-dropzone';
import { Upload as UploadIcon } from 'lucide-react';
import { FilePreview } from './FilePreview';
import { ColumnMappingModal } from './ColumnMappingModal';
import { DeviceMappingModal } from './DeviceMappingModal';
<<<<<<< HEAD
import { UploadedFile, ProcessingStatus as Status } from './types';
import axios from 'axios/dist/node/axios.cjs';

const CONCURRENCY_LIMIT = parseInt(
  process.env.REACT_APP_UPLOAD_CONCURRENCY || '3',
  10
);
=======
import { UploadedFile, ProcessingStatus as Status, FileData } from './types';
>>>>>>> be0b7380

const API_URL = process.env.REACT_APP_API_URL || 'http://localhost:5001';

const Upload: React.FC = () => {
  const [files, setFiles] = useState<UploadedFile[]>([]);
  const [uploading, setUploading] = useState(false);
  const [showColumnMapping, setShowColumnMapping] = useState(false);
  const [showDeviceMapping, setShowDeviceMapping] = useState(false);
  const [currentFile, setCurrentFile] = useState<UploadedFile | null>(null);
  const [fileData, setFileData] = useState<FileData | null>(null);
  const [devices, setDevices] = useState<string[]>([]);

  const onDrop = useCallback((acceptedFiles: File[]) => {
    const newFiles: UploadedFile[] = acceptedFiles.map((file) => ({
      id: `${Date.now()}-${Math.random()}`,
      file,
      name: file.name,
      size: file.size,
      type: file.type,
      status: 'pending' as Status,
      progress: 0,
    }));
    setFiles((prev) => [...prev, ...newFiles]);
  }, []);

  const { getRootProps, getInputProps, isDragActive } = useDropzone({
    onDrop,
    accept: {
      'text/csv': ['.csv'],
      'application/vnd.ms-excel': ['.xls'],
      'application/vnd.openxmlformats-officedocument.spreadsheetml.sheet': ['.xlsx'],
    },
    multiple: true,
  });

  const removeFile = (id: string) => {
    setFiles((prev) => prev.filter((f) => f.id !== id));
  };

  const uploadFile = async (uploadedFile: UploadedFile) => {
    const formData = new FormData();
    formData.append('file', uploadedFile.file);

    setFiles((prev) =>
      prev.map((f) =>
        f.id === uploadedFile.id
          ? { ...f, status: 'uploading' as Status, progress: 0, error: undefined }
          : f
      )
    );

    try {
      const response = await axios.post(`${API_URL}/api/v1/upload`, formData, {
        onUploadProgress: (evt) => {
          if (evt.total) {
            const progress = Math.round((evt.loaded * 100) / evt.total);
            setFiles((prev) =>
              prev.map((f) =>
                f.id === uploadedFile.id ? { ...f, progress } : f
              )
            );
          }
        },
      });

      const data = response.data;

      setFiles((prev) =>
        prev.map((f) =>
          f.id === uploadedFile.id
            ? { ...f, status: 'completed' as Status, progress: 100 }
            : f
        )
      );

      if (data.requiresColumnMapping) {
        setCurrentFile(uploadedFile);
        setFileData(data.fileData || null);
        setShowColumnMapping(true);
      } else if (data.requiresDeviceMapping) {
        setCurrentFile(uploadedFile);
        setDevices(data.devices || []);
        setShowDeviceMapping(true);
      }
    } catch (error) {
      console.error('Upload error:', error);
      setFiles((prev) =>
        prev.map((f) =>
          f.id === uploadedFile.id
            ? {
                ...f,
                status: 'error' as Status,
                error: (error as Error).message || 'Unknown error',
              }
            : f
        )
      );
    }
  };

  const uploadAllFiles = async () => {
    setUploading(true);
    const pendingFiles = files.filter((f) => f.status === 'pending' || f.status === 'error');
    let index = 0;

    const uploadNext = async (): Promise<void> => {
      if (index >= pendingFiles.length) return;
      const next = pendingFiles[index++];
      await uploadFile(next);
      await uploadNext();
    };

    const workers = Array.from({ length: Math.min(CONCURRENCY_LIMIT, pendingFiles.length) }, () => uploadNext());
    await Promise.all(workers);
    setUploading(false);
  };

  const handleColumnMappingConfirm = (mappings: Record<string, string>) => {
    console.log('Column mappings confirmed:', mappings);
    setShowColumnMapping(false);
    setCurrentFile(null);
  };

  const handleDeviceMappingConfirm = (mappings: Record<string, any>) => {
    console.log('Device mappings confirmed:', mappings);
    setShowDeviceMapping(false);
    setCurrentFile(null);
  };

  return (
    <div className="p-6 bg-background">
      <div className="max-w-4xl mx-auto">
        <h1 className="text-3xl font-bold mb-6">Upload Files</h1>
        
        <div
          {...getRootProps()}
          className={`border-2 border-dashed rounded-lg p-8 text-center cursor-pointer transition-colors
            ${isDragActive ? 'border-primary bg-primary/5' : 'border-border hover:border-primary/50'}`}
        >
          <input {...getInputProps()} />
          <UploadIcon className="w-12 h-12 mx-auto mb-4 text-muted-foreground" />
          <p className="text-lg mb-2">
            {isDragActive ? 'Drop files here...' : 'Drag & drop files here'}
          </p>
          <p className="text-sm text-muted-foreground">
            or click to select files (CSV, XLS, XLSX)
          </p>
        </div>

        {files.length > 0 && (
          <div className="mt-6">
            <div className="flex justify-between items-center mb-4">
              <h2 className="text-xl font-semibold">Files ({files.length})</h2>
              <button
                onClick={uploadAllFiles}
                disabled={uploading || files.every((f) => f.status !== 'pending')}
                className="px-4 py-2 bg-primary text-primary-foreground rounded-md hover:bg-primary/90 disabled:opacity-50 disabled:cursor-not-allowed"
              >
                {uploading ? 'Uploading...' : 'Upload All'}
              </button>
            </div>
            
            <div className="space-y-3">
              {files.map((file) => (
                <FilePreview
                  key={file.id}
                  file={file}
                  onRemove={() => removeFile(file.id)}
                />
              ))}
            </div>
          </div>
        )}

        <ColumnMappingModal
          isOpen={showColumnMapping}
          onClose={() => {
            setShowColumnMapping(false);
            setCurrentFile(null);
          }}
          fileData={fileData}
          onConfirm={handleColumnMappingConfirm}
        />

        <DeviceMappingModal
          isOpen={showDeviceMapping}
          onClose={() => {
            setShowDeviceMapping(false);
            setCurrentFile(null);
          }}
          devices={devices}
          filename={currentFile?.name || ''}
          onConfirm={handleDeviceMappingConfirm}
        />
      </div>
    </div>
  );
};

export default Upload;<|MERGE_RESOLUTION|>--- conflicted
+++ resolved
@@ -4,7 +4,6 @@
 import { FilePreview } from './FilePreview';
 import { ColumnMappingModal } from './ColumnMappingModal';
 import { DeviceMappingModal } from './DeviceMappingModal';
-<<<<<<< HEAD
 import { UploadedFile, ProcessingStatus as Status } from './types';
 import axios from 'axios/dist/node/axios.cjs';
 
@@ -12,9 +11,6 @@
   process.env.REACT_APP_UPLOAD_CONCURRENCY || '3',
   10
 );
-=======
-import { UploadedFile, ProcessingStatus as Status, FileData } from './types';
->>>>>>> be0b7380
 
 const API_URL = process.env.REACT_APP_API_URL || 'http://localhost:5001';
 
