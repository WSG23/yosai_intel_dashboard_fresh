--- conflicted
+++ resolved
@@ -1,6 +1,5 @@
 import React, { useState } from 'react';
 import { useDropzone } from 'react-dropzone';
-<<<<<<< HEAD
 import Papa from 'papaparse';
 import {
   Card,
@@ -709,27 +708,7 @@
   };
 
   // Main render
-=======
-import { Card, CardHeader, CardBody } from 'reactstrap';
-import { useFileParser } from '../hooks/useFileParser';
-import { UploadProvider, useUploadContext } from '../state/uploadContext';
-import { ColumnMappingModal, DeviceMappingModal, ProgressIndicator, AIColumnSuggestions } from '../components/upload';
-
-const UploadInner: React.FC = () => {
-  const { parseFile } = useFileParser();
-  const { files, setFiles } = useUploadContext();
-  const [progress, setProgress] = useState(0);
-  const [message, setMessage] = useState('');
-  const onDrop = async (accepted: File[]) => {
-    for (const file of accepted) {
-      setMessage(`Parsing ${file.name}`);
-      const data = await parseFile(file);
-      setFiles(prev => [...prev, { file, data }]);
-      setProgress(100);
-    }
-  };
-  const { getRootProps, getInputProps, isDragActive } = useDropzone({ onDrop });
->>>>>>> 2f7aa724
+
   return (
     <div>
       <div {...getRootProps()} className="upload-dropzone" style={{border:'2px dashed #007bff', padding:'2rem'}}>
