import React, { useState, useCallback, useEffect } from 'react';
import { Upload as UploadIcon, FileText, AlertCircle, CheckCircle, X } from 'lucide-react';
import Papa from 'papaparse';
import SimpleModal from '../components/upload/SimpleModal';
import { saveColumnMappings, saveDeviceMappings } from '../api/upload';
import './Upload.css';

interface UploadedFile {
  id: string;
  name: string;
  size: number;
  type: string;
  status: 'pending' | 'processing' | 'mapping' | 'completed' | 'error';
  progress: number;
  error?: string;
  columns?: string[];
  mappedColumns?: Record<string, string>;
  devices?: string[];
  mappedDevices?: Record<string, string>;
  aiSuggestions?: Record<string, any>;
  rawFile?: File;
}

/** Convert an uploaded file to an array of row objects. */
const parseFile = async (file: File) => {
  const text = await file.text();
  return file.name.endsWith('.json')
    ? JSON.parse(text)
    : Papa.parse(text, { header: true }).data;
};

/** Request AI column suggestions from the backend. */
const requestColumnSuggestions = async (file: File) => {
  const data = await parseFile(file);

  const resp = await fetch('/api/v1/ai/suggest-columns', {
    method: 'POST',
    headers: { 'Content-Type': 'application/json' },
    body: JSON.stringify({ filename: file.name, data })
  });

  if (!resp.ok) {
    throw new Error(`Column suggestion request failed: ${resp.statusText}`);
  }

  return resp.json();
};

/** Request AI device mapping suggestions using the "auto" mode. */
const requestDeviceSuggestions = async (file: File) => {
  const data = await parseFile(file);

  const resp = await fetch('/api/v1/ai/suggest-devices', {
    method: 'POST',
    headers: { 'Content-Type': 'application/json' },
    body: JSON.stringify({ filename: file.name, data, mode: 'auto' })
  });

  if (!resp.ok) {
    throw new Error(`Device suggestion request failed: ${resp.statusText}`);
  }

  return resp.json();
};

const Upload: React.FC = () => {
  const [files, setFiles] = useState<UploadedFile[]>([]);
  const [isDragging, setIsDragging] = useState(false);
  const [uploadMessage, setUploadMessage] = useState<string>('');
  
  // Modal states
  const [modalOpen, setModalOpen] = useState(false);
  const [deviceModalOpen, setDeviceModalOpen] = useState(false);
  const [selectedFile, setSelectedFile] = useState<UploadedFile | null>(null);
  
  // Mapping states
  const [columnMappings, setColumnMappings] = useState<Record<string, string>>({});
  const [deviceMappings, setDeviceMappings] = useState<Record<string, string>>({});
  const [aiSuggestions, setAiSuggestions] = useState<Record<string, any>>({});

  const handleDragOver = useCallback((e: React.DragEvent) => {
    e.preventDefault();
    e.stopPropagation();
    setIsDragging(true);
  }, []);

  const handleDragLeave = useCallback((e: React.DragEvent) => {
    e.preventDefault();
    e.stopPropagation();
    setIsDragging(false);
  }, []);

  const handleDrop = useCallback((e: React.DragEvent) => {
    e.preventDefault();
    e.stopPropagation();
    setIsDragging(false);
    
    const droppedFiles = Array.from(e.dataTransfer.files);
    handleFiles(droppedFiles);
  }, []);

  const handleFileInput = (e: React.ChangeEvent<HTMLInputElement>) => {
    if (e.target.files) {
      handleFiles(Array.from(e.target.files));
    }
  };

  const handleFiles = async (fileList: File[]) => {
    const validFiles = fileList.filter(file => {
      const validTypes = ['.csv', '.xlsx', '.xls', '.json', '.log'];
      return validTypes.some(type => file.name.toLowerCase().endsWith(type));
    });

    if (validFiles.length === 0) {
      alert('Please upload valid file types: CSV, Excel, JSON, or LOG files');
      return;
    }

    const newFiles: UploadedFile[] = validFiles.map(file => ({
      id: `${Date.now()}-${Math.random().toString(36).substr(2, 9)}`,
      name: file.name,
      size: file.size,
      type: file.type || 'application/octet-stream',
      status: 'pending',
      progress: 0,
      rawFile: file
    }));

    setFiles(prev => [...prev, ...newFiles]);

    for (const file of validFiles) {
      await uploadFile(file, newFiles.find(f => f.name === file.name)!.id);
    }
  };

  const uploadFile = async (file: File, fileId: string) => {
    const formData = new FormData();
    formData.append('file', file);

    try {
      console.log('Starting upload for:', file.name);
      setFiles(prev => prev.map(f => 
        f.id === fileId ? { ...f, status: 'processing', progress: 25 } : f
      ));

      const response = await fetch('/api/v1/upload', {
        method: 'POST',
        body: formData
      });

      console.log('Response received:', response.status);

      if (!response.ok) {
        throw new Error(`Upload failed: ${response.statusText}`);
      }

      const data = await response.json();
      console.log('Response data:', data);
      console.log('AI suggestions from upload:', data.ai_suggestions);

      setFiles(prev => prev.map(f => 
        f.id === fileId ? { 
          ...f, 
          status: 'completed',
          progress: 100,
          columns: data.columns || [],
          devices: data.detected_devices || [],
          aiSuggestions: data.ai_suggestions || {}
        } : f
      ));

      setUploadMessage(`Upload successful! File: ${file.name}`);
      setTimeout(() => setUploadMessage(''), 3000);

    } catch (error) {
      console.error('Upload error:', error);
      setFiles(prev => prev.map(f => 
        f.id === fileId ? { 
          ...f, 
          status: 'error',
          error: error instanceof Error ? error.message : 'Upload failed'
        } : f
      ));
    }
  };

  const removeFile = (fileId: string) => {
    setFiles(prev => prev.filter(f => f.id !== fileId));
  };

  // Open column mapping modal with AI suggestions
  const openColumnMapping = async (file: UploadedFile) => {
    console.log('Opening column mapping for:', file);
    setSelectedFile(file);

    try {
      if (file.rawFile) {
        const data = await requestColumnSuggestions(file.rawFile);
        const suggestions = data.suggestions || {};
        const mappings: Record<string, string> = {};
        Object.entries(suggestions).forEach(([col, suggestion]: [string, any]) => {
          if (suggestion.field) {
            mappings[col] = suggestion.field;
          }
        });
        setColumnMappings(mappings);
        setAiSuggestions(suggestions);
      } else if (file.aiSuggestions) {
        const mappings: Record<string, string> = {};
        Object.entries(file.aiSuggestions).forEach(([col, suggestion]: [string, any]) => {
          if (suggestion.field) {
            mappings[col] = suggestion.field;
          }
        });
        setColumnMappings(mappings);
        setAiSuggestions(file.aiSuggestions);
      }
    } catch (err) {
      console.error('Error fetching column suggestions:', err);
    }

    setModalOpen(true);
  };

  // Save column mappings and open device modal
  const handleColumnMappingSave = async () => {
    if (!selectedFile) return;

    console.log('Saving column mappings:', columnMappings);
    setFiles(prev => prev.map(f =>
      f.id === selectedFile.id
        ? { ...f, mappedColumns: columnMappings }
        : f
    ));
    try {
      await saveColumnMappings(selectedFile.id, columnMappings);
      alert('Column mappings saved successfully!');
    } catch (error) {
      console.error('Error saving column mappings:', error);
      alert('Failed to save column mappings.');
    }

    setModalOpen(false);
    
    // Fetch device AI suggestions
    try {
      if (selectedFile.rawFile) {
        const data = await requestDeviceSuggestions(selectedFile.rawFile);
        console.log('Device AI suggestions:', data.suggestions);

        // Pre-fill device mappings
        const devMappings: Record<string, string> = {};
        Object.entries(data.suggestions || {}).forEach(([device, info]: [string, any]) => {
          const parts = [];
          if (info.floor_number) parts.push(`Floor ${info.floor_number}`);
          if (info.is_entry) parts.push('Entry');
          if (info.is_exit) parts.push('Exit');
          if (info.is_elevator) parts.push('Elevator');
          if (info.is_stairwell) parts.push('Stairwell');
          parts.push(`Security: ${info.security_level || 5}/10`);
          devMappings[device] = parts.join(', ');
        });
        setDeviceMappings(devMappings);
      }
    } catch (error) {
      console.error('Error fetching device suggestions:', error);
    }
    
    setDeviceModalOpen(true);
  };

  // Process file with all mappings
  const handleDeviceMappingSave = async () => {
    if (!selectedFile) return;
    
    console.log('Saving device mappings:', deviceMappings);
    setFiles(prev => prev.map(f => 
      f.id === selectedFile.id 
        ? { ...f, mappedDevices: deviceMappings, status: 'completed' as const }
        : f
    ));
    
    try {
      // Process file
      const processResponse = await fetch('/api/v1/process', {
        method: 'POST',
        headers: { 'Content-Type': 'application/json' },
        body: JSON.stringify({
          fileId: selectedFile.id,
          fileName: selectedFile.name,
          columnMappings: selectedFile.mappedColumns || columnMappings,
          deviceMappings: deviceMappings
        })
      });
      
      if (processResponse.ok) {
<<<<<<< HEAD
        try {
          await saveDeviceMappings(selectedFile.id, deviceMappings);
          alert('File processed successfully! Mappings saved for future use.');
        } catch (error) {
          console.error('Error saving device mappings:', error);
          alert('File processed but failed to save device mappings.');
        }
=======
        // Save mappings for learning
        await fetch('/api/v1/mappings/save', {
          method: 'POST',
          headers: { 'Content-Type': 'application/json' },
          body: JSON.stringify({
            filename: selectedFile.name,
            column_mappings: selectedFile.mappedColumns || columnMappings,
            device_mappings: deviceMappings
          })
        });
        
        alert('File processed successfully! Mappings saved for future use.');
>>>>>>> 9e92d6b9
      }
    } catch (error) {
      console.error('Process error:', error);
    }
    
    setDeviceModalOpen(false);
    setDeviceMappings({});
    setSelectedFile(null);
  };

  return (
    <div className="upload-container">
      <div className="upload-header">
        <h1>Upload Security Data</h1>
        <p>Upload CSV, Excel, JSON, or LOG files for analysis</p>
      </div>

      <div
        className={`upload-dropzone ${isDragging ? 'dragging' : ''}`}
        onDragOver={handleDragOver}
        onDragLeave={handleDragLeave}
        onDrop={handleDrop}
      >
        <input
          type="file"
          id="file-input"
          className="file-input"
          multiple
          accept=".csv,.xlsx,.xls,.json,.log"
          onChange={handleFileInput}
        />
        <label htmlFor="file-input" className="dropzone-content">
          <UploadIcon size={48} className="upload-icon" />
          <p className="dropzone-text">
            Drag and drop files here or click to browse
          </p>
          <p className="dropzone-subtext">
            Supports CSV, Excel, JSON, and LOG files
          </p>
        </label>
      </div>

      {uploadMessage && (
        <div style={{
          background: 'green',
          color: 'white',
          padding: '10px',
          borderRadius: '5px',
          margin: '20px 0',
          textAlign: 'center'
        }}>
          {uploadMessage}
        </div>
      )}

      {files.length > 0 && (
        <div className="files-list">
          <h2>Uploaded Files</h2>
          {files.map(file => (
            <div key={file.id} className={`file-item ${file.status}`}>
              <div className="file-info">
                <FileText size={20} className="file-icon" />
                <div className="file-details">
                  <span className="file-name">{file.name}</span>
                  <span className="file-size">
                    {(file.size / 1024 / 1024).toFixed(2)} MB
                  </span>
                </div>
              </div>
              
              <div className="file-status">
                {file.status === 'pending' && (
                  <span className="status-text">Waiting...</span>
                )}
                {file.status === 'processing' && (
                  <span className="status-text">Uploading...</span>
                )}
                {file.status === 'completed' && (
                  <>
                    <CheckCircle size={20} className="success-icon" />
                    <span className="status-text">Completed</span>
                  </>
                )}
                {file.status === 'error' && (
                  <>
                    <AlertCircle size={20} className="error-icon" />
                    <span className="status-text">{file.error}</span>
                  </>
                )}
              </div>

              <div className="file-progress">
                <div className="progress-bar">
                  <div 
                    className="progress-fill"
                    style={{ width: `${file.progress}%` }}
                  />
                </div>
              </div>

              <button
                className="remove-button"
                onClick={() => removeFile(file.id)}
                aria-label="Remove file"
              >
                <X size={16} />
              </button>
            </div>
          ))}
        </div>
      )}

      {/* Show file details and mapping buttons for completed uploads */}
      {files.filter(f => f.status === 'completed').length > 0 && (
        <div style={{ marginTop: '20px' }}>
          <h2>Process Files</h2>
          {files.filter(f => f.status === 'completed').map(file => (
            <div key={`process-${file.id}`} style={{
              background: '#1e293b',
              border: '1px solid #334155',
              padding: '15px',
              margin: '10px 0',
              borderRadius: '5px'
            }}>
              <h3 style={{ color: '#f1f5f9', marginBottom: '10px' }}>{file.name}</h3>
              <p style={{ color: '#94a3b8' }}>Columns: {file.columns?.join(', ') || 'None'}</p>
              <p style={{ color: '#94a3b8' }}>Devices: {file.devices?.join(', ') || 'None'}</p>
              <button 
                onClick={() => openColumnMapping(file)}
                style={{
                  background: '#3b82f6',
                  color: 'white',
                  padding: '8px 16px',
                  border: 'none',
                  borderRadius: '4px',
                  marginTop: '10px',
                  cursor: 'pointer'
                }}
              >
                Start Processing
              </button>
            </div>
          ))}
        </div>
      )}

      {/* Column Mapping Modal */}
      <SimpleModal 
        isOpen={modalOpen} 
        onClose={() => {
          setModalOpen(false);
          setColumnMappings({});
        }}
        title={selectedFile ? `Map Columns for ${selectedFile.name}` : 'Map Columns'}
      >
        {selectedFile && (
          <div>
            <p style={{ marginBottom: '20px' }}>
              Map the columns from your file to standard fields. AI suggestions are pre-filled based on column names.
            </p>
            
            {selectedFile.columns?.map((col, idx) => {
              const suggestion = aiSuggestions[col] || {};
              const confidence = suggestion.confidence || 0;
              const confidenceColor = confidence > 0.7 ? '#22c55e' : confidence > 0.5 ? '#f59e0b' : '#ef4444';
              
              return (
                <div key={idx} style={{ marginBottom: '15px' }}>
                  <label style={{ display: 'block', marginBottom: '5px', color: '#94a3b8' }}>
                    {col}
                    {confidence > 0 && (
                      <span style={{ 
                        marginLeft: '10px', 
                        fontSize: '0.8em', 
                        color: confidenceColor 
                      }}>
                        (AI: {(confidence * 100).toFixed(0)}% confident)
                      </span>
                    )}
                  </label>
                  <select
                    value={columnMappings[col] || ''}
                    onChange={(e) => setColumnMappings({
                      ...columnMappings,
                      [col]: e.target.value
                    })}
                    style={{
                      width: '100%',
                      padding: '8px',
                      borderRadius: '4px',
                      border: '1px solid #334155',
                      background: '#0f172a',
                      color: '#f1f5f9'
                    }}
                  >
                    <option value="">-- Select mapping --</option>
                    <option value="timestamp">Timestamp</option>
                    <option value="person_id">Person/User ID</option>
                    <option value="door_id">Door/Location ID</option>
                    <option value="access_result">Access Result</option>
                    <option value="token_id">Token/Badge ID</option>
                    <option value="source_ip">Source IP</option>
                    <option value="dest_ip">Destination IP</option>
                    <option value="action">Action</option>
                    <option value="protocol">Protocol</option>
                    <option value="device">Device</option>
                    <option value="message">Message</option>
                    <option value="severity">Severity</option>
                  </select>
                </div>
              );
            })}
            
            <div style={{ marginTop: '20px', display: 'flex', gap: '10px', justifyContent: 'flex-end' }}>
              <button 
                onClick={() => setModalOpen(false)}
                style={{
                  background: '#6b7280',
                  color: 'white',
                  padding: '8px 16px',
                  border: 'none',
                  borderRadius: '4px',
                  cursor: 'pointer'
                }}
              >
                Cancel
              </button>
              <button 
                onClick={handleColumnMappingSave}
                style={{
                  background: '#3b82f6',
                  color: 'white',
                  padding: '8px 16px',
                  border: 'none',
                  borderRadius: '4px',
                  cursor: 'pointer'
                }}
              >
                Next: Map Devices
              </button>
            </div>
          </div>
        )}
      </SimpleModal>

      {/* Device Mapping Modal */}
      <SimpleModal 
        isOpen={deviceModalOpen} 
        onClose={() => {
          setDeviceModalOpen(false);
          setDeviceMappings({});
        }}
        title={selectedFile ? `Map Devices for ${selectedFile.name}` : 'Map Devices'}
      >
        {selectedFile && (
          <div>
            <p style={{ marginBottom: '20px' }}>
              Map the devices found in your file. AI suggestions are based on device names and patterns.
            </p>
            
            {selectedFile.devices && selectedFile.devices.length > 0 ? (
              selectedFile.devices.map((device, idx) => (
                <div key={idx} style={{ marginBottom: '15px' }}>
                  <label style={{ display: 'block', marginBottom: '5px', color: '#94a3b8' }}>
                    {device}
                  </label>
                  <input
                    type="text"
                    value={deviceMappings[device] || ''}
                    onChange={(e) => setDeviceMappings({
                      ...deviceMappings,
                      [device]: e.target.value
                    })}
                    placeholder="e.g., Main Entrance, Floor 2, High Security"
                    style={{
                      width: '100%',
                      padding: '8px',
                      borderRadius: '4px',
                      border: '1px solid #334155',
                      background: '#0f172a',
                      color: '#f1f5f9'
                    }}
                  />
                </div>
              ))
            ) : (
              <p style={{ color: '#94a3b8' }}>No devices detected. Click Process to continue.</p>
            )}
            
            <div style={{ marginTop: '20px', display: 'flex', gap: '10px', justifyContent: 'flex-end' }}>
              <button 
                onClick={() => {
                  if (selectedFile) {
                    setFiles(prev => prev.map(f => 
                      f.id === selectedFile.id 
                        ? { ...f, status: 'completed' as const }
                        : f
                    ));
                  }
                  setDeviceModalOpen(false);
                  setDeviceMappings({});
                }}
                style={{
                  background: '#6b7280',
                  color: 'white',
                  padding: '8px 16px',
                  border: 'none',
                  borderRadius: '4px',
                  cursor: 'pointer'
                }}
              >
                Skip
              </button>
              <button 
                onClick={handleDeviceMappingSave}
                style={{
                  background: '#22c55e',
                  color: 'white',
                  padding: '8px 16px',	
                  border: 'none',
                  borderRadius: '4px',
                  cursor: 'pointer'
                }}
              >
                Process File
              </button>
            </div>
          </div>
        )}
      </SimpleModal>
    </div>
  );
};

export default Upload;

<|MERGE_RESOLUTION|>--- conflicted
+++ resolved
@@ -294,7 +294,6 @@
       });
       
       if (processResponse.ok) {
-<<<<<<< HEAD
         try {
           await saveDeviceMappings(selectedFile.id, deviceMappings);
           alert('File processed successfully! Mappings saved for future use.');
@@ -302,20 +301,7 @@
           console.error('Error saving device mappings:', error);
           alert('File processed but failed to save device mappings.');
         }
-=======
-        // Save mappings for learning
-        await fetch('/api/v1/mappings/save', {
-          method: 'POST',
-          headers: { 'Content-Type': 'application/json' },
-          body: JSON.stringify({
-            filename: selectedFile.name,
-            column_mappings: selectedFile.mappedColumns || columnMappings,
-            device_mappings: deviceMappings
-          })
-        });
-        
-        alert('File processed successfully! Mappings saved for future use.');
->>>>>>> 9e92d6b9
+
       }
     } catch (error) {
       console.error('Process error:', error);
