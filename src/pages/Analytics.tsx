import React, { useState, useEffect } from 'react';
import { BarChart3, Filter, Download, AlertCircle } from 'lucide-react';
import './Analytics.css';

interface AnalyticsData {
  total_records: number;
  unique_devices: number;
  date_range: {
    start: string;
    end: string;
  };
  patterns: Array<{
    pattern: string;
    count: number;
    percentage: number;
  }>;
  device_distribution: Array<{
    device: string;
    count: number;
  }>;
}

const Analytics: React.FC = () => {
  const [loading, setLoading] = useState(true);
  const [error, setError] = useState<string | null>(null);
  const [analyticsData, setAnalyticsData] = useState<AnalyticsData | null>(null);
  const [sourceType, setSourceType] = useState('all');

  useEffect(() => {
    fetchAnalytics();
  }, [sourceType]);

  const fetchAnalytics = async () => {
    setLoading(true);
    setError(null);
    
    try {
<<<<<<< HEAD
      const port = process.env.REACT_APP_API_PORT || '5001';
      const response = await fetch(`http://localhost:${port}/api/v1/analytics/${sourceType}`);
=======
      const apiBase = process.env.REACT_APP_API_BASE || '/api/v1';
      const response = await fetch(`${apiBase}/analytics/${sourceType}`);
>>>>>>> 1338741e
      if (!response.ok) {
        throw new Error(`HTTP error! status: ${response.status}`);
      }
      
      const data = await response.json();
      setAnalyticsData(data);
    } catch (err) {
      console.error('Analytics fetch error:', err);
      setError(err instanceof Error ? err.message : 'Failed to fetch analytics');
    } finally {
      setLoading(false);
    }
  };

  const handleExport = () => {
    if (!analyticsData) return;
    
    const csvContent = [
      ['Pattern', 'Count', 'Percentage'],
      ...analyticsData.patterns.map(p => [p.pattern, p.count, `${p.percentage}%`])
    ].map(row => row.join(',')).join('\n');
    
    const blob = new Blob([csvContent], { type: 'text/csv' });
    const url = URL.createObjectURL(blob);
    const a = document.createElement('a');
    a.href = url;
    a.download = `analytics_${sourceType}_${new Date().toISOString().split('T')[0]}.csv`;
    a.click();
    URL.revokeObjectURL(url);
  };

  if (loading) {
    return (
      <div className="analytics-container">
        <div className="loading-spinner">Loading analytics...</div>
      </div>
    );
  }

  if (error) {
    return (
      <div className="analytics-container">
        <div className="error-message">
          <AlertCircle size={24} />
          <span>{error}</span>
          <button onClick={fetchAnalytics} className="retry-button">
            Retry
          </button>
        </div>
      </div>
    );
  }

  return (
    <div className="analytics-container">
      <div className="analytics-header">
        <h1>Security Analytics</h1>
        <div className="header-actions">
          <select 
            value={sourceType} 
            onChange={(e) => setSourceType(e.target.value)}
            className="source-select"
          >
            <option value="all">All Sources</option>
            <option value="firewall">Firewall</option>
            <option value="endpoint">Endpoint</option>
            <option value="network">Network</option>
          </select>
          <button onClick={handleExport} className="export-button">
            <Download size={20} />
            Export CSV
          </button>
        </div>
      </div>

      {analyticsData && (
        <>
          <div className="stats-grid">
            <div className="stat-card">
              <h3>Total Records</h3>
              <p className="stat-value">{analyticsData.total_records.toLocaleString()}</p>
            </div>
            <div className="stat-card">
              <h3>Unique Devices</h3>
              <p className="stat-value">{analyticsData.unique_devices}</p>
            </div>
            <div className="stat-card">
              <h3>Date Range</h3>
              <p className="stat-value">
                {new Date(analyticsData.date_range.start).toLocaleDateString()} - 
                {new Date(analyticsData.date_range.end).toLocaleDateString()}
              </p>
            </div>
          </div>

          <div className="analytics-sections">
            <section className="patterns-section">
              <h2>Top Security Patterns</h2>
              <div className="patterns-list">
                {analyticsData.patterns.map((pattern, index) => (
                  <div key={index} className="pattern-item">
                    <div className="pattern-info">
                      <span className="pattern-name">{pattern.pattern}</span>
                      <span className="pattern-count">{pattern.count} occurrences</span>
                    </div>
                    <div className="pattern-bar">
                      <div 
                        className="pattern-bar-fill"
                        style={{ width: `${pattern.percentage}%` }}
                      />
                      <span className="pattern-percentage">{pattern.percentage}%</span>
                    </div>
                  </div>
                ))}
              </div>
            </section>

            <section className="devices-section">
              <h2>Device Distribution</h2>
              <div className="device-grid">
                {analyticsData.device_distribution.map((device, index) => (
                  <div key={index} className="device-card">
                    <span className="device-name">{device.device}</span>
                    <span className="device-count">{device.count}</span>
                  </div>
                ))}
              </div>
            </section>
          </div>
        </>
      )}
    </div>
  );
};

export default Analytics;<|MERGE_RESOLUTION|>--- conflicted
+++ resolved
@@ -35,13 +35,9 @@
     setError(null);
     
     try {
-<<<<<<< HEAD
       const port = process.env.REACT_APP_API_PORT || '5001';
       const response = await fetch(`http://localhost:${port}/api/v1/analytics/${sourceType}`);
-=======
-      const apiBase = process.env.REACT_APP_API_BASE || '/api/v1';
-      const response = await fetch(`${apiBase}/analytics/${sourceType}`);
->>>>>>> 1338741e
+
       if (!response.ok) {
         throw new Error(`HTTP error! status: ${response.status}`);
       }
