"""Database-backed analytics service with in-memory caching.

This module provides a small façade around a :class:`DatabaseManager`.  The
service validates connectivity before executing any analytics queries and keeps
results in a simple in-memory cache with an expiration TTL.  Individual queries
are executed via private asynchronous helpers which each handle their own
exceptions, returning fallback values instead of bubbling up errors.
"""

from __future__ import annotations

import asyncio
import time
from collections.abc import Mapping
from typing import Any, Dict, List, Protocol


class DatabaseManagerProtocol(Protocol):
    """Protocol describing the minimal database manager interface used."""

    def health_check(self) -> bool:
        """Return ``True`` when the database connection is healthy."""  # pragma: no cover - simple protocol

    def get_connection(self) -> Any:
        """Retrieve a database connection object."""  # pragma: no cover - simple protocol

    def release_connection(self, connection: Any) -> None:
        """Release a previously acquired connection."""  # pragma: no cover - simple protocol

from yosai_intel_dashboard.src.infrastructure.config.connection_pool import (
    DatabaseConnectionPool,
    DEFAULT_POOL_ACQUIRE_TIMEOUT,
)


class AnalyticsService:
    """Retrieve analytics information from the database.

    Parameters
    ----------
    pool:
        :class:`DatabaseConnectionPool` used to obtain database connections.
    ttl:
        Number of seconds analytics results remain cached.  Defaults to ``60``.
    acquire_timeout:
        Timeout when acquiring a connection from the pool.  Defaults to
        ``DEFAULT_POOL_ACQUIRE_TIMEOUT``.
    """

<<<<<<< HEAD
    def __init__(self, db_manager: DatabaseManagerProtocol, ttl: int = 60) -> None:
        self._db_manager: DatabaseManagerProtocol = db_manager
=======
    def __init__(
        self,
        pool: DatabaseConnectionPool,
        ttl: int = 60,
        *,
        acquire_timeout: float | None = None,
    ) -> None:
        self._pool = pool
>>>>>>> 28e37491
        self._ttl = ttl
        self._timeout = (
            acquire_timeout if acquire_timeout is not None else DEFAULT_POOL_ACQUIRE_TIMEOUT
        )
        self._cache: Dict[str, Any] | None = None
        self._expiry: float = 0.0

    # ------------------------------------------------------------------
    # Cache helpers
    # ------------------------------------------------------------------
    def _cache_valid(self) -> bool:
        return self._cache is not None and time.time() < self._expiry

    def _get_cached(self) -> Dict[str, Any] | None:
        return self._cache if self._cache_valid() else None

    def _set_cache(self, value: Dict[str, Any]) -> None:
        self._cache = value
        self._expiry = time.time() + self._ttl

    # ------------------------------------------------------------------
    # Query helpers
    # ------------------------------------------------------------------
    async def _fetch_user_count(self, conn: Any) -> int:
        """Return number of users in the system.

        Any exceptions are swallowed and ``0`` is returned instead.
        """

        query = "SELECT COUNT(*) as count FROM users"
        try:
            rows = await asyncio.to_thread(conn.execute_query, query)
            if isinstance(rows, list) and rows:
                first = rows[0]
                if isinstance(first, Mapping):
                    return int(first.get("count", 0))
                if isinstance(first, (list, tuple)):
                    return int(first[0])
            return 0
        except Exception:
            return 0

    async def _fetch_recent_events(self, conn: Any) -> List[Mapping[str, Any]]:
        """Return recent event records.

        Any exceptions are swallowed and an empty list is returned instead.
        """

        query = (
            "SELECT event_type, status, timestamp "
            "FROM access_events ORDER BY timestamp DESC LIMIT 10"
        )
        try:
            rows = await asyncio.to_thread(conn.execute_query, query)
            if not rows:
                return []
            return list(rows)
        except Exception:
            return []

    async def _gather_analytics(self, conn: Any) -> Dict[str, Any]:
        user_count, recent_events = await asyncio.gather(
            self._fetch_user_count(conn),
            self._fetch_recent_events(conn),
        )
        return {"user_count": user_count, "recent_events": recent_events}

    # ------------------------------------------------------------------
    # Public API
    # ------------------------------------------------------------------
<<<<<<< HEAD
    async def aget_analytics(self) -> Dict[str, Any]:
        """Asynchronously return analytics data, using the cache when possible."""
=======
    async def get_analytics(self) -> Dict[str, Any]:
        """Return analytics data, using the cache when possible."""
>>>>>>> 28e37491

        cached = self._get_cached()
        if cached is not None:
            return cached

        try:
            if not self._pool.health_check():
                return {
                    "status": "error",
                    "message": "database health check failed",
                    "error_code": "health_check_failed",
                }
            with self._pool.acquire(timeout=self._timeout) as connection:
                data = asyncio.run(self._gather_analytics(connection))
            result = {"status": "success", "data": data}
            self._set_cache(result)
            return result
        except TimeoutError as exc:
            return {
                "status": "error",
                "message": str(exc),
                "error_code": "pool_timeout",
            }

<<<<<<< HEAD
        try:
            data = await self._gather_analytics(connection)
            result = {"status": "success", "data": data}
            self._set_cache(result)
            return result
=======
>>>>>>> 28e37491
        except Exception as exc:  # pragma: no cover - best effort
            return {
                "status": "error",
                "message": str(exc),
                "error_code": "query_failed",
            }

    def get_analytics(self) -> Dict[str, Any]:
        """Synchronous wrapper for :meth:`aget_analytics`."""

        return asyncio.run(self.aget_analytics())


__all__ = ["AnalyticsService"]<|MERGE_RESOLUTION|>--- conflicted
+++ resolved
@@ -47,19 +47,8 @@
         ``DEFAULT_POOL_ACQUIRE_TIMEOUT``.
     """
 
-<<<<<<< HEAD
     def __init__(self, db_manager: DatabaseManagerProtocol, ttl: int = 60) -> None:
         self._db_manager: DatabaseManagerProtocol = db_manager
-=======
-    def __init__(
-        self,
-        pool: DatabaseConnectionPool,
-        ttl: int = 60,
-        *,
-        acquire_timeout: float | None = None,
-    ) -> None:
-        self._pool = pool
->>>>>>> 28e37491
         self._ttl = ttl
         self._timeout = (
             acquire_timeout if acquire_timeout is not None else DEFAULT_POOL_ACQUIRE_TIMEOUT
@@ -130,13 +119,8 @@
     # ------------------------------------------------------------------
     # Public API
     # ------------------------------------------------------------------
-<<<<<<< HEAD
     async def aget_analytics(self) -> Dict[str, Any]:
         """Asynchronously return analytics data, using the cache when possible."""
-=======
-    async def get_analytics(self) -> Dict[str, Any]:
-        """Return analytics data, using the cache when possible."""
->>>>>>> 28e37491
 
         cached = self._get_cached()
         if cached is not None:
@@ -161,14 +145,11 @@
                 "error_code": "pool_timeout",
             }
 
-<<<<<<< HEAD
         try:
             data = await self._gather_analytics(connection)
             result = {"status": "success", "data": data}
             self._set_cache(result)
             return result
-=======
->>>>>>> 28e37491
         except Exception as exc:  # pragma: no cover - best effort
             return {
                 "status": "error",
