--- conflicted
+++ resolved
@@ -14,23 +14,6 @@
 from collections.abc import Mapping
 from typing import Any, Dict, List
 
-<<<<<<< HEAD
-=======
-from yosai_intel_dashboard.src.infrastructure.config.connection_pool import (
-    DatabaseConnectionPool,
-    DEFAULT_POOL_ACQUIRE_TIMEOUT,
-    DEFAULT_RETRY_CONFIG,
-)
-from yosai_intel_dashboard.src.infrastructure.config.connection_retry import (
-    ConnectionRetryManager,
-    RetryConfig,
-)
-from yosai_intel_dashboard.src.infrastructure.config.database_exceptions import (
-    ConnectionRetryExhausted,
-)
-
-
->>>>>>> 8ab9431b
 class AnalyticsService:
     """Retrieve analytics information from the database.
 
@@ -53,15 +36,6 @@
     ) -> None:
         self._pool = pool
         self._ttl = ttl
-<<<<<<< HEAD
-=======
-        self._timeout = (
-            acquire_timeout
-            if acquire_timeout is not None
-            else DEFAULT_POOL_ACQUIRE_TIMEOUT
-        )
-        self._retry = ConnectionRetryManager(retry_config or DEFAULT_RETRY_CONFIG)
->>>>>>> 8ab9431b
         self._cache: Dict[str, Any] | None = None
         self._expiry: float = 0.0
 
@@ -135,30 +109,17 @@
         if cached is not None:
             return cached
 
-<<<<<<< HEAD
         if not self._db_manager.health_check():
-=======
-        if not self._pool.health_check():
->>>>>>> 8ab9431b
             return {
                 "status": "error",
                 "message": "database health check failed",
                 "error_code": "health_check_failed",
             }
 
-<<<<<<< HEAD
         connection = None
         try:
             connection = self._db_manager.get_connection()
             data = await self._gather_analytics(connection)
-=======
-        def run() -> Dict[str, Any]:
-            with self._pool.acquire(timeout=self._timeout) as connection:
-                return asyncio.run(self._gather_analytics(connection))
-
-        try:
-            data = await asyncio.to_thread(self._retry.run_with_retry, run)
->>>>>>> 8ab9431b
             result = {"status": "success", "data": data}
             self._set_cache(result)
             return result
