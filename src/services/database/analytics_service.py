--- conflicted
+++ resolved
@@ -1,18 +1,11 @@
 """Database-backed analytics service with in-memory caching.
 
-<<<<<<< HEAD
 This module provides a façade around a :class:`DatabaseConnectionPool`. The
 service validates connectivity before executing any analytics queries and keeps
 results in a simple in-memory cache with an expiration TTL.  Individual queries
 are executed via private asynchronous helpers which each handle their own
 exceptions, returning fallback values instead of bubbling up errors.
-=======
-The service validates connectivity before executing any analytics queries and
-keeps results in a simple in-memory cache with an expiration TTL.  Individual
-queries are executed via private asynchronous helpers which each handle their
-own exceptions, returning fallback values instead of bubbling up errors.
->>>>>>> 8aa709f0
-"""
+
 
 from __future__ import annotations
 
@@ -52,15 +45,10 @@
     def __init__(
         self,
         pool: DatabaseConnectionPool,
-<<<<<<< HEAD
         *,
         ttl: int = 60,
         acquire_timeout: float | None = None,
         retry_config: RetryConfig | None = None,
-=======
-        ttl: int = 60,
-        acquire_timeout: float | None = None,
->>>>>>> 8aa709f0
     ) -> None:
         self._pool = pool
         self._ttl = ttl
@@ -150,7 +138,6 @@
                 "error_code": "health_check_failed",
             }
 
-<<<<<<< HEAD
         def run() -> Dict[str, Any]:
             with self._pool.acquire(timeout=self._timeout) as connection:
                 return asyncio.run(self._gather_analytics(connection))
@@ -161,12 +148,7 @@
             self._set_cache(result)
             return result
         except (TimeoutError, ConnectionRetryExhausted) as exc:
-=======
-        try:
-            async with self._pool.acquire_async(timeout=self._timeout) as connection:
-                data = await self._gather_analytics(connection)
-        except TimeoutError as exc:
->>>>>>> 8aa709f0
+
             return {
                 "status": "error",
                 "message": str(exc),
