--- conflicted
+++ resolved
@@ -15,7 +15,6 @@
     def publish(self, event_type: str, data: Dict[str, Any]) -> None: ...
 
 
-<<<<<<< HEAD
 def generate_sample_metrics() -> Dict[str, Any]:
     """Return static metric payload for demonstration."""
     return {
@@ -30,12 +29,7 @@
 
     def __init__(self, event_bus: EventBusProtocol, interval: float = 1.0) -> None:
         super().__init__(component_id="metrics_provider")
-=======
-class MetricsProvider:
-    """Publish metrics updates to an event bus periodically."""
 
-    def __init__(self, event_bus: EventBusProtocol, repo: MetricsRepository, interval: float = 1.0) -> None:
->>>>>>> 61ddf77f
         self.event_bus = event_bus
         self.repo = repo
 
@@ -48,15 +42,10 @@
 
     def _run(self) -> None:
         while not self._stop.is_set():
-<<<<<<< HEAD
             payload = generate_sample_metrics()
             self.event_bus.publish('metrics_update', payload)
             self.log("Published metrics update")
-=======
-            payload = self.repo.snapshot()
-            self.event_bus.publish("metrics_update", payload)
 
->>>>>>> 61ddf77f
             self._stop.wait(self.interval)
 
     def stop(self) -> None:
