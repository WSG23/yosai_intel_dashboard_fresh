"""Background publisher streaming metric updates over an event bus."""

from __future__ import annotations

import threading
<<<<<<< HEAD
from typing import Any, Dict
=======
import warnings
from typing import Any, Dict, Protocol
>>>>>>> ae386ede

from src.common.base import BaseComponent
from src.common.events import EventBus, EventPublisher
from src.common.mixins import LoggingMixin, SerializationMixin
from src.repository import InMemoryMetricsRepository, MetricsRepository
<<<<<<< HEAD


def generate_sample_metrics() -> Dict[str, Any]:
    """Return static metric payload for demonstration."""
    return InMemoryMetricsRepository().snapshot()


class MetricsProvider(EventPublisher, LoggingMixin, SerializationMixin, BaseComponent):
=======


class EventBusProtocol(Protocol):
    def publish(self, event_type: str, data: Dict[str, Any]) -> None: ...


class MetricsProvider(LoggingMixin, SerializationMixin, BaseComponent):
>>>>>>> ae386ede
    """Publish metrics updates to an event bus periodically."""

    def __init__(
        self,
<<<<<<< HEAD
        event_bus: EventBus,
        repo: MetricsRepository | None = None,
        interval: float = 1.0,
    ) -> None:
        BaseComponent.__init__(self, component_id="metrics_provider")
        EventPublisher.__init__(self, event_bus)

        self.repo = repo or InMemoryMetricsRepository()
        self.interval = interval
=======
        event_bus: EventBusProtocol,
        repo: MetricsRepository | None = None,
        *,
        interval: float = 1.0,
    ) -> None:
        if repo is None:
            warnings.warn(
                "MetricsProvider now requires a repository; default will be removed",
                DeprecationWarning,
                stacklevel=2,
            )
            repo = InMemoryMetricsRepository()
        super().__init__(
            component_id="metrics_provider",
            event_bus=event_bus,
            repo=repo,
            interval=interval,
        )
>>>>>>> ae386ede

        self._stop = threading.Event()
        self._thread = threading.Thread(target=self._run, daemon=True)
        self._thread.start()
        self.log("MetricsProvider started")

    def _run(self) -> None:
        while not self._stop.is_set():
            payload = self.repo.snapshot()
<<<<<<< HEAD
            self.publish_event("metrics_update", payload)
=======
            self.event_bus.publish("metrics_update", payload)
>>>>>>> ae386ede
            self.log("Published metrics update")

            self._stop.wait(self.interval)

    def stop(self) -> None:
        self._stop.set()
        self._thread.join(timeout=1)

    def to_dict(self) -> Dict[str, Any]:
        """Return serializable state for ``SerializationMixin``."""
        return {"interval": self.interval}


__all__ = ["MetricsProvider"]<|MERGE_RESOLUTION|>--- conflicted
+++ resolved
@@ -3,18 +3,13 @@
 from __future__ import annotations
 
 import threading
-<<<<<<< HEAD
 from typing import Any, Dict
-=======
-import warnings
-from typing import Any, Dict, Protocol
->>>>>>> ae386ede
+
 
 from src.common.base import BaseComponent
 from src.common.events import EventBus, EventPublisher
 from src.common.mixins import LoggingMixin, SerializationMixin
 from src.repository import InMemoryMetricsRepository, MetricsRepository
-<<<<<<< HEAD
 
 
 def generate_sample_metrics() -> Dict[str, Any]:
@@ -23,20 +18,11 @@
 
 
 class MetricsProvider(EventPublisher, LoggingMixin, SerializationMixin, BaseComponent):
-=======
 
-
-class EventBusProtocol(Protocol):
-    def publish(self, event_type: str, data: Dict[str, Any]) -> None: ...
-
-
-class MetricsProvider(LoggingMixin, SerializationMixin, BaseComponent):
->>>>>>> ae386ede
     """Publish metrics updates to an event bus periodically."""
 
     def __init__(
         self,
-<<<<<<< HEAD
         event_bus: EventBus,
         repo: MetricsRepository | None = None,
         interval: float = 1.0,
@@ -46,26 +32,7 @@
 
         self.repo = repo or InMemoryMetricsRepository()
         self.interval = interval
-=======
-        event_bus: EventBusProtocol,
-        repo: MetricsRepository | None = None,
-        *,
-        interval: float = 1.0,
-    ) -> None:
-        if repo is None:
-            warnings.warn(
-                "MetricsProvider now requires a repository; default will be removed",
-                DeprecationWarning,
-                stacklevel=2,
-            )
-            repo = InMemoryMetricsRepository()
-        super().__init__(
-            component_id="metrics_provider",
-            event_bus=event_bus,
-            repo=repo,
-            interval=interval,
-        )
->>>>>>> ae386ede
+
 
         self._stop = threading.Event()
         self._thread = threading.Thread(target=self._run, daemon=True)
@@ -75,11 +42,8 @@
     def _run(self) -> None:
         while not self._stop.is_set():
             payload = self.repo.snapshot()
-<<<<<<< HEAD
             self.publish_event("metrics_update", payload)
-=======
-            self.event_bus.publish("metrics_update", payload)
->>>>>>> ae386ede
+
             self.log("Published metrics update")
 
             self._stop.wait(self.interval)
