"""Background publisher streaming metric updates over an event bus."""
from __future__ import annotations

import logging
import threading
from typing import Any, Dict, Protocol

<<<<<<< HEAD
from src.common.base import BaseComponent
from src.common.config import ConfigProvider
=======
from src.common import BaseComponent, EventDispatchMixin, LoggingMixin, handle_deprecated
>>>>>>> 97640df9


class EventBusProtocol(Protocol):
    def publish(self, event_type: str, data: Dict[str, Any]) -> None: ...


def generate_sample_metrics() -> Dict[str, Any]:
    """Return static metric payload for demonstration."""
    return {
        'performance': {'throughput': 100, 'latency_ms': 50},
        'drift': {'prediction_drift': 0.02},
        'feature_importance': {'age': 0.3}
    }


<<<<<<< HEAD
class MetricsProvider(BaseComponent):
    """Publish metrics updates to an event bus periodically."""

    def __init__(
        self,
        event_bus: EventBusProtocol,
        config: ConfigProvider | None = None,
        interval: float | None = None,
    ) -> None:
        super().__init__(config)
        self.event_bus = event_bus
        # allow explicit override but fall back to configured interval
        self.interval = interval if interval is not None else self.config.metrics_interval
=======
class MetricsProvider(EventDispatchMixin, LoggingMixin, BaseComponent):
    """Publish metrics updates to an event bus periodically."""

    @handle_deprecated("event_bus", "interval")
    def __init__(self, *, event_bus: EventBusProtocol, interval: float = 1.0) -> None:
        super().__init__(event_bus=event_bus, interval=interval)
>>>>>>> 97640df9
        self._stop = threading.Event()
        self._thread = threading.Thread(target=self._run, daemon=True)
        self._thread.start()

    def _run(self) -> None:
        while not self._stop.is_set():
            payload = generate_sample_metrics()
            self.dispatch_event('metrics_update', payload)
            self.log(logging.DEBUG, "metrics_update dispatched")
            self._stop.wait(self.interval)

    def stop(self) -> None:
        self._stop.set()
        self._thread.join(timeout=1)


__all__ = ['MetricsProvider', 'generate_sample_metrics']<|MERGE_RESOLUTION|>--- conflicted
+++ resolved
@@ -5,12 +5,8 @@
 import threading
 from typing import Any, Dict, Protocol
 
-<<<<<<< HEAD
 from src.common.base import BaseComponent
 from src.common.config import ConfigProvider
-=======
-from src.common import BaseComponent, EventDispatchMixin, LoggingMixin, handle_deprecated
->>>>>>> 97640df9
 
 
 class EventBusProtocol(Protocol):
@@ -26,7 +22,6 @@
     }
 
 
-<<<<<<< HEAD
 class MetricsProvider(BaseComponent):
     """Publish metrics updates to an event bus periodically."""
 
@@ -40,14 +35,7 @@
         self.event_bus = event_bus
         # allow explicit override but fall back to configured interval
         self.interval = interval if interval is not None else self.config.metrics_interval
-=======
-class MetricsProvider(EventDispatchMixin, LoggingMixin, BaseComponent):
-    """Publish metrics updates to an event bus periodically."""
 
-    @handle_deprecated("event_bus", "interval")
-    def __init__(self, *, event_bus: EventBusProtocol, interval: float = 1.0) -> None:
-        super().__init__(event_bus=event_bus, interval=interval)
->>>>>>> 97640df9
         self._stop = threading.Event()
         self._thread = threading.Thread(target=self._run, daemon=True)
         self._thread.start()
