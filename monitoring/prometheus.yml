--- conflicted
+++ resolved
@@ -20,7 +20,6 @@
   static_configs:
   - targets: ['analytics-service:8001']
 
-<<<<<<< HEAD
 - job_name: 'dashboard'
   static_configs:
   - targets: ['dashboard:2112']
@@ -28,11 +27,7 @@
 - job_name: 'event-ingestion'
   static_configs:
   - targets: ['event-ingestion:8000']
-=======
-- job_name: 'event-ingestion'
-  static_configs:
-  - targets: ['event-ingestion:2112']
->>>>>>> 7071a558
+
 
 - job_name: 'event-processing'
   static_configs:
