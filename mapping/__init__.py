--- conflicted
+++ resolved
@@ -7,11 +7,8 @@
 )
 from .core.models import ProcessingResult, MappingData
 from .service import MappingService
-<<<<<<< HEAD
 from .models import MappingModel, HeuristicMappingModel, MLMappingModel, load_model_from_config
-=======
-from .metrics import get_mapping_accuracy_summary
->>>>>>> 23509862
+
 
 
 def create_mapping_service(*args, **kwargs):
@@ -30,12 +27,9 @@
     "MappingData",
     "MappingService",
     "create_mapping_service",
-<<<<<<< HEAD
     "MappingModel",
     "HeuristicMappingModel",
     "MLMappingModel",
     "load_model_from_config",
-=======
-    "get_mapping_accuracy_summary",
->>>>>>> 23509862
+
 ]