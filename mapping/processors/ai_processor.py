--- conflicted
+++ resolved
@@ -2,14 +2,9 @@
 
 from typing import Any, Dict
 
-<<<<<<< HEAD
 from core.container import container as default_container
 from mapping.models import MappingModel, HeuristicMappingModel
-=======
-import time
 
-from core.performance import MetricType, get_performance_monitor
->>>>>>> 23509862
 
 import pandas as pd
 
@@ -19,7 +14,6 @@
 
 
 class AIColumnMapperAdapter:
-<<<<<<< HEAD
     """Wrapper using a mapping model resolved from the service container."""
 
     def __init__(
@@ -29,12 +23,7 @@
         container: Any | None = None,
         default_model: str = "default",
     ) -> None:
-=======
-    """Resolve the active :class:`MappingModel` via the DI container."""
 
-    def __init__(self, adapter: Any | None = None, monitor=None) -> None:
-
->>>>>>> 23509862
         if adapter is None:
             from components.plugin_adapter import ComponentPluginAdapter
 
@@ -42,7 +31,6 @@
         if container is None:
             container = ServiceContainer()
         self._adapter = adapter
-<<<<<<< HEAD
         self._container = container or default_container
         self._default_model = default_model
 
@@ -61,34 +49,7 @@
             return model.suggest(df, filename)
         except Exception:  # pragma: no cover - fall back
             return self._adapter.get_ai_column_suggestions(df, filename)
-=======
-        self._monitor = monitor or get_performance_monitor()
 
-    def suggest(self, df: pd.DataFrame, filename: str) -> Dict[str, Dict[str, Any]]:
-        """Return AI suggestions for *df* columns and record metrics."""
-        start = time.time()
-        suggestions = self._adapter.get_ai_column_suggestions(df, filename)
-        duration = time.time() - start
-        self._monitor.record_metric(
-            "column_mapping.mapping_time",
-            duration,
-            MetricType.FILE_PROCESSING,
-            tags={"filename": filename},
-        )
-        for col, info in suggestions.items():
-            confidence = None
-            if isinstance(info, dict):
-                confidence = info.get("confidence")
-            if confidence is not None:
-                self._monitor.record_metric(
-                    "column_mapping.confidence",
-                    confidence,
-                    MetricType.FILE_PROCESSING,
-                    tags={"column": col, "field": str(info.get("field", ""))},
-                )
-        return suggestions
-
->>>>>>> 23509862
 
     def confirm(
         self, filename: str, mapping: Dict[str, str], metadata: Dict[str, Any]
