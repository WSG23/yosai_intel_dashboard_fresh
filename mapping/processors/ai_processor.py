from __future__ import annotations

from typing import Any, Dict

import time

from core.performance import MetricType, get_performance_monitor

import pandas as pd


from core.service_container import ServiceContainer
from mapping.models import MappingModel


class AIColumnMapperAdapter:
    """Resolve the active :class:`MappingModel` via the DI container."""

<<<<<<< HEAD
    def __init__(self, adapter: Any | None = None, monitor=None) -> None:
=======
    def __init__(
        self,
        adapter: Any | None = None,
        container: ServiceContainer | None = None,
    ) -> None:
>>>>>>> cdff2ebb
        if adapter is None:
            from components.plugin_adapter import ComponentPluginAdapter

            adapter = ComponentPluginAdapter()
        if container is None:
            container = ServiceContainer()
        self._adapter = adapter
<<<<<<< HEAD
        self._monitor = monitor or get_performance_monitor()

    def suggest(self, df: pd.DataFrame, filename: str) -> Dict[str, Dict[str, Any]]:
        """Return AI suggestions for *df* columns and record metrics."""
        start = time.time()
        suggestions = self._adapter.get_ai_column_suggestions(df, filename)
        duration = time.time() - start
        self._monitor.record_metric(
            "column_mapping.mapping_time",
            duration,
            MetricType.FILE_PROCESSING,
            tags={"filename": filename},
        )
        for col, info in suggestions.items():
            confidence = None
            if isinstance(info, dict):
                confidence = info.get("confidence")
            if confidence is not None:
                self._monitor.record_metric(
                    "column_mapping.confidence",
                    confidence,
                    MetricType.FILE_PROCESSING,
                    tags={"column": col, "field": str(info.get("field", ""))},
                )
        return suggestions
=======
        self._container = container

    # ------------------------------------------------------------------
    def _get_model(self) -> MappingModel | None:
        try:
            return self._container.get("mapping_model", MappingModel)
        except Exception:
            return None

    def suggest(self, df: pd.DataFrame, filename: str) -> Dict[str, Dict[str, Any]]:
        """Return suggestions using the active mapping model if available."""
        model = self._get_model()
        if model is not None:
            result = model.cached_suggest(df, filename)
            if any(v.get("field") for v in result.values()):
                return result
        # Fallback to simple heuristics if no model or empty result
        return self._adapter.get_ai_column_suggestions(df, filename)
>>>>>>> cdff2ebb

    def confirm(
        self, filename: str, mapping: Dict[str, str], metadata: Dict[str, Any]
    ) -> bool:
        """Store confirmed column mapping for *filename*."""
        return self._adapter.save_verified_mappings(filename, mapping, metadata)<|MERGE_RESOLUTION|>--- conflicted
+++ resolved
@@ -16,15 +16,8 @@
 class AIColumnMapperAdapter:
     """Resolve the active :class:`MappingModel` via the DI container."""
 
-<<<<<<< HEAD
     def __init__(self, adapter: Any | None = None, monitor=None) -> None:
-=======
-    def __init__(
-        self,
-        adapter: Any | None = None,
-        container: ServiceContainer | None = None,
-    ) -> None:
->>>>>>> cdff2ebb
+
         if adapter is None:
             from components.plugin_adapter import ComponentPluginAdapter
 
@@ -32,7 +25,6 @@
         if container is None:
             container = ServiceContainer()
         self._adapter = adapter
-<<<<<<< HEAD
         self._monitor = monitor or get_performance_monitor()
 
     def suggest(self, df: pd.DataFrame, filename: str) -> Dict[str, Dict[str, Any]]:
@@ -58,26 +50,7 @@
                     tags={"column": col, "field": str(info.get("field", ""))},
                 )
         return suggestions
-=======
-        self._container = container
 
-    # ------------------------------------------------------------------
-    def _get_model(self) -> MappingModel | None:
-        try:
-            return self._container.get("mapping_model", MappingModel)
-        except Exception:
-            return None
-
-    def suggest(self, df: pd.DataFrame, filename: str) -> Dict[str, Dict[str, Any]]:
-        """Return suggestions using the active mapping model if available."""
-        model = self._get_model()
-        if model is not None:
-            result = model.cached_suggest(df, filename)
-            if any(v.get("field") for v in result.values()):
-                return result
-        # Fallback to simple heuristics if no model or empty result
-        return self._adapter.get_ai_column_suggestions(df, filename)
->>>>>>> cdff2ebb
 
     def confirm(
         self, filename: str, mapping: Dict[str, str], metadata: Dict[str, Any]
