from __future__ import annotations

from typing import TYPE_CHECKING, Any

from mapping.storage.base import JsonStorage, MemoryStorage
from mapping.processors.ai_processor import AIColumnMapperAdapter
from mapping.models import (
    HeuristicMappingModel,
    MappingModel,
    load_model_from_config,
)
from core.container import container as default_container
from mapping.processors.column_processor import ColumnProcessor
from mapping.processors.device_processor import DeviceProcessor
from mapping.service import MappingService
from mapping.models import MappingModel, load_model, RuleBasedModel
from core.service_container import ServiceContainer

if TYPE_CHECKING:  # pragma: no cover - only for type hints
from services.learning.src.api.coordinator import LearningCoordinator


def create_learning_service(
    path: str | None = None, in_memory: bool = False
) -> "LearningCoordinator":
    from services.learning.src.api.coordinator import LearningCoordinator

    storage = (
        MemoryStorage()
        if in_memory
        else JsonStorage(path or "data/learned_mappings.json")
    )
    return LearningCoordinator(storage)


def create_mapping_service(
    storage_type: str = "json",
    config_profile: str = "default",
    enable_ai: bool = True,
<<<<<<< HEAD
    *,
    model_key: str | None = None,
    config_path: str | None = None,
    container: Any | None = None,
) -> MappingService:
    container = container or default_container
    in_memory = storage_type == "memory"
    learning = create_learning_service(in_memory=in_memory)

    if enable_ai:
        key = model_key or "default"
        svc_key = f"mapping_model:{key}"
        if config_path and not container.has(svc_key):
            model: MappingModel = load_model_from_config(config_path)
            container.register_singleton(svc_key, model, protocol=MappingModel)
        elif not container.has(svc_key):
            container.register_singleton(svc_key, HeuristicMappingModel(), protocol=MappingModel)
        ai_adapter = AIColumnMapperAdapter(container=container, default_model=key)
    else:
        ai_adapter = None

    column_proc = ColumnProcessor(ai_adapter, container=container, default_model=model_key or "default")
=======
    model_config: str | None = None,
    ab_variant: str | None = None,
    container: ServiceContainer | None = None,
) -> MappingService:
    """Create :class:`MappingService` with optional mapping model registration."""

    in_memory = storage_type == "memory"
    learning = create_learning_service(in_memory=in_memory)
    container = container or ServiceContainer()

    # Load and register mapping model
    if model_config:
        model = load_model(model_config)
    else:
        model = RuleBasedModel()
    container.register_singleton("mapping_model", model, protocol=MappingModel)
    if ab_variant:
        container.register_singleton(f"mapping_model_{ab_variant.lower()}", model)

    ai_adapter = AIColumnMapperAdapter(container=container) if enable_ai else None
    column_proc = ColumnProcessor(ai_adapter)
>>>>>>> 23509862
    device_proc = DeviceProcessor()
    return MappingService(learning.storage, column_proc, device_proc)<|MERGE_RESOLUTION|>--- conflicted
+++ resolved
@@ -37,7 +37,6 @@
     storage_type: str = "json",
     config_profile: str = "default",
     enable_ai: bool = True,
-<<<<<<< HEAD
     *,
     model_key: str | None = None,
     config_path: str | None = None,
@@ -60,28 +59,6 @@
         ai_adapter = None
 
     column_proc = ColumnProcessor(ai_adapter, container=container, default_model=model_key or "default")
-=======
-    model_config: str | None = None,
-    ab_variant: str | None = None,
-    container: ServiceContainer | None = None,
-) -> MappingService:
-    """Create :class:`MappingService` with optional mapping model registration."""
 
-    in_memory = storage_type == "memory"
-    learning = create_learning_service(in_memory=in_memory)
-    container = container or ServiceContainer()
-
-    # Load and register mapping model
-    if model_config:
-        model = load_model(model_config)
-    else:
-        model = RuleBasedModel()
-    container.register_singleton("mapping_model", model, protocol=MappingModel)
-    if ab_variant:
-        container.register_singleton(f"mapping_model_{ab_variant.lower()}", model)
-
-    ai_adapter = AIColumnMapperAdapter(container=container) if enable_ai else None
-    column_proc = ColumnProcessor(ai_adapter)
->>>>>>> 23509862
     device_proc = DeviceProcessor()
     return MappingService(learning.storage, column_proc, device_proc)