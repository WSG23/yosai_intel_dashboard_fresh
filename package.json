--- conflicted
+++ resolved
@@ -32,14 +32,9 @@
     "react-scripts": "^5.0.1",
     "react-window": "^1.8.8",
     "recharts": "^3.1.0",
-<<<<<<< HEAD
     "d3": "^7.9.0",
     "three": "^0.170.0",
-=======
-    "echarts": "^5.6.0",
-    "echarts-for-react": "^3.0.2",
 
->>>>>>> d33b85c5
     "typescript": "^5.8.3",
     "web-vitals": "^2.1.4",
     "xlsx": "^0.18.5",
